--- conflicted
+++ resolved
@@ -5,15 +5,7 @@
 [testenv]
 package = wheel
 wheel_build_env = .pkg
-<<<<<<< HEAD
-=======
-allowlist_externals =
-    /bin/bash
-    /usr/bin/bash
-    cat
-    echo
 passenv = GH_TOKEN
->>>>>>> c6759c47
 setenv =
     MPLBACKEND = agg
     COLUMNS = 88
