--- conflicted
+++ resolved
@@ -43,14 +43,9 @@
   numpy>=1.14
   scipy>=0.19
   astropy>=3.1
-<<<<<<< HEAD
-=======
-  colorama>=0.3
   pytest>=5.1
->>>>>>> 8303ca0b
   h5py
   matplotlib
-  pytest
   mpmath
   numpydoc
   pillow
