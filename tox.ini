[tox]
envlist = clean,py37,build_docs
isolated_build = True

[testenv]
whitelist_externals=
    /bin/bash
    /usr/bin/bash
setenv =
    MPLBACKEND = agg
    COLUMNS = 180
    PYTEST_COMMAND = pytest --pyargs plasmapy --durations=25 -n=auto --dist=loadfile
extras = tests
deps =
    numpydev: git+https://github.com/numpy/numpy
    astropydev: git+https://github.com/astropy/astropy
    xarraydev: git+https://github.com/pydata/xarray
    sphinxdev: git+https://github.com/sphinx-doc/sphinx
    cov: pytest-cov
    !minimal: pytest-xdist
    pytest-github-actions-annotate-failures
commands =
    !cov: {env:PYTEST_COMMAND} {posargs} -m 'not slow'
    cov: {env:PYTEST_COMMAND} {posargs} --cov=plasmapy --cov-report=xml --cov-config={toxinidir}{/}setup.cfg --cov-append --cov-report xml:coverage.xml -m 'not slow'
    cov-slow: {env:PYTEST_COMMAND} {posargs} --cov=plasmapy --cov-report=xml --cov-config={toxinidir}{/}setup.cfg --cov-append --cov-report xml:coverage.xml -m 'slow'
description =
    run tests
    numpydev: with the git main version of numpy
    astropydev: with the git main version of astropy
    xarraydev: with the git master version of xarray
    minimal: with minimal versions of dependencies
    cov: with code coverage

[testenv:clean]
deps = coverage
skip_install = true
commands = coverage erase

[testenv:build_docs]
changedir = {toxinidir}
extras = docs
setenv =
    HOME = {envtmpdir}
commands = sphinx-build docs docs{/}_build{/}html -W --keep-going -b html {posargs}

[testenv:build_docs_no_examples]
changedir = {toxinidir}
extras = docs
setenv =
    HOME = {envtmpdir}
commands = sphinx-build -D nbsphinx_execute='never' docs docs{/}_build{/}html -b html {posargs}

[testenv:build_docs_nitpicky]
changedir = {toxinidir}
extras = docs
setenv =
    HOME = {envtmpdir}
commands = sphinx-build docs docs{/}_build{/}html -W -n --keep-going -b html {posargs}

# This env requires tox-conda.
[testenv:py37-conda]
basepython = python3.7
extras =
deps =
  lmfit
  pytest-cov
  pytest-xdist
conda_deps =
  numpy>=1.18.1
  scipy>=1.2
  astropy>=4.0
  pytest>=5.1
  h5py
  matplotlib
  mpmath
  numpydoc
  pillow
  sphinx
  sphinx_rtd_theme

# This env tests minimal versions of each dependency.
[testenv:py37-minimal]
basepython = python3.7
extras =
deps =
  lmfit==1.0.1
  pytest-cov
  numpy==1.18.1
  scipy==1.2
  astropy==4.0
  h5py==2.8
  matplotlib==2.0
  pytest==5.1
  mpmath==1.0
  tqdm==4.41.0
  pillow
  hypothesis
  pytest-regressions
  numba
setenv =
<<<<<<< HEAD
    PYTEST_COMMAND = pytest --pyargs plasmapy --durations=25
=======
  PYTEST_COMMAND = pytest --pyargs plasmapy --durations=25

[testenv:linters]
deps =
  flake8
  flake8-absolute-import
  pydocstyle
  flake8-rst-docstrings
  flake8-use-fstring
  pygments
  dlint
commands =
  flake8 --bug-report
  flake8 {toxinidir}{/}plasmapy --count --show-source --statistics
>>>>>>> 7b4e4aaf

[testenv:py37-minimal-pypi-import]
basepython = python3.7
extras =
deps =
commands = python -c 'import plasmapy'<|MERGE_RESOLUTION|>--- conflicted
+++ resolved
@@ -98,9 +98,6 @@
   pytest-regressions
   numba
 setenv =
-<<<<<<< HEAD
-    PYTEST_COMMAND = pytest --pyargs plasmapy --durations=25
-=======
   PYTEST_COMMAND = pytest --pyargs plasmapy --durations=25
 
 [testenv:linters]
@@ -115,7 +112,6 @@
 commands =
   flake8 --bug-report
   flake8 {toxinidir}{/}plasmapy --count --show-source --statistics
->>>>>>> 7b4e4aaf
 
 [testenv:py37-minimal-pypi-import]
 basepython = python3.7
