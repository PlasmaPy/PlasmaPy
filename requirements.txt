--- conflicted
+++ resolved
@@ -8,7 +8,7 @@
     # via sphinx
 anyio==3.7.1
     # via jupyter-server
-argon2-cffi==21.3.0
+argon2-cffi==23.1.0
     # via jupyter-server
 argon2-cffi-bindings==21.2.0
     # via argon2-cffi
@@ -16,7 +16,7 @@
     # via isoduration
 asteval==0.9.31
     # via lmfit
-astropy==5.3.1
+astropy==5.3.2
     # via plasmapy (setup.py)
 asttokens==2.2.1
     # via stack-data
@@ -49,7 +49,7 @@
     # via tox
 charset-normalizer==3.2.0
     # via requests
-click==8.1.6
+click==8.1.7
     # via
     #   click-default-group
     #   towncrier
@@ -65,13 +65,9 @@
     # via matplotlib
 cycler==0.11.0
     # via matplotlib
-<<<<<<< HEAD
 cython==3.0.0
     # via plasmapy (setup.py)
-debugpy==1.6.7
-=======
 debugpy==1.6.7.post1
->>>>>>> 7b9af31c
     # via ipykernel
 decorator==5.1.1
     # via ipython
@@ -106,7 +102,7 @@
     # via uncertainties
 h5py==3.9.0
     # via plasmapy (setup.py)
-hypothesis==6.82.4
+hypothesis==6.82.5
     # via plasmapy (setup.py)
 identify==2.5.26
     # via pre-commit
@@ -171,7 +167,7 @@
     #   voila
 jupyter-events==0.7.0
     # via jupyter-server
-jupyter-server==2.7.0
+jupyter-server==2.7.2
     # via
     #   jupyterlab-server
     #   voila
@@ -209,7 +205,7 @@
     # via
     #   nbconvert
     #   voila
-nbconvert==7.7.3
+nbconvert==7.7.4
     # via
     #   jupyter-server
     #   nbsphinx
@@ -317,7 +313,7 @@
     #   sphinx-tabs
 pyparsing==3.0.9
     # via matplotlib
-pyproject-api==1.5.3
+pyproject-api==1.5.4
     # via tox
 pytest==7.4.0
     # via
@@ -375,7 +371,7 @@
     # via
     #   jsonschema
     #   referencing
-scipy==1.11.1
+scipy==1.11.2
     # via
     #   lmfit
     #   plasmapy (setup.py)
@@ -425,7 +421,7 @@
     # via plasmapy (setup.py)
 sphinx-copybutton==0.5.2
     # via plasmapy (setup.py)
-sphinx-gallery==0.13.0
+sphinx-gallery==0.14.0
     # via plasmapy (setup.py)
 sphinx-hoverxref==1.3.0
     # via plasmapy (setup.py)
@@ -439,13 +435,13 @@
     # via plasmapy (setup.py)
 sphinx-tabs==3.4.1
     # via plasmapy (setup.py)
-sphinxcontrib-applehelp==1.0.6
+sphinxcontrib-applehelp==1.0.7
     # via sphinx
 sphinxcontrib-bibtex==2.5.0
     # via plasmapy (setup.py)
-sphinxcontrib-devhelp==1.0.4
-    # via sphinx
-sphinxcontrib-htmlhelp==2.0.3
+sphinxcontrib-devhelp==1.0.5
+    # via sphinx
+sphinxcontrib-htmlhelp==2.0.4
     # via sphinx
 sphinxcontrib-jquery==4.1
     # via
@@ -453,9 +449,9 @@
     #   sphinx-rtd-theme
 sphinxcontrib-jsmath==1.0.1
     # via sphinx
-sphinxcontrib-qthelp==1.0.5
-    # via sphinx
-sphinxcontrib-serializinghtml==1.1.7
+sphinxcontrib-qthelp==1.0.6
+    # via sphinx
+sphinxcontrib-serializinghtml==1.1.8
     # via sphinx
 stack-data==0.6.2
     # via ipython
@@ -477,7 +473,7 @@
     # via
     #   plasmapy (setup.py)
     #   sphinx-changelog
-tox==4.8.0
+tox==4.9.0
     # via plasmapy (setup.py)
 tqdm==4.66.1
     # via plasmapy (setup.py)
@@ -509,7 +505,7 @@
     # via
     #   pre-commit
     #   tox
-voila==0.4.3
+voila==0.5.0
     # via plasmapy (setup.py)
 wcwidth==0.2.6
     # via prompt-toolkit
