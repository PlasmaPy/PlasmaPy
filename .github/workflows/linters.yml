--- conflicted
+++ resolved
@@ -6,18 +6,7 @@
     branches: [master]
 
 jobs:
-<<<<<<< HEAD
-  pre-commit:
-    name: pre-commit
-    runs-on: ubuntu-latest
-    steps:
-    - uses: actions/checkout@v2
-    - uses: actions/setup-python@v2
-    - uses: pre-commit/action@v2.0.0
   flake8:
-=======
-  gitHubActionForFlake8:
->>>>>>> ae698b4b
     name: flake8
     runs-on: ubuntu-latest
     steps:
