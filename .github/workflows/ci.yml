--- conflicted
+++ resolved
@@ -71,14 +71,6 @@
           python: '3.14'
           nox_session: build
 
-<<<<<<< HEAD
-        - name: Validate CITATION.cff
-          os: ubuntu-latest
-          python: '3.14'
-          nox_session: cff
-
-=======
->>>>>>> 1e70eb06
         - name: Check workflow security with zizmor
           os: ubuntu-latest
           python: '3.14'
@@ -88,6 +80,7 @@
           os: ubuntu-latest
           python: '3.14'
           nox_session: validate_requirements
+
     steps:
 
     - name: Checkout code
