name: CI

on:
  push:
    branches:
    - main
    - stable
    - v0.*.x
    tags:
    - v*
  pull_request:
  workflow_dispatch:

jobs:
  initial-tests:
    name: ${{ matrix.name }}
    runs-on: ${{ matrix.os }}
    strategy:
      fail-fast: false
      matrix:
        include:

        - name: Python 3.10
          os: ubuntu-latest
          python: '3.10'
          toxenv: py310

        - name: Linters
          os: ubuntu-latest
          python: 3.8
          toxenv: linters

    steps:
    - name: Checkout code
      uses: actions/checkout@v3
      with:
        fetch-depth: 0
    - uses: ./.github/actions/prepare_env
      with:
        python-version: ${{ matrix.python }}
        dependencies: tox codecov
    - name: Run tests
      run: python3 -m tox ${{ matrix.toxargs }} -e ${{ matrix.toxenv }} -- ${{ matrix.toxposargs }}

  comprehensive-tests:
    name: ${{ matrix.name }}
    runs-on: ${{ matrix.os }}
    needs: initial-tests
    strategy:
      fail-fast: false
      matrix:
        include:

        - name: Python 3.8 with minimal dependencies
          os: ubuntu-latest
          python: 3.8
          toxenv: py38-all-minimal

        - name: Python 3.8, all tests, code coverage
          os: ubuntu-latest
          python: 3.8
          toxenv: py38-all-cov

        - name: Python 3.8 (Windows)
          os: windows-latest
          python: 3.8
          toxenv: py38-all
          toxposargs: --durations=50

        - name: Python 3.8 (MacOS X)
          os: macos-latest
          python: 3.8
          toxenv: py38-all

        - name: Python 3.9, develop mode
          os: ubuntu-latest
          python: 3.9
          toxenv: py39
          toxargs: --develop

    steps:
    - name: Checkout code
      uses: actions/checkout@v3
      with:
        fetch-depth: 0
    - uses: ./.github/actions/prepare_env
      with:
        python-version: ${{ matrix.python }}
        dependencies: tox codecov
    - name: Install language-pack-fr and tzdata
      if: startsWith(matrix.name, 'Documentation')
      run: sudo apt-get install graphviz pandoc
    - name: Run tests
      run: python3 -m tox ${{ matrix.toxargs }} -e ${{ matrix.toxenv }} -- ${{ matrix.toxposargs }}
    - name: Upload coverage to codecov
      if: ${{ contains(matrix.toxenv,'-cov') }}
      uses: codecov/codecov-action@v3
      with:
        file: ./coverage.xml

  documentation:
    name: Documentation
    runs-on: ubuntu-latest
    strategy:
      fail-fast: false
    steps:
    - name: Checkout code
      uses: actions/checkout@v3
      with:
        fetch-depth: 0
    - uses: ./.github/actions/prepare_env
      with:
        python-version: 3.8
    - name: Install language-pack-fr and tzdata
      run: sudo apt-get install graphviz pandoc
    - name: Run tests
      run: python3 -m tox -e build_docs -- -q

  codespell:
    name: codespell
    runs-on: ubuntu-latest
    strategy:
      fail-fast: false
    steps:
    - name: Checkout code
      uses: actions/checkout@v3
      with:
        fetch-depth: 0
    - uses: ./.github/actions/prepare_env
      with:
        python-version: 3.8
    - name: Run tests
      run: python3 -m tox -e codespell -q

  import-plasmapy:
    name: Importing PlasmaPy
    runs-on: windows-latest
    strategy:
      fail-fast: false
    steps:
    - name: Checkout code
      uses: actions/checkout@v3
      with:
        fetch-depth: 0
    - uses: ./.github/actions/prepare_env
      with:
        python-version: 3.8
    - name: Import PlasmaPy
      run: python3 -m tox -e py38-minimal-pypi-import

  build-n-publish:
    name: Packaging
    runs-on: ubuntu-20.04
    needs:
    - initial-tests
    - comprehensive-tests
    - documentation
    - codespell
    - import-plasmapy
    steps:
    - name: Checkout code
      uses: actions/checkout@v3
      with:
        fetch-depth: 0
    - uses: ./.github/actions/prepare_env
      with:
        python-version: 3.8
        dependencies: setuptools numpy wheel setuptools_scm twine build pip
    - name: Get history and tags for SCM versioning to work
      run: |
        git fetch --prune --unshallow
        git fetch --depth=1 origin +refs/tags/*:refs/tags/*
<<<<<<< HEAD
    - name: Build a binary wheel
      run: python setup.py bdist_wheel
=======
    - name: Set up Python 3.8
      uses: actions/setup-python@v4
      with:
        python-version: 3.8
    - name: Install requirements
      run: |
        pip install --progress-bar off setuptools numpy wheel setuptools_scm twine build pip
>>>>>>> f5ff8e6f
    - name: Build a source tarball
      run: python -m build --sdist --outdir dist/
    - name: Build a binary wheel
      run: python -m build --wheel --outdir dist/
    - name: Twine check
      run: twine check dist/*
    - name: Install PlasmaPy in all variants
      run: |
        pip install --progress-bar off .[dev]
        pip install --progress-bar off -e .[dev]<|MERGE_RESOLUTION|>--- conflicted
+++ resolved
@@ -170,18 +170,6 @@
       run: |
         git fetch --prune --unshallow
         git fetch --depth=1 origin +refs/tags/*:refs/tags/*
-<<<<<<< HEAD
-    - name: Build a binary wheel
-      run: python setup.py bdist_wheel
-=======
-    - name: Set up Python 3.8
-      uses: actions/setup-python@v4
-      with:
-        python-version: 3.8
-    - name: Install requirements
-      run: |
-        pip install --progress-bar off setuptools numpy wheel setuptools_scm twine build pip
->>>>>>> f5ff8e6f
     - name: Build a source tarball
       run: python -m build --sdist --outdir dist/
     - name: Build a binary wheel
