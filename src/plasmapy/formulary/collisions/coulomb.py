"""
Functionality for calculating Coulomb parameters for different
configurations. Including a number of functions for handling Coulomb
collisions spanning weakly coupled (low density) to strongly coupled
(high density) regimes.

Coulomb collisions are collisions where the interaction force is
conveyed via the electric field, instead of any kind of contact
force. They usually result in relatively small deflections of particle
trajectories. However, given that there are many charged particles in a
plasma, one has to take into account the cumulative effects of many such
collisions.
"""

__all__ = [
    "Coulomb_logarithm",
    "Coulomb_cross_section",
]

import warnings
from typing import Literal

import astropy.units as u
import numpy as np

from plasmapy import particles
from plasmapy.formulary.collisions import lengths
from plasmapy.utils.decorators import validate_quantities
from plasmapy.utils.exceptions import CouplingWarning


@validate_quantities(
    T={"can_be_negative": False, "equivalencies": u.temperature_energy()},
    V={"none_shall_pass": True},
)
@particles.particle_input
def Coulomb_logarithm(
    T: u.Quantity[u.K],
    n_e: u.Quantity[u.m**-3],
    species: (particles.Particle, particles.Particle),
    z_mean: float = np.nan,
    V: u.Quantity[u.m / u.s] = np.nan * u.m / u.s,
    method: Literal[
        "classical",
        "GMS-1",
        "GMS-2",
        "GMS-3",
        "GMS-4",
        "GMS-5",
        "GMS-6",
        "hls_full_interp",
        "hls_max_interp",
        "hls_min_interp",
        "ls",
        "ls_clamp_mininterp",
        "ls_full_interp",
        "ls_min_interp",
    ] = "classical",
):
    r"""
    Compute the Coulomb logarithm.

    Parameters
    ----------
    T : `~astropy.units.Quantity`
        Temperature in units of temperature or energy per particle,
        which is assumed to be equal for both the test particle and the
        target particle.

    n_e : `~astropy.units.Quantity`
        The electron number density in units convertible to m\ :sup:`-3`.

    species : `tuple`
        A tuple containing string representations of the test particle
        (listed first) and the target particle (listed second).

    z_mean : float, optional
        The average ionization (arithmetic mean) of a plasma for which a
        macroscopic description is valid. This parameter is used to
        compute the average ion density (given the average ionization
        and electron density) for calculating the ion sphere radius for
        non-classical impact parameters. ``z_mean`` is a required
        parameter if ``method`` is ``"ls_full_interp"``,
        ``"hls_max_interp"``, or ``"hls_full_interp"``.

    V : `~astropy.units.Quantity`, optional
        The relative velocity between particles. If not provided,
        thermal velocity is assumed: :math:`μ V^2 \sim 2 k_B T` where
        :math:`μ` is the reduced mass.

    method : `str`, optional
        The method by which to compute the Coulomb logarithm.  The
        default method is the classical straight-line Landau-Spitzer
        method (``"classical"`` or ``"ls"``). The other six supported
        methods are ``"ls_min_interp"``, ``"ls_full_interp"``,
        ``"ls_clamp_mininterp"``, ``"hls_min_interp"``,
        ``"hls_max_interp"``, and ``"hls_full_interp"``.  Please refer
        to the Notes section of this docstring for more information,
        including about abbreviated aliases of these names.

    Returns
    -------
    ln_Lambda : `float` or `numpy.ndarray`
        The dimensionless Coulomb logarithm.

    Raises
    ------
    `ValueError`
        If the mass or charge of either particle cannot be found, or any
        of the inputs contain incorrect values.

    `~astropy.units.UnitConversionError`
        If the units on any of the inputs are incorrect, or if any of
        ``n_e``, ``T``, or ``V`` is not a `~astropy.units.Quantity`.

    `~plasmapy.utils.exceptions.PhysicsError`
        If the result is smaller than 1.

    `~plasmapy.utils.exceptions.RelativityError`
        If the input velocity is same or greater than the speed of
        light.

    Warns
    -----
    : `~astropy.units.UnitsWarning`
        If units are not provided, SI units are assumed.

    : `~plasmapy.utils.exceptions.RelativityWarning`
        If the input velocity is greater than 5% of the speed of light.

    See Also
    --------
    ~plasmapy.formulary.collisions.lengths.impact_parameter : Computes
        :math:`b_{min}` and :math:`b_{max}`.

    Notes
    -----
    **Summary of Supported Methods of Computing the Coulomb Logarithm**

    PlasmaPy supports seven methods of computing the Coulomb logarithm:

    1. ``"classical"`` or ``"ls"``
    2. ``"ls_min_interp"`` or ``"GMS-1"``
    3. ``"ls_full_interp"`` or ``"GMS-2"``
    4. ``"ls_clamp_mininterp"`` or ``"GMS-3"``
    5. ``"hls_min_interp"`` or ``"GMS-4"``
    6. ``"hls_max_interp"`` or ``"GMS-5"``
    7. ``"hls_full_interp"`` or ``"GMS-6"``

    Options 1–4 are straight-line Landau-Spitzer (``"ls..."``) methods
    in which the trajectory of a Coulomb collision is modeled as a
    straight line. For the straight-line Landau-Spitzer methods, the
    Coulomb logarithm (:math:`\ln{Λ}`) is defined to be:

    .. math::

        \ln{Λ} ≡ \ln\left( \frac{b_{max}}{b_{min}} \right)

    Options 5–7 are hyperbolic Landau-Spitzer (``"hls..."``) methods in
    which the trajectory of a Coulomb collision is modeled as a
    hyperbola. For the hyperbolic Landau-Spitzer methods, the Coulomb
    logarithm (:math:`\ln{Λ}`) is defined to be:

    .. math::

        \ln{Λ} ≡ \frac{1}{2} \ln\left(1 + \frac{b_{max}^2}{b_{min}^2} \right)

    For all 7 methods, :math:`b_{min}` and :math:`b_{max}` are the inner
    impact parameter and the outer impact parameter, respectively, for
    Coulomb collisions :cite:p:`spitzer:1962`\ ; :math:`b_{min}` and
    :math:`b_{max}` are each computed by
    `~plasmapy.formulary.collisions.lengths.impact_parameter`.

    The abbreviations of Options 2–7 (``"GMS-..."``) refer to the first
    initials of the three authors of :cite:t:`gericke:2002`.

    .. note::

        For strongly-coupled plasma, PlasmaPy recommends Option 7,
        ``"hls_full_interp"`` or ``"GMS-6"``, because of its high
        accuracy regardless of a plasma's strength of coupling.

    **Explanation of Supported Methods of Computing the Coulomb Logarithm**

    In this section, further information about each method, such as
    about interpolation and other special features, is documented.
    Please refer to :cite:t:`spitzer:1962` and :cite:t:`gericke:2002`
    for additional information about these methods.

    Option 1: ``"classical"`` or ``"ls"`` (Landau-Spitzer)

        The classical straight-line Landau-Spitzer method in which
        :math:`b_{min}` is defined to be the higher of the de Broglie
        wavelength (:math:`λ_{de Broglie}`) and the distance of closest
        approach (:math:`ρ_⟂`) if they are not equal (and either of the
        two if they are equal) and :math:`b_{max}` is defined to be the
        Debye length (:math:`λ_{Debye}`).

        .. math::

            \ln{Λ} ≡ \ln\left( \frac{b_{max}}{b_{min}} \right)

        .. math::

            b_{min} ≡
            \left\{
                \begin{array}{ll}
                           λ_{de Broglie} & \mbox{if } λ_{de Broglie} ≥ ρ_⟂ \\
                           ρ_⟂         & \mbox{if } ρ_⟂ ≥ λ_{de Broglie}
                \end{array}
            \right.

        .. math::

            b_{max} ≡ λ_{Debye}

        The inner impact parameter (:math:`b_{min}`) is the higher of
        :math:`λ_{de Broglie}` and :math:`ρ_⟂` because for impact
        parameters lower than :math:`λ_{de Broglie}`, quantum effects
        cause the collision to be non-Coulombic
        :cite:p:`chen:2016,fundamenski:2007`.

        The outer impact parameter (:math:`b_{max}`) is defined to be
        the Debye length (:math:`λ_{Debye}`) because at distances higher
        than the Debye length, the electric fields created by other
        particles are screened out by the electrons rearranging
        themselves.

        The uncertainty of the classical straight-line Landau-Spitzer
        method is on the order of its reciprocal.

        This method is invalid if :math:`\ln{Λ} < 2` because of the
        uncertainty of this method and is invalid if :math:`\ln{Λ} < 0`,
        which may be true if the coupling parameter is high (such as for
        nonideal, dense, cold plasmas).

        Please refer to :cite:t:`spitzer:1962` for additional
        information about this method.

    Option 2: ``"ls_min_interp"`` or ``"GMS-1"`` (Landau-Spitzer,
    interpolation of :math:`b_{min}`)

        A straight-line Landau-Spitzer method in which :math:`b_{min}`
        is interpolated between the de Broglie wavelength (:math:`λ_{de
        Broglie}`) and the distance of closest approach (:math:`ρ_⟂`)
        and :math:`b_{max}` is defined to be the Debye length
        (:math:`λ_{Debye}`).

        .. math::

            \ln{Λ} ≡ \ln\left( \frac{b_{max}}{b_{min}} \right)

        .. math::

            b_{min} ≡ \sqrt{λ_{de Broglie}^2 + ρ_⟂^2}

        .. math::

            b_{max} ≡ λ_{Debye}

        This method is invalid if :math:`\ln{Λ} < 0`, which may be true
        if the coupling parameter is high (such as for nonideal, dense,
        cold plasmas).

        Note: This is the first method in Table 1 of
        :cite:t:`gericke:2002`.

    Option 3: ``"ls_full_interp"`` or ``"GMS-2"`` (Landau-Spitzer,
    interpolation of :math:`b_{min}` and :math:`b_{max}`)

        A straight-line Landau-Spitzer method in which :math:`b_{min}`
        and :math:`b_{max}` are each interpolated. :math:`b_{min}` is
        interpolated between the de Broglie wavelength (:math:`λ_{de
        Broglie}`) and the distance of closest approach (:math:`ρ_⟂`).
        :math:`b_{max}` is interpolated between the Debye length
        (:math:`λ_{Debye}`) and the ion sphere radius (:math:`a_i`).

        .. math::

            \ln{Λ} ≡ \ln\left( \frac{b_{max}}{b_{min}} \right)

        .. math::

            b_{min} ≡ \sqrt{λ_{de Broglie}^2 + ρ_⟂^2}

        .. math::

            b_{max} ≡ \sqrt{λ_{Debye}^2 + a_i^2}

        This method is invalid if :math:`\ln{Λ} < 0`, which may be true
        if the coupling parameter is high (such as for nonideal, dense,
        cold plasmas).

        Note: This is the second method in Table 1 of
        :cite:t:`gericke:2002`.

    Option 4: ``"ls_clamp_mininterp"`` or ``"GMS-3"`` (Landau-Spitzer
    with a clamp, interpolation of :math:`b_{min}`)

        A straight-line Landau-Spitzer method in which the value of
        :math:`\ln{Λ}` is clamped at a minimum of :math:`2` so that it
        is impossible for :math:`\ln{Λ} < 0` (which is possible by the
        classical Landau-Spitzer method). :math:`b_{min}` is
        interpolated between the de Broglie wavelength (:math:`λ_{de
        Broglie}`) and the distance of closest approach
        (:math:`ρ_⟂`). :math:`b_{max}` is defined to be the Debye length
        (:math:`λ_{Debye}`).

        .. math::

            \ln{Λ} ≡
            \left\{
               \begin{array}{ll}
                  \ln\left(\frac{b_{max}}{b_{min}} \right)
                     & \mbox{if } \ln\left( \frac{b_{max}}{b_{min}}\right)
                  ≥ 2 \\
                  2 & \mbox{if } \ln\left( \frac{b_{max}}{b_{min}} \right)
                  ≤ 2
                \end{array}
            \right.

        .. math::

            b_{min} ≡ \sqrt{λ_{de Broglie}^2 + ρ_⟂^2}

        .. math::

            b_{max} ≡ λ_{Debye}

        This method is valid for any plasma because it is impossible for
        :math:`\ln{Λ} < 0` by this method, even if the coupling
        parameter is high (such as for nonideal, dense, cold plasmas).

        Note: This is the third method in Table 1 of
        :cite:t:`gericke:2002`.

    Option 5: ``"hls_min_interp"`` or ``"GMS-4"`` (Hyperbolic
    Landau-Spitzer, interpolation of :math:`b_{min}`)

        A hyperbolic Landau-Spitzer method in which :math:`b_{min}` is
        interpolated between the de Broglie wavelength (:math:`λ_{de
        Broglie}`) and the distance of closest approach (:math:`ρ_⟂`)
        and :math:`b_{max}` is defined to be the Debye length
        (:math:`λ_{Debye}`).

        .. math::

            \ln{Λ} ≡ \frac{1}{2} \ln\left(1 +
            \frac{b_{max}^2}{b_{min}^2} \right)

        .. math::

            b_{min} ≡ \sqrt{λ_{de Broglie}^2 + ρ_⟂^2}

        .. math::

            b_{max} ≡ λ_{Debye}

        This method is valid for any plasma because it is impossible for
        :math:`\ln{Λ} < 0` by this method, even if the coupling
        parameter is high (such as for nonideal, dense, cold plasmas).

        Note: This is the fourth method in Table 1 of
        :cite:t:`gericke:2002`.

    Option 6: ``"hls_max_interp"`` or ``"GMS-5"`` (Hyperbolic
    Landau-Spitzer, interpolation of :math:`b_{max}`)

        A hyperbolic Landau-Spitzer method in which :math:`b_{max}` is
        interpolated between the Debye length (:math:`λ_{Debye}`) and
        the ion sphere radius (:math:`a_i`) and :math:`b_{min}` is
        defined to be the distance of closest approach (:math:`ρ_⟂`).

        .. math::

            \ln{Λ} ≡ \frac{1}{2} \ln\left(1 +
            \frac{b_{max}^2}{b_{min}^2} \right)

        .. math::

            b_{min} ≡ ρ_⟂

        .. math::

            b_{max} ≡ \sqrt{λ_{Debye}^2 + a_i^2}

        This method is valid for any plasma because it is impossible for
        :math:`\ln{Λ} < 0` by this method, even if the coupling
        parameter is high (such as for nonideal, dense, cold plasmas).

        Caution: This method overestimates :math:`\ln{Λ}` at high
        temperatures.

        Note: This is the fifth method in Table 1 of
        :cite:t:`gericke:2002`.

    Option 7: ``"hls_full_interp"`` or ``"GMS-6"`` (Hyperbolic
    Landau-Spitzer, interpolation of :math:`b_{min}` and
    :math:`b_{max}`)

        A hyperbolic Landau-Spitzer method in which :math:`b_{min}` and
        :math:`b_{max}` are each interpolated. :math:`b_{min}` is
        interpolated between the de Broglie wavelength (:math:`λ_{de
        Broglie}`) and the distance of closest approach (:math:`ρ_⟂`).
        :math:`b_{max}` is interpolated between the Debye length
        (:math:`λ_{Debye}`) and the ion sphere radius (:math:`a_i`).

        .. math::

            \ln{Λ} ≡ \frac{1}{2} \ln\left(1 +
            \frac{b_{max}^2}{b_{min}^2} \right)

        .. math::

            b_{min} ≡ \sqrt{λ_{de Broglie}^2 + ρ_⟂^2}

        .. math::

            b_{max} ≡ \sqrt{λ_{Debye}^2 + a_i^2}

        This method is valid for any plasma because it is impossible for
        :math:`\ln{Λ} < 0` by this method, even if the coupling
        parameter is high (such as for nonideal, dense, cold plasmas).

        Note: This is the sixth method in Table 1 of
        :cite:t:`gericke:2002`.

    Examples
    --------
    >>> import astropy.units as u
    >>> n_e = 1e19 * u.m**-3
    >>> T = 1e6 * u.K
    >>> Coulomb_logarithm(T, n_e, ('e-', 'p+'))
    np.float64(14.545527556...)
    >>> Coulomb_logarithm(T, n_e, ('e-', 'p+'), V = 1e6 * u.m / u.s)
<<<<<<< HEAD
    np.float64(11.363478378...)

    See Also
    --------
    ~plasmapy.formulary.collisions.lengths.impact_parameter : Computes
        :math:`b_{min}` and :math:`b_{max}`.
=======
    11.363478...
>>>>>>> 548766a4
    """
    # fetching impact min and max impact parameters
    bmin, bmax = lengths.impact_parameter(
        T=T, n_e=n_e, species=species, z_mean=z_mean, V=V, method=method
    )

    if method in {
        "classical",
        "ls",
        "ls_min_interp",
        "GMS-1",
        "ls_full_interp",
        "GMS-2",
    }:
        ln_Lambda = np.log(bmax / bmin)
    elif method in {"ls_clamp_mininterp", "GMS-3"}:
        ln_Lambda = np.log(bmax / bmin)
        if np.any(ln_Lambda < 2):
            if np.isscalar(ln_Lambda.value):
                ln_Lambda = 2 * u.dimensionless_unscaled
            else:
                ln_Lambda[ln_Lambda < 2] = 2 * u.dimensionless_unscaled
    elif method in {
        "hls_min_interp",
        "GMS-4",
        "hls_max_interp",
        "GMS-5",
        "hls_full_interp",
        "GMS-6",
    }:
        ln_Lambda = 0.5 * np.log(1 + bmax**2 / bmin**2)
    else:
        raise ValueError(
            'Unknown method. Choose from "classical", "ls_min_interp", '
            '"ls_full_interp", "ls_clamp_mininterp", "hls_min_interp", '
            '"hls_max_interp", "hls_full_interp", and their aliases. '
            "Please refer to the documentation of this function for "
            "more information."
        )

    ln_Lambda = ln_Lambda.to(u.dimensionless_unscaled).value

    min_ln_Lambda = np.nanmin(ln_Lambda)

    if min_ln_Lambda < 2 and method in {
        "classical",
        "ls",
        "ls_min_interp",
        "GMS-1",
        "ls_full_interp",
        "GMS-2",
    }:
        warnings.warn(
            f"The calculation of the Coulomb logarithm has found a value of "
            f"min(ln Λ) = {min_ln_Lambda:.4f} which is likely to be inaccurate "
            f"due to strong coupling effects, in particular because "
            f"{method = } assumes weak coupling.",
            CouplingWarning,
        )
    elif min_ln_Lambda < 4:
        warnings.warn(
            f"The calculation of the Coulomb logarithm has found a value of "
            f"min(ln Λ) = {min_ln_Lambda:.4f}. Coulomb logarithms of ≲ 4 may "
            f"have increased uncertainty due to strong coupling effects.",
            CouplingWarning,
        )

    return ln_Lambda


@validate_quantities(impact_param={"can_be_negative": False})
def Coulomb_cross_section(impact_param: u.Quantity[u.m]) -> u.Quantity[u.m**2]:
    r"""
    Cross-section for a large angle Coulomb collision.

    Parameters
    ----------
    impact_param : `~astropy.units.Quantity`
        Impact parameter for the collision.

    Returns
    -------
    sigma : `~astropy.units.Quantity`
        The Coulomb collision cross section area.

    Notes
    -----
    The `collisional cross-section
    <https://en.wikipedia.org/w/index.php?title=Cross_section_(physics)&oldid=1037954726#Collision_among_gas_particles>`__
    for a 90° Coulomb collision is obtained by

    .. math::

        σ = π (2 * ρ_⟂)^2

    where :math:`ρ_⟂` is the distance of the closest approach for a 90°
    Coulomb collision. This function is a generalization of that
    calculation. Please note that it is not guaranteed to return the
    correct results for small angle collisions.

    Examples
    --------
    >>> Coulomb_cross_section(7e-10 * u.m)
    <Quantity 6.157...e-18 m2>
    >>> Coulomb_cross_section(0.5 * u.m)
    <Quantity 3.141... m2>
    """
    return np.pi * (2 * impact_param) ** 2<|MERGE_RESOLUTION|>--- conflicted
+++ resolved
@@ -433,16 +433,12 @@
     >>> Coulomb_logarithm(T, n_e, ('e-', 'p+'))
     np.float64(14.545527556...)
     >>> Coulomb_logarithm(T, n_e, ('e-', 'p+'), V = 1e6 * u.m / u.s)
-<<<<<<< HEAD
     np.float64(11.363478378...)
 
     See Also
     --------
     ~plasmapy.formulary.collisions.lengths.impact_parameter : Computes
         :math:`b_{min}` and :math:`b_{max}`.
-=======
-    11.363478...
->>>>>>> 548766a4
     """
     # fetching impact min and max impact parameters
     bmin, bmax = lengths.impact_parameter(
