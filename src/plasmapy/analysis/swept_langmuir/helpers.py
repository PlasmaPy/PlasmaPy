--- conflicted
+++ resolved
@@ -239,9 +239,6 @@
     return voltage, current
 
 
-<<<<<<< HEAD
-def _nan_stuff_regular_grid(
-=======
 def _is_voltage_regularly_spaced(
     voltage_diff: np.ndarray,
     mask_zero_diff: np.ndarray,
@@ -317,29 +314,10 @@
 
 
 def _merge_voltage_clusters__within_dv(  # noqa: C901
->>>>>>> 8bae9492
     voltage: np.ndarray,
     current: np.ndarray,
     voltage_step_size: float,
 ) -> tuple[np.ndarray, np.ndarray]:
-<<<<<<< HEAD
-    size = int(np.round((voltage[-1] - voltage[0]) / voltage_step_size)) + 1
-    reg_voltage = np.linspace(voltage[0], voltage[-1], num=size, dtype=voltage.dtype)
-
-    _, reg_indices, new_indices = np.intersect1d(
-        np.round(reg_voltage, decimals=5),
-        np.round(voltage, decimals=5),
-        return_indices=True,
-    )
-    mask = np.ones_like(reg_voltage, dtype=bool)
-    mask[reg_indices] = False
-    reg_voltage[mask] = np.nan
-
-    reg_current = np.full(size, np.nan, dtype=current.dtype)
-    reg_current[np.logical_not(mask)] = current[...]
-
-    return reg_voltage, reg_current
-=======
     """
     Take the ``voltage`` and ``current`` arrays associated with a swept
     langmuir trace and average together clusters of voltage values
@@ -422,28 +400,11 @@
     new_current = new_current[nan_mask]
 
     return new_voltage, new_current
->>>>>>> 8bae9492
 
 
 def merge_voltage_clusters(
     voltage: np.ndarray,
     current: np.ndarray,
-<<<<<<< HEAD
-    voltage_step_size: float = None,
-    force_regular_spacing: bool = False,
-) -> tuple[np.ndarray, np.ndarray]:
-    # condition force_regular_grid
-    if not isinstance(force_regular_spacing, bool):
-        raise TypeError(
-            "Expected 'force_regular_spacing' to be a bool, but got type "
-            f"{type(force_regular_spacing)}."
-        )
-
-    # condition voltage_step_size
-    if (
-        voltage_step_size is not None
-        and not isinstance(voltage_step_size, (float, np.floating, int, np.integer))
-=======
     voltage_step_size: float | None = None,
 ) -> tuple[np.ndarray, np.ndarray]:
     r"""
@@ -498,17 +459,12 @@
     # condition voltage_step_size
     if voltage_step_size is not None and not isinstance(
         voltage_step_size, float | np.floating | int | np.integer
->>>>>>> 8bae9492
     ):
         raise TypeError(
             "Expected 'voltage_step_size' to be a float or None, got type "
             f"{type(voltage_step_size)}."
         )
-<<<<<<< HEAD
-    elif isinstance(voltage_step_size, (int, np.integer)):
-=======
     elif isinstance(voltage_step_size, int | np.integer):
->>>>>>> 8bae9492
         voltage_step_size = float(voltage_step_size)
 
     voltage, current = check_sweep(voltage, current)
@@ -516,33 +472,6 @@
     # check if grid is regularly spaced
     voltage_diff = np.diff(voltage)
     mask_zero_diff = np.isclose(voltage_diff, 0.0)
-<<<<<<< HEAD
-    if np.count_nonzero(mask_zero_diff) > 0:
-        is_regular_grid = False
-    elif np.allclose(voltage_diff, voltage_diff[0]):
-        # grid is already regularly spaced
-        is_regular_grid = True
-    elif np.allclose(
-        np.rint(voltage_diff / np.min(voltage_diff))
-        - voltage_diff / np.min(voltage_diff),
-        0,
-    ):
-        # grid has a common dV, but at times jumps N * dV times
-        if force_regular_spacing and (voltage_step_size is None or voltage_step_size == 0):
-            # need to stuff with NaN values
-            voltage, current = _nan_stuff_regular_grid(
-                voltage=voltage,
-                current=current,
-                voltage_step_size=np.min(voltage_diff),
-            )
-        is_regular_grid = True
-    else:
-        is_regular_grid = False
-
-    # return if voltage is already regularly spaced and no voltage merging is
-    # requested
-    if is_regular_grid and (voltage_step_size is None or voltage_step_size == 0):
-=======
     is_regular_grid = _is_voltage_regularly_spaced(voltage_diff, mask_zero_diff)
 
     # return if voltage is already regularly spaced and no voltage merging is
@@ -555,16 +484,11 @@
             PlasmaPyWarning,
         )
 
->>>>>>> 8bae9492
         return voltage.copy(), current.copy()
 
     # condition voltage_step_size ... Round 2
     if voltage_step_size is None:
-<<<<<<< HEAD
-        voltage_step_size = np.abs(
-=======
         voltage_step_size = 0.95 * np.abs(
->>>>>>> 8bae9492
             np.average(voltage_diff[np.logical_not(mask_zero_diff)])
         )
     elif voltage_step_size == 0:
@@ -572,111 +496,6 @@
     elif voltage_step_size < 0:
         voltage_step_size = -voltage_step_size
 
-<<<<<<< HEAD
-    # ensure voltage is ascending for calculation
-    voltage_ascending = bool(np.all(voltage_diff >= 0))
-    if not voltage_ascending:
-        voltage, current = sort_sweep_arrays(voltage, current, voltage_order="ascending")
-
-    # now merge clusters
-    voltage_diff = np.diff(voltage)
-    if voltage_step_size != 0 and np.all(voltage_diff >= voltage_step_size):
-        new_voltage = voltage.copy()
-        new_current = current.copy()
-
-        if force_regular_spacing:
-            size = int(
-                np.round((new_voltage[-1] - new_voltage[0]) / voltage_step_size)
-            ) + 1
-            reg_voltage = np.linspace(
-                new_voltage[0], new_voltage[-1], num=size, dtype=new_voltage.dtype
-            )
-            reg_current = np.interp(reg_voltage, new_voltage, new_current)
-
-            new_voltage = reg_voltage
-            new_current = reg_current
-    elif voltage_step_size == 0:
-        voltage_diff = np.diff(voltage)
-        mask_zero_diff = np.isclose(voltage_diff, 0.0)
-        mask_zero_diff = np.append(mask_zero_diff, [mask_zero_diff[-1]])
-
-        new_voltage = np.full(voltage.shape, np.nan, dtype=voltage.dtype)
-        new_current = np.full(current.shape, np.nan, dtype=current.dtype)
-
-        mask = np.logical_not(mask_zero_diff)
-        new_voltage[mask] = voltage[mask]
-        new_current[mask] = current[mask]
-
-        while np.any(mask_zero_diff):
-            volt = voltage[mask_zero_diff][0]
-            index = np.where(new_voltage == volt)[0]
-            if len(index) == 0:
-                index = np.where(mask_zero_diff)[0]
-
-            index = index[0]
-            volt_mask = np.isclose(voltage, volt)
-
-            new_voltage[index] = volt
-            new_current[index] = np.average(current[volt_mask])
-
-            mask_zero_diff[volt_mask] = False
-
-        # remove nan entries
-        mask = np.logical_not(np.isnan(new_voltage))
-        new_voltage = new_voltage[mask]
-        new_current = new_current[mask]
-
-        if force_regular_spacing:
-            new_voltage, new_current = merge_voltage_clusters(
-                voltage=new_voltage,
-                current=new_current,
-                voltage_step_size=voltage_step_size,
-            )
-
-    else:
-        new_voltage = np.full(voltage.shape, np.nan, dtype=voltage.dtype)
-        new_current = np.full(current.shape, np.nan, dtype=current.dtype)
-
-        start_voltage = voltage[0]
-        stop_voltage = start_voltage + voltage_step_size
-
-        # populate
-        ii = 0
-        while start_voltage <= voltage[-1]:
-            mask1 = voltage >= start_voltage
-            mask2 = voltage < stop_voltage
-            mask = np.logical_and(mask1, mask2)
-
-            if np.count_nonzero(mask) > 0:
-                new_voltage[ii] = (
-                    start_voltage + 0.5 * voltage_step_size if force_regular_spacing
-                    else np.average(voltage[mask])
-                )
-                new_current[ii] = np.average(current[mask])
-
-                ii += 1
-
-            start_voltage = stop_voltage
-            stop_voltage += voltage_step_size
-
-        # crop new arrays
-        new_voltage = new_voltage[:ii]
-        new_current = new_current[:ii]
-
-        if force_regular_spacing:
-            # Need to fill array with NaN values to force the regular spacing
-            new_voltage, new_current = _nan_stuff_regular_grid(
-                voltage=new_voltage,
-                current=new_current,
-                voltage_step_size=voltage_step_size,
-            )
-
-    if not voltage_ascending:
-        voltage = voltage[::-1]
-        current = current[::-1]
-        new_voltage = new_voltage[::-1]
-        new_current = new_current[::-1]
-=======
     if np.all(voltage_step_size <= np.abs(voltage_diff)) and voltage_step_size != 0:
         warnings.warn(
             f"The supplied voltage_step_size ({voltage_step_size}) is smaller than "
@@ -698,6 +517,5 @@
         new_voltage, new_current = _merge_voltage_clusters__within_dv(
             voltage, current, voltage_step_size
         )
->>>>>>> 8bae9492
 
     return new_voltage, new_current