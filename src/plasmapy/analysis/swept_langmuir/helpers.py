--- conflicted
+++ resolved
@@ -2,10 +2,7 @@
 
 __all__ = ["check_sweep", "merge_voltage_clusters", "sort_sweep_arrays"]
 
-<<<<<<< HEAD
-=======
 import numbers
->>>>>>> 836cafdc
 import warnings
 from typing import Literal
 
@@ -255,11 +252,7 @@
     is_regular_grid = False
     if np.count_nonzero(mask_zero_diff) > 0:
         # is_regular_grid = False
-<<<<<<< HEAD
-        pass
-=======
         return False
->>>>>>> 836cafdc
     elif np.allclose(voltage_diff, voltage_diff[0]):
         # grid is already regularly spaced
         is_regular_grid = True
@@ -300,26 +293,15 @@
 
     # merge zero diff clusters
     while np.any(mask_zero_diff):
-<<<<<<< HEAD
-        volt = voltage[mask_zero_diff][0]
-        index = np.where(new_voltage == volt)[0]
-=======
         leading_cluster_volt = voltage[mask_zero_diff][0]
         index = np.where(new_voltage == leading_cluster_volt)[0]
->>>>>>> 836cafdc
         if len(index) == 0:
             index = np.where(mask_zero_diff)[0]
 
         index = index[0]
-<<<<<<< HEAD
-        volt_mask = np.isclose(voltage, volt)
-
-        new_voltage[index] = volt
-=======
         volt_mask = np.isclose(voltage, leading_cluster_volt)
 
         new_voltage[index] = leading_cluster_volt
->>>>>>> 836cafdc
         new_current[index] = np.average(current[volt_mask])
 
         mask_zero_diff[volt_mask] = False
@@ -352,29 +334,17 @@
     mask1 = voltage_diff < voltage_step_size
     mask2 = np.isclose(voltage_diff, voltage_step_size)
     cluster_mask = np.logical_or(mask1, mask2)
-<<<<<<< HEAD
-    cluster_mask = np.append(cluster_mask, [cluster_mask[-1]])
-    cluster_mask[1:] = np.logical_or(cluster_mask[1:], np.roll(cluster_mask, 1)[1:])
-=======
->>>>>>> 836cafdc
 
     # determine cluster locations
     indices = np.where(np.diff(cluster_mask))[0]
     if cluster_mask[0]:
         # 1st element in voltage is in a cluster
         indices = np.append([0], indices)
-<<<<<<< HEAD
-    else:
-        indices[0] = indices[0] + 1
-    if indices.size > 1:
-        indices[2::2] = indices[2::2] + 1
-=======
         indices[1] = indices[1] + 1
     else:
         indices[0:2] = indices[0:2] + 1
     if indices.size > 1:
         indices[2:] = indices[2:] + 1
->>>>>>> 836cafdc
     if cluster_mask[-1] and indices[-1] != voltage.size - 1:
         # last element in voltage is in a cluster
         indices = np.append(indices, [voltage.size - 1])
@@ -382,11 +352,7 @@
     # ^ using newshape kwarg for backwards compatibility, newshape kwarg
     #   has been deprecated since numpy v2.1
 
-<<<<<<< HEAD
-    # populate
-=======
     # merge clusters and update new_voltage and new_current
->>>>>>> 836cafdc
     for ii in range(indices.shape[0]):
         start_index = indices[ii][0]
         stop_index = indices[ii][1] + 1
@@ -436,31 +402,21 @@
     return new_voltage, new_current
 
 
-<<<<<<< HEAD
-def merge_voltage_clusters(
-    voltage: np.ndarray,
-    current: np.ndarray,
-    voltage_step_size: float | None = None,
-=======
 def merge_voltage_clusters(  # noqa: C901, PLR0912
     voltage: np.ndarray,
     current: np.ndarray,
     voltage_step_size: float | None = None,
     filter_nan: bool = False,
->>>>>>> 836cafdc
 ) -> tuple[np.ndarray, np.ndarray]:
     r"""
     Search the ``voltage`` array for closely spaced voltage clusters
     based on the ``voltage_step_size`` parameter and merge those
     clusters, and associated ``current`` values, into a single point.
 
-<<<<<<< HEAD
-=======
     This function is intended to merge together identical, or close,
     voltage points to remove small step sizes in the swept langmuir
     trace before differentiation.
 
->>>>>>> 836cafdc
     Parameters
     ----------
     voltage: `numpy.ndarray`
@@ -476,24 +432,16 @@
         electron-saturation current.  *No units are assumed or checked,
         but values should be in amperes.*
 
-<<<<<<< HEAD
-    voltage_step_size: `float` or `None`
-=======
     voltage_step_size: `float` | `None`, default: `None`
->>>>>>> 836cafdc
         A non-zero, positive step size for the ``voltage`` array
         cluster identification.  A value of ``0`` will merge only
         duplicate voltage values.  A value of `None` will default to
         95% of the average step size of the ``voltage`` array (only
-<<<<<<< HEAD
-        counting duplicate voltages once).  (DEFAULT:`None`)
-=======
         counting duplicate voltages once).
 
     filter_nan: `bool`, default: `False`
         Set `True` to automatically filter `~numpy.nan` values from the
         ``voltage`` and ``current`` arrays.
->>>>>>> 836cafdc
 
     Returns
     -------
@@ -519,22 +467,12 @@
     """
     # condition voltage_step_size
     if voltage_step_size is not None and not isinstance(
-<<<<<<< HEAD
-        voltage_step_size, float | np.floating | int | np.integer
-=======
         voltage_step_size, numbers.Real
->>>>>>> 836cafdc
     ):
         raise TypeError(
             "Expected 'voltage_step_size' to be a float or None, got type "
             f"{type(voltage_step_size)}."
         )
-<<<<<<< HEAD
-    elif isinstance(voltage_step_size, int | np.integer):
-        voltage_step_size = float(voltage_step_size)
-
-    voltage, current = check_sweep(voltage, current)
-=======
     elif isinstance(voltage_step_size, numbers.Integral):
         voltage_step_size = float(voltage_step_size)
 
@@ -576,7 +514,6 @@
             "values to be automatically filtered, then set argument "
             "filter_nan=True."
         )
->>>>>>> 836cafdc
 
     # check if grid is regularly spaced
     voltage_diff = np.diff(voltage)
