--- conflicted
+++ resolved
@@ -1,13 +1,8 @@
 """Helper functions for analyzing swept Langmuir traces."""
 
-<<<<<<< HEAD
 __all__ = ["check_sweep", "merge_voltage_clusters", "sort_sweep_arrays"]
 
 import warnings
-=======
-__all__ = ["check_sweep", "sort_sweep_arrays"]
-
->>>>>>> 9d138828
 from typing import Literal
 
 import astropy.units as u
@@ -23,13 +18,8 @@
     allow_unsorted: bool = False,
 ) -> tuple[np.ndarray, np.ndarray]:
     """
-<<<<<<< HEAD
-    Function for checking that the voltage and current arrays are
-=======
-    Check that the voltage and current arrays are
->>>>>>> 9d138828
-    properly formatted for analysis by
-    `plasmapy.analysis.swept_langmuir`.
+    Check that the voltage and current arrays are properly formatted
+    for analysis by `plasmapy.analysis.swept_langmuir`.
 
     Parameters
     ----------
@@ -46,25 +36,14 @@
         electron-saturation current.  *No units are assumed or checked,
         but values should be in amperes.*
 
-<<<<<<< HEAD
-    strip_units: `bool`
-        (Default: `True`) If `True`, then the units on ``voltage``
-        and/or ``current`` will be stripped if either are passed in as
-        an Astropy `~astropy.units.Quantity`.
-
-    allow_unsorted: `bool`
-        (Default: `False`) If `True`, then the supplied ``voltage``
-        array must be monotonically increasing.
-=======
     strip_units: `bool`, default: `True`
         If `True`, then the units on ``voltage`` and/or ``current``
         will be stripped if either are passed in as an Astropy
         `~astropy.units.Quantity`.
->>>>>>> 9d138828
 
     allow_unsorted: `bool`, default: `False`
-        If `True`, then the supplied ``voltage``
-        array must be monotonically increasing.
+        If `True`, then the supplied ``voltage`` array must be
+        monotonically increasing.
 
     Returns
     -------
@@ -206,11 +185,7 @@
         but values should be in amperes.*
 
     voltage_order: `str`
-<<<<<<< HEAD
-        Either 'ascending' or 'descending' to indicate how the
-=======
         Either ``'ascending'`` or ``'descending'`` to indicate how the
->>>>>>> 9d138828
         ``voltage`` array should be sorted.  (DEFAULT: ``'ascending'``)
 
     Returns
@@ -261,7 +236,6 @@
         voltage = voltage[::-1]
         current = current[::-1]
 
-<<<<<<< HEAD
     return voltage, current
 
 
@@ -544,7 +518,4 @@
             voltage, current, voltage_step_size
         )
 
-    return new_voltage, new_current
-=======
-    return voltage, current
->>>>>>> 9d138828
+    return new_voltage, new_current