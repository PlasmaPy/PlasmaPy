"""
Defines the AbstractGrid class and child classes.
"""

from collections.abc import Sequence

__all__ = [
    "AbstractGrid",
    "CartesianGrid",
    "NonUniformCartesianGrid",
]

import contextlib
import warnings
from abc import ABC, abstractmethod
from collections import namedtuple
from collections.abc import Iterable
from functools import cached_property
from typing import ClassVar

import astropy.units as u
import numpy as np
import pandas as pd
import scipy.interpolate as interp
import xarray as xr
from scipy.spatial import distance

from plasmapy.utils.decorators.helpers import modify_docstring


def _detect_is_uniform_grid(pts0, pts1, pts2, tol: float = 1e-6):
    r"""
    Determine whether a grid is uniform (uniformly spaced) by computing the
    variance of the grid gradients.
    """
    variance = np.zeros([3])
    dx = np.gradient(pts0, axis=0)
    variance[0] = np.std(dx) / np.mean(dx)
    dy = np.gradient(pts1, axis=1)
    variance[1] = np.std(dy) / np.mean(dy)
    dz = np.gradient(pts2, axis=2)
    variance[2] = np.std(dz) / np.mean(dz)

    return np.allclose(variance, 0.0, atol=tol)


class AbstractGrid(ABC):
    r"""
    Abstract grid represents a 3D grid of positions. The grid is stored
    as an `~numpy.ndarray`, while the units associated with each
    dimension are stored separately.

    There are two preferred methods to creating a grid object:

    1. Initializing the grid by providing three 3D
       `~astropy.units.Quantity` arrays of positions along each axis
       (``xpoints``, ``ypoints``, ``zpoints``)

       .. code-block:: python

          AbstractGrid(xpoints, ypoints, zpoints)

    2. A new grid can also be created using a syntax similar to
       `numpy.linspace` by providing two three-element
       `~astropy.units.Quantity` arrays of start and stop values and
       setting the ``num`` keyword to the number of points along each axis.

       .. code-block:: python

          AbstractGrid(
              start=[x0, y0, z0],
              stop=[x1, y1, z1],
              num=[Nx, Ny, Nz],
              **kwargs,
          )

       In this case, any additional keyword arguments ``**kwargs`` provided
       will be passed directly to `~numpy.linspace`.

    """

    def __init__(self, *seeds: Sequence[u.Quantity], num: int = 100, **kwargs) -> None:
        # Initialize some variables
        self._interpolator = None
        self._is_uniform = None

        # If three inputs are given, assume it's a user-provided grid
        if len(seeds) == 3:
            self._load_grid(seeds[0], seeds[1], seeds[2])

        # If two inputs are given, assume they are start and stop arrays
        # to create a new grid
        # kwargs are passed to np.linspace in _make_grid()
        elif len(seeds) == 2:
            self._make_grid(seeds[0], seeds[1], num=num, **kwargs)

        else:
            raise TypeError(
                f"{self.__class__.__name__} takes 2 or 3 "
                f"positional arguments but {len(seeds)} were given"
            )

    def _validate(self) -> bool:
        r"""
        Checks to make sure that the grid parameters are
        consistent with the coordinate system and units selected.
        """
        return True

    # A named tuple describing a key recognized by PlasmaPy to correspond to
    # a particular physical quantity
    RecognizedQuantity = namedtuple(
        "RecognizedQuantities", ["key", "description", "unit"]
    )

    # These standard keys are used to refer to certain
    # physical quantities. This dictionary also provides the expected unit.
    _recognized_quantities_list: ClassVar[list[RecognizedQuantity]] = [
        RecognizedQuantity("x", "x spatial position", u.m),
        RecognizedQuantity("y", "y spatial position", u.m),
        RecognizedQuantity("z", "z spatial position", u.m),
        RecognizedQuantity("rho", "Mass density", u.kg / u.m**3),
        RecognizedQuantity("E_x", "Electric field (x component)", u.V / u.m),
        RecognizedQuantity("E_y", "Electric field (y component)", u.V / u.m),
        RecognizedQuantity("E_z", "Electric field (z component)", u.V / u.m),
        RecognizedQuantity("B_x", "Magnetic field (x component)", u.T),
        RecognizedQuantity("B_y", "Magnetic field (y component)", u.T),
        RecognizedQuantity("B_z", "Magnetic field (z component)", u.T),
        RecognizedQuantity("phi", "Electric Scalar Potential", u.V),
<<<<<<< HEAD
        RecognizedQuantity("T_e", "Electron Temperature", u.K),
=======
>>>>>>> cf473959
        RecognizedQuantity("n_e", "Electron Number Density", 1 / u.m**3),
        RecognizedQuantity("dEdx", "Stopping Power", u.J * u.m**2 / u.kg),
    ]

    # Create a dict of recognized quantities for fast access by key
    _recognized_quantities: ClassVar[list[RecognizedQuantity]] = {}
    for _rq in _recognized_quantities_list:
        _recognized_quantities[_rq.key] = _rq

    @classmethod
    @property
    def recognized_quantities(cls):
        r"""
        A dictionary of standard key names representing particular physical
        quantities. Using these keys allows these
        quantities to be recognized automatically by other PlasmaPy functions.
        Each entry contains a tuple containing a description and the unit
        associated with the quantity.
        """
        return cls._recognized_quantities

    def require_quantities(
        self,
        req_quantities: Iterable[str],
        replace_with_zeros: bool = False,
        warn_on_replace_with_zeros: bool = True,
    ):
        r"""
        Check to make sure that a list of required quantities are present.
        Optionally, can create missing quantities and fill them with
        an array of zeros.

        Parameters
        ----------
        req_quantities : ``iterable`` of `str`
            A list of quantity keys that are required.

        replace_with_zeros : `bool`, optional
            If true, missing quantities will be replaced with an array
            of zeros. If false, an exception will be raised instead.
            The default is False.

        warn_on_replace_with_zeros : `bool`, default: `True`
            If `True`, warn if a required quantity is replaced with an
            array of zeros. If `False`, no warning is shown.

        Raises
        ------
        KeyError
            If ``replace_with_zeros`` is `False` and a required quantity
            is missing.

        KeyError
            If ``replace_with_zeros`` is `True` but the
            `~astropy.units.Quantity` is not in the list of recognized
            quantities. In this case the units for the quantity are unknown,
            so an array of zeros cannot be constructed.
        """
        for rq in req_quantities:
            # Error check that grid contains E and B variables required
            if rq not in self.quantities:
                # If missing, warn user and then replace with an array of zeros
                if not replace_with_zeros:
                    raise KeyError(
                        f"{rq} is not specified for the provided "
                        "grid but is required."
                    )
                elif rq not in self.recognized_quantities:
                    raise KeyError(
                        f"{rq} is not a recognized key, and "
                        "so cannot be automatically assumed "
                        "to be zero."
                    )

                if warn_on_replace_with_zeros:
                    warnings.warn(
                        f"{rq} is not specified for the provided grid."
                        "This quantity will be assumed to be zero.",
                        RuntimeWarning,
                    )

                unit = self.recognized_quantities[rq].unit
                arg = {rq: np.zeros(self.shape) * unit}
                self.add_quantities(**arg)

    # *************************************************************************
    # Fundamental properties of the grid
    # *************************************************************************

    def __repr__(self) -> str:
        line_sep = "-----------------------------\n"
        shape = list(self.shape)
        coords = list(self.ds.coords.keys())
        ax_units = self.units
        ax_dtypes = [self.ds[i].dtype for i in coords]

        coord_lbls = [f"{i}: {j}" for i, j in zip(coords, shape, strict=False)]

        s = f"*** Grid Summary ***\n{type(self)}\n"

        s += f"Dimensions: ({', '.join(coord_lbls)})\n"

        if self.is_uniform:
            s += (
                "Uniformly Spaced: (dax0, dax1, dax2) = "
                f"({self.dax0:.3f}, {self.dax1:.3f}, {self.dax2:.3f})\n"
            )
        else:
            s += "Non-Uniform Spacing\n"

        s += line_sep + "Coordinates:\n"
        for i in range(len(self.shape)):
            s += f"\t-> {coords[i]} ({ax_units[i]}) {ax_dtypes[i]} ({shape[i]},)\n"

        keys = self.quantities
        rkeys = [k for k in keys if k in list(self.recognized_quantities.keys())]
        nrkeys = [k for k in keys if k not in list(self.recognized_quantities.keys())]

        s += line_sep + "Recognized Quantities:\n"
        if not rkeys:
            s += "-None-\n"
        else:
            for key in rkeys:
                unit = self.ds[key].attrs["unit"]
                dtype = self.ds[key].dtype
                shape = self.ds[key].shape
                s += f"\t-> {key} ({unit}) {dtype} {shape} \n"

        s += line_sep + "Unrecognized Quantities:\n"
        if not nrkeys:
            s += "-None-\n"
        else:
            for key in nrkeys:
                unit = self.ds[key].attrs["unit"]
                dtype = self.ds[key].dtype
                shape = self.ds[key].shape
                s += f"\t-> {key} ({unit}) {dtype} {shape} \n"

        return s

    def __getitem__(self, key):
        """
        Given a key, return the corresponding array as a `~astropy.units.Quantity`.

        Returning with ``copy=False`` means that the array returned is a direct
        reference to the underlying DataArray, so changes made will be reflected
        in the underlying DataArray.
        """
        return u.Quantity(self.ds[key].data, self.ds[key].attrs["unit"], copy=False)

    @property
    def is_uniform(self) -> bool:
        """
        A boolean value reflecting whether or not the grid points are
        uniformly spaced.
        """

        if self._is_uniform is None:
            raise ValueError(
                "The `is_uniform` attribute is not accessible "
                "before a grid has been loaded."
            )

        return self._is_uniform

    @property
    def shape(self):
        r"""Shape of the grid."""
        if self.is_uniform:
            return (self.ax0.size, self.ax1.size, self.ax2.size)

        return self.ds.coords["ax0"].shape

    @property
    def grids(self):
        r"""
        Three grids of vertex positions (in each coordinate), each having
        shape (N0, N1, N2).
        """
        if not self.is_uniform:
            return (
                self.ds["ax0"].data * self.unit0,
                self.ds["ax1"].data * self.unit1,
                self.ds["ax2"].data * self.unit2,
            )

        pts0, pts1, pts2 = np.meshgrid(self.ax0, self.ax1, self.ax2, indexing="ij")
        return pts0, pts1, pts2

    @property
    def grid(self):
        r"""
        A single grid of vertex positions of shape (N0, N1, N2, 3).

        Only defined for grids for which the ``unit`` property is defined.
        """
        pts0, pts1, pts2 = self.grids
        if self.is_uniform:
            n0, n1, n2 = pts0.shape
            grid = np.zeros([n0, n1, n2, 3]) * self.unit
        else:
            n = pts0.size
            grid = np.zeros([n, 3]) * self.unit

        grid[..., 0] = pts0
        grid[..., 1] = pts1
        grid[..., 2] = pts2
        return grid

    @property
    def pts0(self):
        r"""Array of positions in dimension 1."""
        return self.grids[0]

    @property
    def pts1(self):
        r"""Array of positions in dimension 2."""
        return self.grids[1]

    @property
    def pts2(self):
        r"""Array of positions in dimension 3."""
        return self.grids[2]

    @property
    def units(self) -> list:
        r"""A `list` of the units of each dimension."""
        return self.ds.attrs["axis_units"]

    @property
    def unit0(self):
        r"""Unit of dimension 1."""
        return self.units[0]

    @property
    def unit1(self):
        r"""Unit of dimension 2."""
        return self.units[1]

    @property
    def unit2(self):
        r"""Unit of dimension 3."""
        return self.units[2]

    @property
    def unit(self):
        r"""
        The unit for the entire grid. Only valid if all dimensions of the
        grid have the same units.

        Raises
        ------
        `ValueError`
            If all grid dimensions do not have identical units.
        """
        if self.units[0] == self.units[1] == self.units[2]:
            return self.units[0]
        else:
            raise ValueError(
                f"Array dimensions do not all have the same units: {self.units}"
            )

    # *************************************************************************
    # 1D axes and step sizes (valid only for uniform grids)
    # *************************************************************************
    @property
    def si_scale_factors(self) -> list[float]:
        """
        3-element list containing unitless scale factors for converting
        the corresponding axis from its stored units to SI.
        """
        return self._si_factors

    def _get_ax(self, *, axis: int, si: bool = False):
        """
        Helper function for retrieving axis values.

        Parameters
        ----------
        axis: int
            Axis index for axis of interest (e.g. ``0`` for :attr:`ax0`).
        si: bool
            (Default: `False`) If `True` then convert the axis values to
            their SI equivalent.

        Returns
        -------
        ~numpy.ndarray or `~astropy.units.Quantity`
            If ``si==True`` then return a unitless `~numpy.ndarray`.
            If ``si==False`` then return a `~astropy.units.Quantity`
            array with the original units.

        Raises
        ------
        ValueError
            If the grid is not uniform.
        """
        ax_name = f"ax{axis}"

        if not self.is_uniform:
            raise ValueError(
                "The axis properties are only valid on uniformly spaced grids."
            )

        vals = self.ds.coords[ax_name].to_numpy()
        return vals * self.si_scale_factors[axis] if si else vals * self.units[axis]

    def _get_dax(self, *, axis: int, si: bool = False):
        """
        Helper function for calculating grid spacing.

        See Also
        --------
        plasmapy.plasma.grids.AbstractGrid._get_ax
        """
        ax = self._get_ax(axis=axis, si=si)
        return np.mean(np.gradient(ax))

    @property
    def _ax0_si(self):
        """
        The :attr:`ax0` axis without units, but scaled such that its values
        correspond to SI values.

        Only valid for uniform grids.
        """
        return self._get_ax(axis=0, si=True)

    @property
    def ax0(self):
        r"""
        First axis of the grid.

        Only valid for uniform grids.
        """
        return self._get_ax(axis=0)

    @property
    def _ax1_si(self):
        """
        The :attr:`ax1` axis without units, but scaled such that its values
        correspond to SI values.

        Only valid for uniform grids.
        """
        return self._get_ax(axis=1, si=True)

    @property
    def ax1(self):
        r"""
        Second axis of the grid.

        Only valid for uniform grids.
        """
        return self._get_ax(axis=1)

    @property
    def _ax2_si(self):
        """
        The :attr:`ax2` axis without units, but scaled such that its values
        correspond to SI values.

        Only valid for uniform grids.
        """
        return self._get_ax(axis=2, si=True)

    @property
    def ax2(self):
        r"""
        Third axis of the grid.

        Only valid for uniform grids.
        """
        return self._get_ax(axis=2)

    @property
    def _dax0_si(self):
        """
        Grid step size along axis :attr:`ax0` without units and scaled such
        that its values correspond to SI values.

        Only valid for uniform grids.
        """
        return self._get_dax(axis=0, si=True)

    @property
    def dax0(self):
        r"""
        Grid step size along axis :attr:`ax0`.

        Only valid for uniform grids.
        """
        return self._get_dax(axis=0)

    @property
    def _dax1_si(self):
        """
        Grid step size along axis :attr:`ax1` without units and scaled such
        that its values correspond to SI values.

        Only valid for uniform grids.
        """
        return self._get_dax(axis=1, si=True)

    @property
    def dax1(self):
        r"""
        Grid step size along axis :attr:`ax1`.

        Only valid for uniform grids.
        """
        return self._get_dax(axis=1)

    @property
    def _dax2_si(self):
        """
        Grid step size along axis :attr:`ax2` without units and scaled such
        that its values correspond to SI values.

        Only valid for uniform grids.
        """
        return self._get_dax(axis=2, si=True)

    @property
    def dax2(self):
        r"""
        Grid step size along axis :attr:`ax2`.

        Only valid for uniform grids.
        """
        return self._get_dax(axis=2)

    # *************************************************************************
    # Loading and creating grids
    # *************************************************************************

    def _load_grid(
        self,
        pts0: u.Quantity,
        pts1: u.Quantity,
        pts2: u.Quantity,
    ):
        r"""
        Initialize the grid object from a user-supplied grid.

        Parameters
        ----------
        grid{0,1,2} : `~astropy.units.Quantity` array, shape (n0, n1, n2)
            Grids of coordinate positions.

        **kwargs : `~astropy.units.Quantity` array, shape (n0, n1, n2)
            Quantities defined on the grid.
        """

        # Validate input
        if pts0.shape != pts1.shape or pts0.shape != pts2.shape:
            raise ValueError(
                "Provided arrays of grid points are of unequal "
                f"shape: pts0 = {pts0.shape}, "
                f"pts1 = {pts1.shape}, "
                f"pts2 = {pts2.shape}."
            )

        self._is_uniform = _detect_is_uniform_grid(pts0, pts1, pts2)

        # Create dataset
        self.ds = xr.Dataset()

        self.ds.attrs["axis_units"] = [pts0.unit, pts1.unit, pts2.unit]

        # Store the conversion factors for each axis to SI
        self._si_factors = [
            pts0.unit.si.scale,
            pts1.unit.si.scale,
            pts2.unit.si.scale,
        ]

        if self.is_uniform:
            self.ds.coords["ax0"] = pts0[:, 0, 0]
            self.ds.coords["ax1"] = pts1[0, :, 0]
            self.ds.coords["ax2"] = pts2[0, 0, :]

        else:
            mdx = pd.MultiIndex.from_arrays(
                [pts0.flatten(), pts1.flatten(), pts2.flatten()],
                names=["ax0", "ax1", "ax2"],
            )
            self.ds.coords["ax"] = mdx

        # Check to make sure that the object created satisfies any
        # requirements: eg. units correspond to the coordinate system
        self._validate()

    def add_quantities(self, **kwargs: u.Quantity) -> None:
        r"""
        Adds a quantity to the dataset as a new DataArray.

        Parameters
        ----------
        **kwargs : key, array pairs
            The key will be used as the dataset key, while the array holds the
            quantity.
        """

        for key, quantity in kwargs.items():
            # Check key against a list of "known" keys with pre-defined
            # meanings (eg. E_x, n_e) and raise a warning if a "non-standard"
            # key is being used so the user is aware.
            if key in self.recognized_quantities:
                try:
                    quantity.to(self.recognized_quantities[key].unit)
                except u.UnitConversionError as ex:
                    raise ValueError(
                        f"Units provided for {key} ({quantity.unit}) "
                        "are not compatible with the correct units "
                        f"for that recognized key ({self.recognized_quantities[key]})."
                    ) from ex

            else:
                warnings.warn(
                    f"Warning: {key} is not recognized quantity key", stacklevel=2
                )

            if self.is_uniform:
                dims = ["ax0", "ax1", "ax2"]
                coords = {
                    "ax0": self.ds.coords["ax0"],
                    "ax1": self.ds.coords["ax1"],
                    "ax2": self.ds.coords["ax2"],
                }
            # If grid is non-uniform, flatten quantity
            else:
                quantity = quantity.flatten()  # noqa: PLW2901
                dims = ["ax"]
                coords = {"ax": self.ds.coords["ax"]}

            if quantity.shape != self.shape:
                raise ValueError(
                    f"Shape of quantity '{key}' {quantity.shape} "
                    f"does not match the grid shape {self.shape}."
                )

            data = xr.DataArray(
                quantity, dims=dims, coords=coords, attrs={"unit": quantity.unit}
            )
            self.ds[key] = data

    @property
    def quantities(self):
        r"""
        A list of the keys corresponding to the quantities currently
        defined on the grid.
        """
        return list(self.ds.data_vars)

    def _make_grid(  # noqa: C901, PLR0912
        self,
        start: float | u.Quantity,
        stop: float | u.Quantity,
        num: int = 100,
        units=None,
        **kwargs,
    ):
        r"""
        Creates a grid based on ``start``, ``stop``, and ``num`` values
        in a manner that mirrors the interface of the `numpy.linspace`
        function.

        Parameters
        ----------
        start : number (`~astropy.units.Quantity`) or an array, list, or
            tuple of three of the same.
            Starting values for each dimension. If one value is given,
            the same value will be used for all three dimensions.

        stop : number (`~astropy.units..Quantity`) or an array, list, or
            tuple of three of the same.
            End values for each dimension. If one value is given,
            the same value will be used for all three dimensions.

        num : `int` or `list` or `tuple` of three `int` objects, optional
            The number of points in each dimension. If a single integer is
            given, the same number of points will be used in each dimension.
            The default is 100.

        **kwargs : Additional arguments
            Any additional arguments will be passed directly to
            `numpy.linspace`.
        """

        # Store variables in dict for validation
        var = {"stop": stop, "start": start, "num": num}

        # Ensure that start and stop end up as a list of three u.Quantity objs
        # and num a list of three integers
        # TODO: python3.10: simplify using structural pattern matching
        for k in ("start", "stop"):
            # Convert tuple to list
            if isinstance(var[k], tuple):
                var[k] = list(var[k])

            if isinstance(var[k], list):
                if len(var[k]) == 1:
                    var[k] = var[k] * 3

                # Make sure it's a list of quantities
                if not all(isinstance(v, u.Quantity) for v in var[k]):
                    raise TypeError(
                        f"The argument `{k}` must be an "
                        "`astropy.units.Quantity` or a list of same, "
                        f"but a {type(var[k])} was given."
                    )
            elif isinstance(var[k], u.Quantity):
                # Extend to 3 elements if only one is given
                # Case of >1 but != 3 is handled later
                var[k] = [var[k]] * 3 if var[k].size == 1 else list(var[k])
            else:
                raise TypeError(
                    f"The argument `{k}` must be an "
                    "`astropy.units.Quantity` or a list of same, "
                    f"but a {type(var[k])} was given."
                )

        # Convert tuple to list
        if isinstance(var["num"], tuple):
            var["num"] = list(var["num"])

        if isinstance(var["num"], list):
            if len(var["num"]) == 1:
                var["num"] = var["num"] * 3
        elif isinstance(var["num"], int):
            var["num"] = [var["num"]] * 3
        else:
            raise TypeError(
                f"The argument `num` must be an int or list of "
                f"same, but a {type(var[k])} was given."
            )

        # Check to make sure all lists now contain three values
        # (throws exception if user supplies a list of two, say)
        for k in var:
            if len(var[k]) != 3:
                raise TypeError(
                    f"{k} must be either a single value or a "
                    "list of three values, but "
                    f"({len(var[k])} values were given)."
                )

        # Take variables back out of dict
        start = var["start"]
        stop = var["stop"]
        num = var["num"]

        # Extract units from input arrays (if they are there), then
        # remove the units from those arrays
        units = []
        for i in range(3):
            # Determine unit for dimension
            unit = start[i].unit
            units.append(unit)

            # Attempt to convert stop unit to start unit
            try:
                stop[i] = stop[i].to(unit)

            except u.UnitConversionError as ex:
                raise ValueError(
                    f"Units of {stop[i]} and {unit} are not compatible"
                ) from ex

            # strip units
            stop[i] = stop[i].value
            start[i] = start[i].value

        # Create coordinate mesh
        pts0, pts1, pts2 = self._make_mesh(start, stop, num, **kwargs)

        # Load into the dataset using the _load_grid function
        self._load_grid(
            pts0 * units[0],
            pts1 * units[1],
            pts2 * units[2],
        )

    def _make_mesh(self, start, stop, num: int, **kwargs):
        r"""
        Creates mesh as part of _make_grid(). Separated into its own function
        so it can be re-implemented to make non-uniformly spaced meshes.
        """
        # Construct the axis arrays
        ax0 = np.linspace(start[0], stop[0], num=num[0], **kwargs)
        ax1 = np.linspace(start[1], stop[1], num=num[1], **kwargs)
        ax2 = np.linspace(start[2], stop[2], num=num[2], **kwargs)

        # Construct the coordinate arrays
        pts0, pts1, pts2 = np.meshgrid(ax0, ax1, ax2, indexing="ij")

        return pts0, pts1, pts2

    # *************************************************************************
    # Methods
    # *************************************************************************

    def on_grid(self, pos):
        r"""
        Given a list of positions, determines which are in the region
        bounded by the grid points.

        For non-uniform grids, "on grid" is defined as being bounded by
        grid points in all axes.

        Parameters
        ----------
        pos : `~numpy.ndarray` or `~astropy.units.Quantity` array, shape (n,3)
            An array of positions in space, where the second dimension
            corresponds to the three dimensions of the grid.

        """

        if hasattr(pos, "unit"):
            pos = pos.si.value

        # Find the bounds
        if self.is_uniform:
            ax0_min, ax0_max = np.min(self.ax0.si.value), np.max(self.ax0.si.value)
            ax1_min, ax1_max = np.min(self.ax1.si.value), np.max(self.ax1.si.value)
            ax2_min, ax2_max = np.min(self.ax2.si.value), np.max(self.ax2.si.value)

        else:
            pts0, pts1, pts2 = self.grids
            ax0_min, ax0_max = np.min(self.pts0).si.value, np.max(self.pts0).si.value
            ax1_min, ax1_max = np.min(self.pts1).si.value, np.max(self.pts1).si.value
            ax2_min, ax2_max = np.min(self.pts2).si.value, np.max(self.pts2).si.value

        # Check each point elementwise against the bounds
        on_grid = (
            np.greater(ax0_min, pos[:, 0]).astype(np.int8)
            + np.less(ax0_max, pos[:, 0]).astype(np.int8)
            + np.greater(ax1_min, pos[:, 1]).astype(np.int8)
            + np.less(ax1_max, pos[:, 1]).astype(np.int8)
            + np.greater(ax2_min, pos[:, 2]).astype(np.int8)
            + np.less(ax2_max, pos[:, 2]).astype(np.int8)
        )

        return np.where(on_grid == 0, True, False)  # noqa: FBT003

    @abstractmethod
    def vector_intersects(self, p1, p2):
        r"""
        `True` if the vector from ``p1`` to ``p2`` intersects the grid,
        and `False` otherwise.

        The definition of 'intersects' is determined by the implementation
        for each subclass.
        """
        ...

    # *************************************************************************
    # Interpolators
    # *************************************************************************

    # This property holds the list of quantity keys currently being interpolated
    # It's used in the following cached properties
    _interp_args: ClassVar = []

    @cached_property
    def _interp_quantities(self):
        r"""Create a dimensionless array of quantities to be interpolated."""
        nargs = len(self._interp_args)
        # Load the arrays to be interpolated from and their units
        if self.is_uniform:
            nx, ny, nz = self.shape
            _interp_quantities = np.zeros([nx, ny, nz, nargs])
        else:
            npoints = self.shape[0]
            _interp_quantities = np.zeros([npoints, nargs])

        for j, arg in enumerate(self._interp_args):
            _interp_quantities[..., j] = self.ds[arg].to_numpy()

        return _interp_quantities

    @cached_property
    def _interp_units(self):
        r"""
        Create a list of the units corresponding to the last dimension
        in the `_interp_quantities` array.
        """
        return [self.ds[arg].attrs["unit"] for arg in self._interp_args]

    @abstractmethod
    def nearest_neighbor_interpolator(
        self, pos: np.ndarray | u.Quantity, *args, persistent: bool = False
    ):
        r"""
        Interpolate values on the grid using a nearest-neighbor scheme with
        no higher-order weighting.

        Parameters
        ----------
        pos : `~numpy.ndarray` or `~astropy.units.Quantity` array, shape (n,3)
            An array of positions in space, where the second dimension
            corresponds to the three dimensions of the grid. If an
            `~numpy.ndarray` is provided, units will be assumed to match
            those of the grid.

        *args : `str`
            Strings that correspond to DataArrays in the dataset

        persistent : `bool`
            If `True`, the interpolator will assume the grid and its
            contents have not changed since the last interpolation. This
            substantially speeds up the interpolation when many
            interpolations are performed on the same grid in a loop.
            ``persistent`` overrides to `False` if the arguments list
            has changed since the last call.
        """
        ...

    def _persistent_interpolator_setup(self, pos, args, persistent):
        r"""
        Setup common to all persistent interpolators.

        Parameters
        ----------
        pos : `~numpy.ndarray` or `~astropy.units.Quantity` array, shape (n,3)
            An array of positions in space, where the second dimension
            corresponds to the three dimensions of the grid. If a
            `~numpy.ndarray` is provided, units will be assumed to match
            those of the grid.

        args : `str`
            Strings that correspond to DataArrays in the dataset

        persistent : `bool`
            If `True`, the interpolator will assume the grid and its
            contents have not changed since the last interpolation. This
            substantially speeds up the interpolation when many
            interpolations are performed on the same grid in a loop.
            ``persistent`` overrides to `False` if the arguments list
            has changed since the last call.

        Returns
        -------
        pos: `~numpy.ndarray`
            Position array with dimensions fixed, units converted to
            standard and stripped.

        args : `str`
            Strings that correspond to DataArrays in the dataset

        persistent : `bool`
            If `True`, the interpolator will assume the grid and its
            contents have not changed since the last interpolation. This
            substantially speeds up the interpolation when many
            interpolations are performed on the same grid in a loop.
            ``persistent`` overrides to `False` if the arguments list
            has changed since the last call.

        Raises
        ------
        KeyError
            A KeyError is raised if one of the args does not correspond
            to a DataArray in the DataSet.
        """

        # Condition pos
        if isinstance(pos, u.Quantity):
            pos = pos.to(u.m).value
        elif self.unit != u.m:
            pos *= self.unit.si.scale
        # If a single point was given, add empty dimension
        if pos.ndim == 1:
            pos = np.reshape(pos, [1, 3])

        # -- Validate args --
        # must be np.ndarray or u.Quantity arrays of same shape as grid
        for arg in args:
            if arg not in self.quantities:
                raise KeyError(
                    "Quantity arguments must correspond to "
                    "DataArrays in the DataSet. "
                    f"{arg} was not found. "
                    f"Existing keys are: {self.quantities}"
                )

        # If persistent, double check the arguments list hasn't changed
        # If they have, run as non-persistent this time
        if persistent and args != self._interp_args:
            persistent = False

        # Update _interp_args variable
        self._interp_args = args

        # If not persistent, clear the cached properties so they are re-created
        # when called below
        if not persistent:
            with contextlib.suppress(AttributeError):
                del self._interp_quantities
            with contextlib.suppress(AttributeError):
                del self._interp_units

        return pos, args, persistent


def _fast_nearest_neighbor_interpolate(pos, ax):
    """
    Find the indices in the axis `ax` that are closest to the
    values in the array `pos`.

    Assumes the axis `ax` is sorted in ascending order.
    """
    # Find the index where each position would be inserted into the axis.
    # This is equivalent to a nearest neighbor interpolation but always
    # rounding to the next highest axis point.
    indices = np.searchsorted(ax, pos)

    # searchsorted can return an out-of-bound index on the top end, so replace
    # that point with the closest in bound index
    indices = np.where(indices == ax.size, ax.size - 1, indices)

    # For any points that are closer to the point below than the point above,
    # correct the index
    return np.where(
        np.abs(ax[indices] - pos) > np.abs(ax[indices - 1] - pos), indices - 1, indices
    )


class CartesianGrid(AbstractGrid):
    r"""A uniformly spaced Cartesian grid."""

    def _validate(self):
        # Check that all units are lengths
        for i in range(3):
            try:
                self.units[i].to(u.m)
            except u.UnitConversionError as ex:
                raise ValueError(
                    "Units of grid are not valid for a Cartesian "
                    f"grid: {self.units}."
                ) from ex

    @property
    def grid_resolution(self):
        r"""
        A scalar estimate of the grid resolution, calculated as the
        the minima of [dax0, dax1, dax2].

        """
        return min(self.dax0, self.dax1, self.dax2)

    def vector_intersects(self, p1, p2):
        r"""
        `True` if the vector from ``p1`` to ``p2`` intersects the grid,
        and `False` otherwise.

        This is a standard ray-box intersection algorithm.
        """
        p1, p2 = p1.si.value, p2.si.value
        # Calculate the minimum and maximum of each
        Ax, Bx = np.min(self.pts0.si.value), np.max(self.pts0.si.value)
        Ay, By = np.min(self.pts1.si.value), np.max(self.pts1.si.value)
        Az, Bz = np.min(self.pts2.si.value), np.max(self.pts2.si.value)
        A = np.array([Ax, Ay, Az])
        B = np.array([Bx, By, Bz])

        # Calculate the equation of the line from p1 to p2 such that
        # r = p1 + t*D
        D = np.abs(p2 - p1)

        # Calculate the intersection points. These operations are just vectorized
        # for convenience. Ignore div-by-zero: outputting infty's here is fine.
        with np.errstate(divide="ignore"):
            Tmin = (A - p1) / D
            Tmax = (B - p1) / D

        Tmin = np.max(Tmin)
        Tmax = np.min(Tmax)

        return Tmin < Tmax

    @modify_docstring(prepend=AbstractGrid.nearest_neighbor_interpolator.__doc__)
    def nearest_neighbor_interpolator(
        self, pos: np.ndarray | u.Quantity, *args, persistent: bool = False
    ):
        r""" """  # noqa: D419

        # Shared setup
        pos, args, persistent = self._persistent_interpolator_setup(
            pos, args, persistent
        )

        ax0, ax1, ax2 = self._ax0_si, self._ax1_si, self._ax2_si

        # Find particles that are off the grid
        mask_particle_off = (
            (pos[:, 0] < ax0.min())
            | (pos[:, 0] > ax0.max())
            | (pos[:, 1] < ax1.min())
            | (pos[:, 1] > ax1.max())
            | (pos[:, 2] < ax2.min())
            | (pos[:, 2] > ax2.max())
        )

        # Interpolate nearest index to each point along each axis
        i0 = _fast_nearest_neighbor_interpolate(pos[:, 0], ax0)
        i1 = _fast_nearest_neighbor_interpolate(pos[:, 1], ax1)
        i2 = _fast_nearest_neighbor_interpolate(pos[:, 2], ax2)

        vals = self._interp_quantities[i0, i1, i2, :]

        # Replace values of off-grid particles with NaN
        vals[mask_particle_off, :] = np.nan

        # Split output array into arrays with units
        # Apply units to output arrays
        output = [
            vals[..., index] * self._interp_units[index] for index, _ in enumerate(args)
        ]
        return output[0] if len(output) == 1 else tuple(output)

    def volume_averaged_interpolator(
        self, pos: np.ndarray | u.Quantity, *args, persistent: bool = False
    ):
        r"""
        Interpolate values on the grid using a volume-averaged scheme with
        no higher-order weighting.

        Parameters
        ----------
        pos : `~numpy.ndarray` or `~astropy.units.Quantity` array, shape (n,3)
            An array of positions in space, where the second dimension
            corresponds to the three dimensions of the grid. If a
            `~numpy.ndarray` is provided, units will be assumed to match
            those of the grid.

        *args : `str`
            Strings that correspond to DataArrays in the dataset

        persistent : `bool`
            If `True`, the interpolator will assume the grid and its
            contents have not changed since the last interpolation. This
            substantially speeds up the interpolation when many
            interpolations are performed on the same grid in a loop.
            ``persistent`` overrides to `False` if the arguments list
            has changed since the last call.

        Notes
        -----
        This interpolator approximates the value of a quantity at a given
        interpolation point using a weighted sum of the values at the eight grid
        vertices that surround the point. The weighting factors are calculated by
        defining a volume :math:`dx × dy × dz`
        (where :math:`dx`, :math:`dy`, and :math:`dz` are the grid
        spacings in each direction) around each grid vertex and around the
        interpolation point. The contribution of each grid vertex is then
        weighted by the fraction of the volume surrounding the interpolation
        point that overlaps the volume surrounding that vertex. This effectively
        introduces a linear interpolation between grid vertices.

        This implementation of this algorithm assumes that the grid is uniformly
        spaced and Cartesian.
        """
        # Shared setup
        pos, args, persistent = self._persistent_interpolator_setup(
            pos, args, persistent
        )

        nparticles = pos.shape[0]
        nargs = len(args)

        # Load grid attributes (so this isn't repeated)
        ax0, ax1, ax2 = self._ax0_si, self._ax1_si, self._ax2_si
        dx, dy, dz = self._dax0_si, self._dax1_si, self._dax2_si
        n0, n1, n2 = self.shape

        # find cell nearest to each position
        nearest_neighbor_index = np.zeros((nparticles, 3), dtype=np.int32)
        nearest_neighbor_index[..., 0] = _fast_nearest_neighbor_interpolate(
            pos[:, 0], ax0
        )
        nearest_neighbor_index[..., 1] = _fast_nearest_neighbor_interpolate(
            pos[:, 1], ax1
        )
        nearest_neighbor_index[..., 2] = _fast_nearest_neighbor_interpolate(
            pos[:, 2], ax2
        )

        # Create a mask for positions that are off the grid. The values at
        # these points will be set to zero later.
        mask_particle_off = (
            (pos[:, 0] < ax0.min())
            | (pos[:, 0] > ax0.max())
            | (pos[:, 1] < ax1.min())
            | (pos[:, 1] > ax1.max())
            | (pos[:, 2] < ax2.min())
            | (pos[:, 2] > ax2.max())
        )

        # Get the physical positions for the nearest neighbor cell
        # for the each particle
        xpos = ax0[nearest_neighbor_index[:, 0]]
        ypos = ax1[nearest_neighbor_index[:, 1]]
        zpos = ax2[nearest_neighbor_index[:, 2]]
        nearest_neighbor_pos = np.array([xpos, ypos, zpos]).swapaxes(0, 1)

        # Determine the indices for the grid cells bounding the particle
        # - The imaginary cell centered on the particle will overlap with
        #   1 to 8 surrounding cells
        # - typically this is 8 but will be 4, 2, or 1 when the particle is
        #   near the boundary of the grid
        bounding_cell_indices = np.empty((nparticles, 8, 3), dtype=np.int32)
        lower_indices = np.where(
            pos >= nearest_neighbor_pos,
            nearest_neighbor_index,
            nearest_neighbor_index - 1,
        )

        # populate x indices
        bounding_cell_indices[:, 0:4, 0] = np.tile(
            lower_indices[:, 0], (4, 1)
        ).swapaxes(0, 1)
        bounding_cell_indices[:, 4:, 0] = bounding_cell_indices[:, 0:4, 0] + 1

        # populate y indices
        bounding_cell_indices[:, [0, 1, 4, 5], 1] = np.tile(
            lower_indices[:, 1], (4, 1)
        ).swapaxes(0, 1)
        bounding_cell_indices[:, [2, 3, 6, 7], 1] = (
            bounding_cell_indices[:, [0, 1, 4, 5], 1] + 1
        )

        # populate z indices
        bounding_cell_indices[:, 0::2, 2] = np.tile(
            lower_indices[:, 2], (4, 1)
        ).swapaxes(0, 1)
        bounding_cell_indices[:, 1::2, 2] = bounding_cell_indices[:, 0::2, 2] + 1

        # Create a mask for cells whose locations would be off the grid,
        # which occurs when the interpolation point is near the edge of the
        # grid. These values will be weighted as zero later.
        mask_cell_off = (
            (bounding_cell_indices < 0).any(axis=2)
            | (bounding_cell_indices[:, :, 0] >= n0)
            | (bounding_cell_indices[:, :, 1] >= n1)
            | (bounding_cell_indices[:, :, 2] >= n2)
        )

        # Zero any out of bounds indices so IndexError is not raised
        # during indexing.  This means an incorrect value will be retrieved
        # but will not be used because of the zero weighting and the
        # off the grid mask
        bounding_cell_indices[mask_cell_off, :] = 0

        # Calculate the volume of the overlap between the point volume
        # and the volume of each of the surrounding vertices
        lx = dx - np.abs(pos[:, None, 0] - ax0[bounding_cell_indices[..., 0]])
        ly = dy - np.abs(pos[:, None, 1] - ax1[bounding_cell_indices[..., 1]])
        lz = dz - np.abs(pos[:, None, 2] - ax2[bounding_cell_indices[..., 2]])
        bounding_cell_weights = lx * ly * lz

        # Set the weight for any off-grid vertices (cell or particle) to zero
        bounding_cell_weights[mask_cell_off] = 0.0
        bounding_cell_weights[mask_particle_off, ...] = 0.0
        norms = np.sum(bounding_cell_weights, axis=1)
        mask_norm_zero = norms == 0.0
        bounding_cell_weights[~mask_norm_zero] = (
            bounding_cell_weights[~mask_norm_zero, ...] / norms[~mask_norm_zero, None]
        )

        # Get the values of each of the interpolated quantities at each
        # of the bounding vertices
        vals = self._interp_quantities[
            bounding_cell_indices[..., 0],
            bounding_cell_indices[..., 1],
            bounding_cell_indices[..., 2],
            :,
        ]
        # Construct a weighted average of the interpolated quantities
        weighted_ave = np.sum(bounding_cell_weights[..., None] * vals, axis=1)
        weighted_ave[mask_particle_off, :] = np.nan

        # Split output array into arrays with units
        # Apply units to output arrays
        output = [
            weighted_ave[..., arg] * self._interp_units[arg] for arg in range(nargs)
        ]

        return output[0] if len(output) == 1 else tuple(output)


class NonUniformCartesianGrid(AbstractGrid):
    r"""
    A Cartesian grid in which the ``_make_mesh`` method produces a
    non-uniformly spaced grid.
    """

    def _validate(self):
        """Check that all units are lengths."""
        for i in range(3):
            try:
                self.units[i].to(u.m)
            except u.UnitConversionError as ex:
                raise ValueError(
                    "Units of grid are not valid for a Cartesian "
                    f"grid: {self.units}."
                ) from ex

    @property
    def grid_resolution(self):
        r"""
        A scalar estimate of the grid resolution, calculated as the
        closest spacing between any two points.
        """
        distances = distance.cdist(self.grid, self.grid)
        np.fill_diagonal(distances, np.inf)
        return np.min(distances) * self.unit

    def vector_intersects(self, p1, p2):
        r"""
        `True` if the vector from ``p1`` to ``p2`` intersects the grid,
        and `False` otherwise. The grid is defined by a cube extending in
        each dimension from the minimum value of the grid to the maximum value
        of the grid in that dimension.

        This is a standard ray-box intersection algorithm.
        """
        p1, p2 = p1.si.value, p2.si.value
        # Calculate the minimum and maximum of each
        Ax, Bx = np.min(self.pts0.si.value), np.max(self.pts0.si.value)
        Ay, By = np.min(self.pts1.si.value), np.max(self.pts1.si.value)
        Az, Bz = np.min(self.pts2.si.value), np.max(self.pts2.si.value)
        A = np.array([Ax, Ay, Az])
        B = np.array([Bx, By, Bz])

        # Calculate the equation of the line from p1 to p2 such that
        # r = p1 + t*D
        D = np.abs(p2 - p1)

        # Calculate the intersection points. These operations are just vectorized
        # for convenience. Ignore div-by-zero: outputting infty's here is fine.
        with np.errstate(divide="ignore"):
            Tmin = (A - p1) / D
            Tmax = (B - p1) / D

        Tmin = np.max(Tmin)
        Tmax = np.min(Tmax)

        return Tmin < Tmax

    def _make_mesh(self, start, stop, num: int, **kwargs):
        r"""
        Creates mesh as part of ``_make_grid()``. Separated into its own
        function so it can be re-implemented to make non-uniform grids.
        """
        # Construct the axis arrays
        ax0 = np.sort(
            np.random.uniform(low=start[0], high=stop[0], size=num[0])  # noqa: NPY002
        )

        ax1 = np.sort(
            np.random.uniform(low=start[1], high=stop[1], size=num[1])  # noqa: NPY002
        )

        ax2 = np.sort(
            np.random.uniform(low=start[2], high=stop[2], size=num[2])  # noqa: NPY002
        )

        # Construct the coordinate arrays
        arr0, arr1, arr2 = np.meshgrid(ax0, ax1, ax2, indexing="ij")

        return arr0, arr1, arr2

    @cached_property
    def _nearest_neighbor_interpolator(self):
        """
        Creates a nearest neighbor interpolator object for this grid, which can
        then be called repeatedly.

        """

        return interp.NearestNDInterpolator(
            self.grid.to(u.m).value, self._interp_quantities
        )

    @modify_docstring(prepend=AbstractGrid.nearest_neighbor_interpolator.__doc__)
    def nearest_neighbor_interpolator(
        self, pos: np.ndarray | u.Quantity, *args, persistent: bool = False
    ):
        r""" """  # noqa: D419
        # Shared setup
        pos, args, persistent = self._persistent_interpolator_setup(
            pos, args, persistent
        )

        # Clear additional property that is not handled in the
        # _persistent_interpolator_setup function because it is unique
        # to this non_uniform grid.
        if not persistent:
            with contextlib.suppress(AttributeError):
                del self._nearest_neighbor_interpolator

        pts0 = self.pts0.to(u.m).value
        pts1 = self.pts1.to(u.m).value
        pts2 = self.pts2.to(u.m).value

        mask_particle_off = (
            (pos[:, 0] < pts0.min())
            | (pos[:, 0] > pts0.max())
            | (pos[:, 1] < pts1.min())
            | (pos[:, 1] > pts1.max())
            | (pos[:, 2] < pts2.min())
            | (pos[:, 2] > pts2.max())
        )

        vals = self._nearest_neighbor_interpolator(pos)
        vals[mask_particle_off] = np.nan

        output = [vals[:, arg] * self._interp_units[arg] for arg in range(len(args))]

        return output[0] if len(output) == 1 else tuple(output)<|MERGE_RESOLUTION|>--- conflicted
+++ resolved
@@ -127,10 +127,7 @@
         RecognizedQuantity("B_y", "Magnetic field (y component)", u.T),
         RecognizedQuantity("B_z", "Magnetic field (z component)", u.T),
         RecognizedQuantity("phi", "Electric Scalar Potential", u.V),
-<<<<<<< HEAD
         RecognizedQuantity("T_e", "Electron Temperature", u.K),
-=======
->>>>>>> cf473959
         RecognizedQuantity("n_e", "Electron Number Density", 1 / u.m**3),
         RecognizedQuantity("dEdx", "Stopping Power", u.J * u.m**2 / u.kg),
     ]
