--- conflicted
+++ resolved
@@ -1,11 +1,5 @@
 """
-<<<<<<< HEAD
-Functionality to evaluate the plasma dispersion function :math:`Z(ζ)`
-and its derivative.
-=======
-For calculating the plasma dispersion function :math:`Z(ζ)` and its
-derivative :math:`Z′(ζ)`.
->>>>>>> 091a5f78
+The plasma dispersion function :math:`Z(ζ)` and its derivative.
 """
 
 __all__ = ["plasma_dispersion_func", "plasma_dispersion_func_deriv"]
