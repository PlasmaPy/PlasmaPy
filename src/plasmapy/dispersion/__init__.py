--- conflicted
+++ resolved
@@ -1,14 +1,10 @@
 """
-<<<<<<< HEAD
-Plasma wave dispersion relations.
-=======
 The `~plasmapy.dispersion` subpackage contains functionality associated
 with plasma dispersion relations, including numerical solvers and
 `~plasmapy.dispersion.analytical` solutions. It provides tools to relate
 wave frequency and wavenumber in plasmas, analyze wave propagation, and
 study the growth and damping of instabilities under different
 conditions.
->>>>>>> 091a5f78
 
 .. attention::
 
