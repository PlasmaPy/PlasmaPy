--- conflicted
+++ resolved
@@ -1,35 +1,8 @@
-<<<<<<< HEAD
-"""
-Module containing plasma simulation tools.
-
-.. attention::
-
-   |expect-api-changes|
-"""
-
-__all__ = [
-    "AbstractSimulation",
-    "AbstractTimeDependentSimulation",
-    "ParticleTracker",
-    "StoppingMaterial",
-]
-=======
 __all__ = ["AbstractSimulation", "AbstractTimeDependentSimulation", "particle_tracker"]
->>>>>>> 71663fb3
 
 from plasmapy.simulation import particle_tracker
 from plasmapy.simulation.abstractions import (
     AbstractNormalizations,
     AbstractSimulation,
     AbstractTimeDependentSimulation,
-<<<<<<< HEAD
-)
-from plasmapy.simulation.particle_tracker import (
-    IntervalSaveRoutine,
-    NoParticlesOnGridsTerminationCondition,
-    ParticleTracker,
-    StoppingMaterial,
-    TimeElapsedTerminationCondition,
-=======
->>>>>>> 71663fb3
 )