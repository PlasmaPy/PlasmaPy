--- conflicted
+++ resolved
@@ -99,17 +99,10 @@
     def _save_to_disk(self) -> None:
         """Save a hdf5 file containing simulation positions and velocities."""
 
-<<<<<<< HEAD
-        if isinstance(self.output_directory, str):
-            self.output_directory = Path(self.output_directory)
-
-        path = self.output_directory / f"{self.tracker.iteration_number}.hdf5"
-=======
         path = (
             self.output_directory
             / f"{self.output_basename}_iter{self.tracker.iteration_number}.h5"
         )
->>>>>>> 87862617
 
         with h5py.File(path, "w") as output_file:
             for key, (_units, data_type) in self._quantities.items():
