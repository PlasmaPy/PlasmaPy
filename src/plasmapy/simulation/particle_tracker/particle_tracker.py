"""
Module containing the definition for the general particle tracker.
"""

__all__ = [
    "ParticleTracker",
]

import collections
import sys
import typing
import warnings
<<<<<<< HEAD
from collections.abc import Callable, Iterable
=======
from collections.abc import Iterable
>>>>>>> cf473959
from typing import Literal

import astropy.constants as const
import astropy.units as u
import numpy as np
from numpy.typing import NDArray
from scipy.integrate import quad
from tqdm import tqdm

from plasmapy.formulary.collisions.misc import Bethe_stopping_lite
<<<<<<< HEAD
from plasmapy.formulary.lengths import Debye_length
from plasmapy.particles import Particle, ParticleLike, particle_input
from plasmapy.particles.atomic import reduced_mass, stopping_power
=======
from plasmapy.particles import Particle, particle_input
from plasmapy.particles.atomic import stopping_power
>>>>>>> cf473959
from plasmapy.plasma.grids import AbstractGrid
from plasmapy.plasma.plasma_base import BasePlasma
from plasmapy.simulation.particle_integrators import (
    AbstractIntegrator,
    RelativisticBorisIntegrator,
)
from plasmapy.simulation.particle_tracker.save_routines import (
    AbstractSaveRoutine,
    DoNotSaveSaveRoutine,
)
from plasmapy.simulation.particle_tracker.termination_conditions import (
    AbstractTerminationCondition,
)
<<<<<<< HEAD
from plasmapy.utils.decorators import validate_quantities
=======
>>>>>>> cf473959
from plasmapy.utils.exceptions import PhysicsWarning, RelativityWarning

_c = const.c
_m_p = const.m_p


class ParticleTracker:
    r"""A particle tracker for particles in electric and magnetic fields without inter-particle interactions.

    Particles are instantiated and pushed through a grid of provided E and
    B fields using the Boris push algorithm. These fields are specified as
    part of a grid which are then interpolated to determine the local field
    acting on each particle.

    The time step used in the push routine can be specified, or an adaptive
    time step will be determined based off the gyroradius of the particle.
    Some save routines involve time stamping the location and velocities of
    particles at fixed intervals. In order for this data to be coherent, it
    is required that all particles follow the same time step. This is
    referred to as a synchronized time step. If no time step is specified
    and the provided save routine does not require a synchronized time step,
    then an adaptive time step is calculated independently for each particle.

    The simulation will push particles through the provided fields until a
    condition is met. This termination condition is provided as an instance
    of the `~plasmapy.simulation.particle_tracker.termination_conditions.AbstractTerminationCondition`
    class as arguments to the simulation constructor. The results of a simulation
    can be exported by specifying an instance of the `~plasmapy.simulation.particle_tracker.save_routines.AbstractSaveRoutine`
    class to the ``run`` method.

    Parameters
    ----------
    grids : An instance of `~plasmapy.plasma.grids.AbstractGrid`
        A Grid object or list of grid objects containing the required quantities.
        The list of required quantities varies depending on other keywords.

    termination_condition : `~plasmapy.simulation.particle_tracker.termination_conditions.AbstractTerminationCondition`
        An subclass of `~plasmapy.simulation.particle_tracker.termination_conditions.AbstractTerminationCondition` which determines when the simulation has finished.
        See `~plasmapy.simulation.particle_tracker.termination_conditions.AbstractTerminationCondition` for more details.

    save_routine : `~plasmapy.simulation.particle_tracker.save_routines.AbstractSaveRoutine`, optional
        An subclass of `~plasmapy.simulation.particle_tracker.save_routines.AbstractSaveRoutine` which determines which
        time steps of the simulation to save. The default is `~plasmapy.simulation.particle_tracker.save_routines.DoNotSaveSaveRoutine`.
        See `~plasmapy.simulation.particle_tracker.save_routines.AbstractSaveRoutine` for more details.

    particle_integrator : `~plasmapy.simulation.particle_integrators.AbstractIntegrator`, optional
        An subclass of `~plasmapy.simulation.particle_integrators.AbstractIntegrator` that is responsible for implementing the push behavior
        of the simulation when provided the electric and magnetic fields. The default value is set to `~plasmapy.simulation.particle_integrators.RelativisticBorisIntegrator`.
        See `~plasmapy.simulation.particle_integrators.AbstractIntegrator` for more information on how to implement custom push routines.

    dt : `~astropy.units.Quantity`, optional
        An explicitly set time step in units convertible to seconds.
        Setting this optional keyword overrules the adaptive time step
        capability and forces the use of this time step throughout.

    dt_range : tuple of shape (2,) of `~astropy.units.Quantity`, optional
        If specified, the calculated adaptive time step will be clamped
        between the first and second values.

    field_weighting : str
        String that selects the field weighting algorithm used to determine
        what fields are felt by the particles. Options are:

        * 'nearest neighbor': Particles are assigned the fields on
            the grid vertex closest to them.
        * 'volume averaged' : The fields experienced by a particle are a
            volume-average of the eight grid points surrounding them.

        The default is 'volume averaged'.

    req_quantities : `list` of `str`, default : `None`
        A list of quantity keys required to be specified on the Grid object.
        The base particle pushing simulation requires the quantities
        [E_x, E_y, E_z, B_x, B_y, B_z]. This keyword is for specifying
        quantities in addition to these six. If any required
        quantities are missing, those quantities will be assumed to be zero
        everywhere. A warning will be raised if any of the additional
        required quantities are missing and are set to zero.

    verbose : bool, optional
        If true, updates on the status of the program will be printed
        into the standard output while running. The default is True.

    Warns
    -----
    `~plasmapy.utils.exceptions.RelativityWarning`
        The provided integrator does not account for relativistic corrections
        and particles have reached a non-negligible fraction of the speed of
        light.

    Notes
    -----
    We adopt the convention of ``NaN`` values to represent various states of a particle.

    If the particle's position and velocity are not ``NaN``, the particle is being tracked and evolved.
    If the particle's position is not ``NaN``, but the velocity is ``NaN``, the particle has been stopped
    (i.e. it is still in the simulation but is no longer evolved.)
    If both the particle's position and velocity are set to ``NaN``, then the particle has been removed from the simulation.
    """

    # Some quantities are necessary for the particle tracker to function
    # regardless of other configurations
    _REQUIRED_QUANTITIES: typing.ClassVar[set[str]] = {
        "E_x",
        "E_y",
        "E_z",
        "B_x",
        "B_y",
        "B_z",
    }

    def __init__(
        self,
        grids: AbstractGrid | Iterable[AbstractGrid],
        termination_condition: AbstractTerminationCondition | None = None,
        save_routine: AbstractSaveRoutine | None = None,
        particle_integrator: type[AbstractIntegrator] | None = None,
        dt=None,
        dt_range=None,
        field_weighting="volume averaged",
        req_quantities=None,
        seed: int | None = None,
        verbose=True,
    ) -> None:
        # Instantiate the integrator object for use in the _push() method
        self._integrator: AbstractIntegrator = (
            RelativisticBorisIntegrator()
            if not particle_integrator
            else particle_integrator()
        )
<<<<<<< HEAD
=======

        self._raised_relativity_warning = False

>>>>>>> cf473959
        # self.grid is the grid object
        self.grids = self._grid_factory(grids)

        # Errors for unsupported grid types are raised in the validate constructor inputs method

        # Instantiate the "do not save" save routine if no save routine was specified
        if save_routine is None:
            save_routine = DoNotSaveSaveRoutine()

        # Validate inputs to the run function
        self._validate_constructor_inputs(
            grids, termination_condition, save_routine, field_weighting
        )

        self._set_time_step_attributes(dt, termination_condition, save_routine)

        if dt_range is not None and not self._is_adaptive_time_step:
            raise ValueError(
                "Specifying a time step range is only possible for an adaptive time step."
            )

        self._rng = np.random.default_rng(seed)

        self.verbose = verbose

        # This flag records whether the simulation has been run
        self._has_run = False

        # Should the tracker update particle energies after every time step to
        # reflect stopping?
        self._do_stopping = False
<<<<<<< HEAD
        self._do_scattering = False
        self._raised_relativity_warning = False
=======
>>>>>>> cf473959

        # Raise a ValueError if a synchronized dt is required by termination condition or save routine but one is
        # not given. This is only the case if an array with differing entries is specified for dt
        if self._require_synchronized_time and not self._is_synchronized_time_step:
            raise ValueError(
                "Please specify a synchronized time step to use the simulation with this configuration!"
            )

        # Ensure that the grids have defined the necessary quantities or at least zeroed
        self._required_quantities = self._REQUIRED_QUANTITIES.copy()
        self._preprocess_grids(req_quantities)

        # self.grid_arr is the grid positions in si units. This is created here
        # so that it isn't continuously called later
        self.grids_arr = [grid.grid.to(u.m).value for grid in self.grids]

        self.dt = dt.to(u.s).value if dt is not None else None

        dt_range = [0, np.inf] * u.s if dt_range is None else dt_range
        self.dt_range = dt_range.to(u.s).value

        # Update the `tracker` attribute so that the stop condition & save routine can be used
        termination_condition.tracker = self

        save_routine.tracker = self

        self.termination_condition = termination_condition
        self.save_routine = save_routine

    @staticmethod
    def _grid_factory(grids):
        """
        Take the user provided argument for grids and convert it into the proper type.
        """

        if isinstance(grids, AbstractGrid):
            return [
                grids,
            ]
        elif isinstance(grids, collections.abc.Iterable):
            return grids
        else:
            return None

    def _set_time_step_attributes(
        self, dt, termination_condition, save_routine
    ) -> None:
        """Determines whether the simulation will follow a synchronized or adaptive time step."""

        self._require_synchronized_time = (
            termination_condition.require_synchronized_dt
            or (save_routine is not None and save_routine.require_synchronized_dt)
        )

        if isinstance(dt, u.Quantity):
            if isinstance(dt.value, np.ndarray):
                # If an array is specified for the time step, a synchronized time step is implied if all
                # the entries are equal
                self._is_synchronized_time_step = bool(
                    np.all(dt.value[0] == dt.value[:])
                )
            else:
                self._is_synchronized_time_step = True

            self._is_adaptive_time_step = False
        elif dt is None:
            self._is_synchronized_time_step = self._require_synchronized_time
            self._is_adaptive_time_step = True

        if self._is_adaptive_time_step:
            # Initialize default values for time steps per gyroperiod and Courant parameter
            self.setup_adaptive_time_step()

    def setup_adaptive_time_step(
        self,
        time_steps_per_gyroperiod: int | None = 12,
        Courant_parameter: float | None = 0.5,
    ) -> None:
        """Set parameters for the adaptive time step candidates.

        Parameters
        ----------
        time_steps_per_gyroperiod : int, optional
            The minimum ratio of the particle gyroperiod to the timestep. Higher numbers
            correspond to higher temporal resolution. The default is twelve.

        Courant_parameter : float, optional
            The Courant parameter is the minimum ratio of the timestep to the grid crossing time,
            grid cell length / particle velocity. Lower Courant numbers correspond to higher temporal resolution.


        Notes
        -----
        Two candidates are calculated for the adaptive time step: a time step based on the gyroradius
        of the particle and a time step based on the resolution of the grid. The candidate associated
        with the gyroradius of the particle takes a ``time_steps_per_gyroperiod`` parameter that specifies
        how many times the orbit of a gyrating particles will be subdivided. The other candidate,
        associated with the spatial resolution of the grid object, calculates a time step using the time
        it would take the fastest particle to cross some fraction of a grid cell length. This fraction is the Courant number.
        """

        if not self._is_adaptive_time_step:
            raise ValueError(
                "The setup adaptive time step method only applies to adaptive time steps!"
            )

        self._steps_per_gyroperiod = time_steps_per_gyroperiod
        self._Courant_parameter = Courant_parameter

    def _validate_constructor_inputs(
        self, grids, termination_condition, save_routine, field_weighting: str
    ) -> None:
        """
        Ensure the specified termination condition and save routine are actually
        a termination routine class and save routine, respectively.
        """

        if isinstance(grids, BasePlasma):
            raise TypeError(
                "It appears you may be trying to access an older version of the ParticleTracker class."
                "This class has been deprecated."
                "Please revert to PlasmaPy version 2023.5.1 to use this version of ParticleTracker."
            )
        # The constructor did not recognize the provided grid object
        elif self.grids is None:
            raise TypeError("Type of argument `grids` not recognized.")

        if not isinstance(termination_condition, AbstractTerminationCondition):
            raise TypeError("Please specify a valid termination condition.")

        if not isinstance(save_routine, AbstractSaveRoutine):
            raise TypeError("Please specify a valid save routine.")

        # Load and validate inputs
        field_weightings = ["volume averaged", "nearest neighbor"]
        if field_weighting in field_weightings:
            self.field_weighting = field_weighting
        else:
            raise ValueError(
                f"{field_weighting} is not a valid option for ",
                "field_weighting. Valid choices are",
                f"{field_weightings}",
            )

    # Some quantities are necessary for the particle tracker to function
    # regardless of other configurations
    _REQUIRED_QUANTITIES: typing.ClassVar[set[str]] = {
        "E_x",
        "E_y",
        "E_z",
        "B_x",
        "B_y",
        "B_z",
    }

    def _preprocess_grids(self, additional_required_quantities) -> None:
        """Add required quantities to grid objects.

        Grids lacking the default required quantities will be filled with zeros.
        This method is not only called during instantiation of the |ParticleTracker|
        but is also called when enabling stopping.
        """

<<<<<<< HEAD
        # Convert the required quantities set to a list to appease type hinting
        quantities_list = list(self._REQUIRED_QUANTITIES)

=======
>>>>>>> cf473959
        for grid in self.grids:
            # Require the field quantities - do not warn if they are absent
            # and are replaced with zeros
            grid.require_quantities(
<<<<<<< HEAD
                quantities_list,
=======
                self._REQUIRED_QUANTITIES,
>>>>>>> cf473959
                replace_with_zeros=True,
                warn_on_replace_with_zeros=False,
            )

            # "additional_required_quantities" can also refer to explicitly specified
            # fields that are covered as default field requirements
            if additional_required_quantities is not None:
                # Require the additional quantities - in this case, do warn
                # if they are set to zeros
                grid.require_quantities(
                    additional_required_quantities, replace_with_zeros=True
                )

        if additional_required_quantities is not None:
            # Add additional required quantities based off simulation configuration
            # this must be done after the above processing to properly get warnings
            self._required_quantities.update(additional_required_quantities)

        for grid in self.grids:
            for rq in self._required_quantities:
                # Check that there are no infinite values
                if not np.isfinite(grid[rq].value).all():
                    raise ValueError(
                        f"Input arrays must be finite: {rq} contains "
                        "either NaN or infinite values."
                    )

                # Check that the max values on the edges of the arrays are
                # small relative to the maximum values on that grid
                #
                # Array must be dimensionless to re-assemble it into an array
                # of max values like this
                arr = np.abs(grid[rq]).value
                edge_max = np.max(
                    np.array(
                        [
                            np.max(a)
                            for a in (
                                arr[0, :, :],
                                arr[-1, :, :],
                                arr[:, 0, :],
                                arr[:, -1, :],
                                arr[:, :, 0],
                                arr[:, :, -1],
                            )
                        ]
                    )
                )

                if edge_max > 1e-3 * np.max(arr):
                    unit = grid.recognized_quantities[rq].unit
                    warnings.warn(
                        "Quantities should go to zero at edges of grid to avoid "
                        f"non-physical effects, but a value of {edge_max:.2E} {unit} was "
                        f"found on the edge of the {rq} array. Consider applying a "
                        "envelope function to force the quantities at the edge to go to "
                        "zero.",
                        RuntimeWarning,
                    )

    @property
    def num_grids(self) -> int:
        """The number of grids specified at instantiation."""
        return len(self.grids)

    def _log(self, msg) -> None:
        if self.verbose:
            print(msg)  # noqa: T201

    @particle_input
    def load_particles(
        self,
        x,
        v,
        particle: Particle,
    ) -> None:
        r"""
        Load arrays of particle positions and velocities.

        Parameters
        ----------
        x : `~astropy.units.Quantity`, shape (N,3)
            Positions for N particles

        v : `~astropy.units.Quantity`, shape (N,3)
            Velocities for N particles

        particle : |particle-like|
            Representation of the particle species as either a |Particle| object
            or a string representation.
        """
        # Raise an error if the run method has already been called.
        self._enforce_order()

        # TODO: it is an assumption that there exists only one specie of particles
        #  is this a reasonable assumption?
        self.q = particle.charge.to(u.C).value
        self.m = particle.mass.to(u.kg).value
        self._particle = particle

        if x.shape[0] != v.shape[0]:
            raise ValueError(
                "Provided x and v arrays have inconsistent numbers "
                " of particles "
                f"({x.shape[0]} and {v.shape[0]} respectively)."
            )
        else:
            self.nparticles: int = x.shape[0]

        self.x = x.to(u.m).value
        self.v = v.to(u.m / u.s).value

    def _is_quantity_defined_on_one_grid(self, quantity: str) -> bool:
        r"""
        Check to ensure the provided quantity string is defined on at least one grid.

        Returns ``True`` if the quantity is defined on at least one grid and
        ``False`` if none of the grids have defined the specified quantity.
        """

        return any(quantity in grid.quantities for grid in self.grids)

    def _validate_stopping_inputs(
        self,
        method: Literal["NIST", "Bethe"],
        materials: list[str] | None = None,
        I: u.Quantity[u.J] | None = None,  # noqa: E741
    ) -> bool:
        r"""
        Validate inputs to the `add_stopping` method. Raises errors if the
        proper keyword arguments are not provided for a given method.
        """

        match method:
            case "NIST":
<<<<<<< HEAD
                if materials is None:
                    raise ValueError(
                        "Please specify the relevant materials to use NIST stopping!"
                    )

                if len(materials) != len(self.grids):
=======
                if materials is None or len(materials) != len(self.grids):
>>>>>>> cf473959
                    raise ValueError(
                        "Please provide an array of length ngrids for the materials."
                    )

                if not self._is_quantity_defined_on_one_grid("rho"):
                    warnings.warn(
                        "The density is not defined on any of the provided grids! Particle stopping will not be "
                        "calculated.",
                        RuntimeWarning,
                    )

                    # Don't set `_do_stopping`. The push loop does not have to do stopping
                    # calculations
                    return False
            case "Bethe":
<<<<<<< HEAD
                if I is None:
                    raise ValueError(
                        "Please specify the mean excitation energy (I) to use Bethe stopping!"
                    )

                if len(I) != len(self.grids):
=======
                if I is None or len(I) != len(self.grids):
>>>>>>> cf473959
                    raise ValueError(
                        "Please provide an array of length ngrids for the mean excitation energy."
                    )

                if not self._is_quantity_defined_on_one_grid("n_e"):
                    warnings.warn(
                        "The electron number density is not defined on any of the provided grids! "
                        "Particle stopping will not be calculated.",
                        RuntimeWarning,
                    )

                    # Don't set `_do_stopping`. The push loop does not have to do stopping
                    # calculations
                    return False

        return True

<<<<<<< HEAD
    @validate_quantities
=======
>>>>>>> cf473959
    def add_stopping(
        self,
        method: Literal["NIST", "Bethe"],
        materials: list[str] | None = None,
        I: u.Quantity[u.J] | None = None,  # noqa: E741
    ):
        r"""
        Enable particle stopping using experimental stopping powers.

        Interpolation of stopping powers is conducted using data from the NIST
<<<<<<< HEAD
        PSTAR. This information is combined with the mass density quantity
        provided in the grids to calculate the energy loss over the distance
        travelled during a timestep.
=======
        PSTAR database. This information is combined with the mass density
        quantity provided in the grids to calculate the energy loss over the
        distance travelled during a timestep.
>>>>>>> cf473959
        """

        # Check inputs for user error and raise respective exceptions/warnings if
        # necessary. Returns `True` if no errors were detected. If a "falsy" value
        # is returned then the add_stopping method will abort.
        if not self._validate_stopping_inputs(method, materials, I):
            return

        match method:
            case "NIST":
                # Require that each grid has a defined mass density
                for grid in self.grids:
                    grid.require_quantities(["rho"], replace_with_zeros=True)

                self._required_quantities.update({"rho"})
                stopping_power_interpolators = [
                    stopping_power(self._particle, material, return_interpolator=True)
                    for material in materials
                ]

            case "Bethe":
                # Require that each grid has a defined electron number density
                for grid in self.grids:
                    grid.require_quantities(["n_e"], replace_with_zeros=True)

                self._required_quantities.update({"n_e"})
                self._raised_energy_warning = False

                # These functions are used to represent that the mean excitation energy
                # does not change over space for a given grid.
                def wrapped_Bethe_stopping(I_grid):
                    def inner_Bethe_stopping(v, n_e):
                        return Bethe_stopping_lite(
                            I_grid, n_e, v, self._particle.charge_number
                        )

                    return inner_Bethe_stopping

                stopping_power_interpolators = [
                    wrapped_Bethe_stopping(I_grid.si.value) for I_grid in I
                ]

            case _:
                raise ValueError(
                    f"Please provide one of 'NIST' or 'Bethe' for the method keyword. (Got: {method})"
                )

        self._do_stopping = True
        self._stopping_method = method
        self._stopping_power_interpolators = stopping_power_interpolators

<<<<<<< HEAD
    # TODO: create a method to validate that these quantities have shape ngrids
    # TODO: is this signature too much?
    # TODO: find a way to create a type for the signature of the Callable parameters
    #  (preferably using only one expression)
    @particle_input
    @validate_quantities
    def add_scattering(
        self,
        target: ParticleLike,
        differential_cross_section: (
            Callable[
                [
                    u.Quantity[u.rad],  # Theta
                    u.Quantity[u.m / u.s],  # Speed
                    ParticleLike,  # Beam
                    ParticleLike,  # Target
                    u.Quantity[u.K],  # Electron Temperature
                    u.Quantity[1 / u.m**3],  # Electron Number Density
                ],
                u.Quantity[u.m**2 / u.sr],  # Differential cross-section
            ]
            | None
        ) = None,
        mean_square_scatter_rate: (
            Callable[
                [
                    u.Quantity[u.m / u.s],  # Speed
                    ParticleLike,  # Beam
                    ParticleLike,  # Target
                    u.Quantity[u.K],  # Electron Temperature
                    u.Quantity[1 / u.m**3],  # Electron Number Density
                ],
                u.Quantity[
                    u.rad**2 / u.s
                ],  # Mean-square scatter rate in radians^2 per second
            ]
            | None
        ) = None,
    ):
        r"""
        Enable particle scattering by numeric integration of the provided
        differential cross-section.
        """

        # For scattering calculations, a multidimensional interpolator must be
        # constructed to obtain the mean-square scattering rate as a function of
        # velocity and number density.

        if not self._is_quantity_defined_on_one_grid("n_e"):
            warnings.warn(
                "The electron number density is not defined on any of the provided grids! "
                "Particle scattering will not be calculated.",
                RuntimeWarning,
            )

            return
        elif not self._is_quantity_defined_on_one_grid("T_e"):
            warnings.warn(
                "The electron temperature is not defined on any of the provided grids! "
                "Particle scattering will not be calculated.",
                RuntimeWarning,
            )

            # Don't set `_do_scattering`. The push loop does not have to do scattering
            # calculations
            return

        for grid in self.grids:
            grid.require_quantities(["n_e", "T_e"], replace_with_zeros=True)
            self._required_quantities.update({"n_e", "T_e"})

        if differential_cross_section is not None:
            self._scattering_method = "differential cross section"
            self._scattering_routine = differential_cross_section
        elif mean_square_scatter_rate is not None:
            self._scattering_method = "mean square scatter rate"
            self._scattering_routine = mean_square_scatter_rate

        self._target = target
        self._do_scattering = True

        # For now the integrals will be evaluated every time step
        # The below code constructs an interpolator for the scattering integral
        # # TODO: make sure these expressions are working
        # # TODO: make sure that this method of interpolation is accurate
        # #  (i.e. as opposed to something like a log spline)
        # max_electron_temperature = np.log10(
        #     np.max([grid["T_e"] for grid in self.grids])
        # )
        # max_number_density = np.log10(np.max([grid["n_e"] for grid in self.grids]))
        #
        # electron_temperature_space = np.logspace(0, max_electron_temperature) * u.K
        # number_density_space = np.logspace(0, max_number_density+1) / u.m**3
        # velocity_space = np.logspace(0, np.log(const.c.si.value)) * u.m / u.s
        #
        # mu = reduced_mass(self._particle, target)
        #
        # b_0 = (
        #     target.charge
        #     * self._particle.charge
        #     / (4 * np.pi * const.eps0 * mu * velocity_space**2)
        # )
        # lambda_D = Debye_length(electron_temperature_space, number_density_space)
        # theta_min_space = 2 * b_0 / lambda_D
        #
        # def mean_squared_integrand(theta, v, T_e, n_e):
        #     return (
        #         theta**2
        #         * differential_cross_section(
        #             theta,
        #             v,
        #             self._particle,
        #             target,
        #             T_e,
        #             n_e,
        #         )
        #     ).si.value
        #
        # evaluated_mean_square_rate = [
        #     (
        #         2
        #         * np.pi
        #         * velocity
        #         * quad(
        #             mean_squared_integrand, theta_min, np.pi, args=(velocity, T_e, n_e)
        #         )[0]
        #     ).si.value
        #     for (theta_min, velocity, T_e, n_e) in zip(
        #         theta_min_space,
        #         velocity_space,
        #         electron_temperature_space,
        #         number_density_space,
        #     )
        # ]
        #
        # self._do_scattering = True
        # self._scattering_interpolator = LinearNDInterpolator(  # sigma(n_e, v)
        #     list(zip(number_density_space.si.value, velocity_space.si.value)),
        #     evaluated_mean_square_rate,
        # )

=======
>>>>>>> cf473959
    def run(self) -> None:
        r"""
        Runs a particle-tracing simulation.
        Time steps are adaptively calculated based on the local grid resolution
        of the particles and the electric and magnetic fields they are
        experiencing.

        Returns
        -------
        None

        """

        self._enforce_particle_creation()

        # Keep track of how many push steps have occurred for trajectory tracing
        # This number is independent of the current "time" of the simulation
        self.iteration_number = 0

        # The time state of a simulation with synchronized time step can be described
        # by a single number. Otherwise, a time value is required for each particle.
        self.time: NDArray[np.float64] | float = (
            np.zeros((self.nparticles, 1)) if not self.is_synchronized_time_step else 0
        )

        # Entered grid -> non-zero if particle EVER entered any grid
        self.entered_grid: NDArray[np.bool_] = np.zeros([self.nparticles]).astype(
            np.bool_
        )

        # Initialize a "progress bar" (really more of a meter)
        # Setting sys.stdout lets this play nicely with regular print()
        pbar = tqdm(
            initial=0,
            total=self.termination_condition.total,
            disable=not self.verbose,
            desc=self.termination_condition.progress_description,
            unit=self.termination_condition.units_string,
            bar_format="{l_bar}{bar}{n:.1e}/{total:.1e} {unit}",
            file=sys.stdout,
        )

        # Push the particles until the termination condition is satisfied
        # or the number of particles being evolved is zero
        is_finished = False
        while not (is_finished or self.nparticles_tracked == 0):
            is_finished = self.termination_condition.is_finished
            progress = min(
                self.termination_condition.progress, self.termination_condition.total
            )

            pbar.n = progress
            pbar.last_print_n = progress
            pbar.update(0)

            self._push()

            # The state of a step is saved after each time step by calling `post_push_hook`
            # The save routine may choose to do nothing with this information
            if self.save_routine is not None:
                self.save_routine.post_push_hook()

        # Simulation has finished running
        self._has_run = True

        # Force save of the final state of the simulation if a save routine is
        # provided
        if self.save_routine is not None:
            self.save_routine.save()

        pbar.close()

        self._log("Run completed")

    @property
    def num_entered(self):
        """Count the number of particles that have entered the grids.
        This number is calculated by summing the number of non-zero entries in the
        entered grid array.
        """

        return (self.entered_grid > 0).sum()

    @property
    def fract_entered(self):
        """The fraction of particles that have entered the grid.
        The denominator of this fraction is based off the number of tracked
        particles, and therefore does not include stopped or removed particles.
        """
        return self.num_entered / self.nparticles_tracked

    def _remove_grid_values(self, particles_to_remove) -> None:
        """Remove the specified particles from the internal grid
        values object.

        The ``particles_to_remove`` array must be of length ``nparticles``.

        This must be done whenever particles are stopped or removed during an
        intermediate step in the push algorithm. Otherwise, subsequent readouts
        of tracked velocities will not match the shape of the grid values.
        """

        # The dictionary is not defined at the beginning of the simulation
        if not hasattr(self, "_total_grid_values"):
            return

        # Construct masked array with all `True` of length nparticles
        keep_grid_value_mask = np.full(shape=self.nparticles, fill_value=True)

        # Mark the indicated particles for removal from the grid values
        keep_grid_value_mask[particles_to_remove] = False

        # Iterate through the `self._total_grid_values` dictionary, keeping only
        # the necessary values
        self._total_grid_values = {
            key: np.compress(
                keep_grid_value_mask[self._tracked_particle_mask], grid_value
            )
            for key, grid_value in self._total_grid_values.items()
        }

        # TODO: this seems awkward, maybe ``dt`` should be of shape ``nparticles``? as
        #  is the case for position and velocity
        # Axis is indicated to ensure the array is not flattened
        self.dt = np.compress(
            keep_grid_value_mask[self._tracked_particle_mask], self.dt, axis=0
        )

    def _stop_particles(self, particles_to_stop_mask) -> None:
        """Stop tracking the particles specified by the stop mask.

        This is represented by setting the particle's velocity to NaN.
        This method also takes care of removing the specified particles
        from the grid values dictionary.
        """

        if len(particles_to_stop_mask) != self.x.shape[0]:
            raise ValueError(
                f"Expected mask of size {self.x.shape[0]}, got {len(particles_to_stop_mask)}"
            )

        self._remove_grid_values(particles_to_stop_mask)

        self.v[particles_to_stop_mask] = np.nan

    def _remove_particles(self, particles_to_remove_mask) -> None:
        """Remove the specified particles from the simulation.

        For the sake of keeping consistent array lengths, the position and
        velocities of the removed particles are set to NaN.
        """

        if len(particles_to_remove_mask) != self.x.shape[0]:
            raise ValueError(
                f"Expected mask of size {self.x.shape[0]}, got {len(particles_to_remove_mask)}"
            )

        self._remove_grid_values(particles_to_remove_mask)

        self.x[particles_to_remove_mask] = np.nan
        self.v[particles_to_remove_mask] = np.nan

    # *************************************************************************
    # Run/push loop methods
    # *************************************************************************

    def _adaptive_dt(
        self,
        Ex,  # noqa: ARG002
        Ey,  # noqa: ARG002
        Ez,  # noqa: ARG002
        Bx,
        By,
        Bz,
    ) -> NDArray[np.float64] | float:
        r"""
        Calculate the appropriate dt for each grid based on a number of
        considerations including the local grid resolution (ds) and the
        gyroperiod of the particles in the current fields.
        """

        # candidate time steps includes one per grid (based on the grid resolution)
        # plus additional candidates based on the field at each particle
        candidates = np.ones([self.nparticles, self.num_grids + 1]) * np.inf

        # Compute the time step indicated by the grid resolution
        ds = np.array([grid.grid_resolution.to(u.m).value for grid in self.grids])
        gridstep = self._Courant_parameter * (ds / self.vmax)

        # Wherever a particle is on a grid, include that grid's grid step
        # in the list of candidate time steps
        for i, _grid in enumerate(self.grids):  # noqa: B007
            candidates[:, i] = np.where(
                self.particles_on_grid[:, i] > 0, gridstep[i], np.inf
            )

        # If not, compute a number of possible time steps
        # Compute the cyclotron gyroperiod
        Bmag = np.max(np.sqrt(Bx**2 + By**2 + Bz**2)).to(u.T).value
        # Compute the gyroperiod
        if Bmag == 0:
            gyroperiod = np.inf
        else:
            gyroperiod = (
                2 * np.pi * self.m / (np.abs(self.q) * np.max(Bmag))
            )  # Account for negative charges!

        # Subdivide the gyroperiod into a provided number of steps
        # Use the result as the candidate associated with gyration in B field
        candidates[:, self.num_grids] = gyroperiod / self._steps_per_gyroperiod

        # TODO: introduce a minimum time step based on electric fields too!

        # Enforce limits on dt
        candidates = np.clip(candidates, self.dt_range[0], self.dt_range[1])

        if not self._is_synchronized_time_step:
            # dt is the min of all the candidates for each particle
            # a separate dt is returned for each particle
            dt = np.min(candidates, axis=-1)

            # dt should never actually be infinite, so replace any infinities
            # with the largest gridstep
            dt[dt == np.inf] = np.max(gridstep)
        else:
            # a single value for dt is returned
            # this is the time step used for all particles
            dt = np.min(candidates)

        return dt

    @property
    def particles_on_grid(self):
        r"""
        Returns a boolean mask of shape [ngrids, nparticles] corresponding to
        whether or not the particle is on the associated grid.
        """

        all_particles = np.array([grid.on_grid(self.x * u.m) for grid in self.grids]).T
        all_particles[~self._tracked_particle_mask] = False

        return all_particles

    @property
    def _particle_kinetic_energy(self):
        r"""
        Return the non-relativistic kinetic energy of the particles.
        """

        # TODO: how should the relativistic case be handled?
        return 0.5 * self.m * np.square(np.linalg.norm(self.v, axis=-1, keepdims=True))

    def _interpolate_grid(self):
        # Get a list of positions (input for interpolator)
        tracked_mask = self._tracked_particle_mask

        self.iteration_number += 1

        pos_tracked = self.x[tracked_mask]

        # entered_grid is zero at the end if a particle has never
        # entered any grid
        self.entered_grid += np.sum(self.particles_on_grid, axis=-1).astype(np.bool_)

        # TODO: how should we handle unrecognized quantities?

        # Construct a dictionary to store the interpolation results
        # This is accomplished using a dictionary comprehension. Each quantity is
        # initialized as a zeros array with its respective units
        total_grid_values = {
            field_name: np.zeros(self.nparticles_tracked)
            * AbstractGrid.recognized_quantities[field_name].unit
            for field_name in self._required_quantities
        }

        for grid in self.grids:
            # TODO: maybe convert this to a ternary operator for now?
            match self.field_weighting:
                case "volume averaged":
                    interpolation_method = grid.volume_averaged_interpolator
                case "nearest neighbor":
                    interpolation_method = grid.nearest_neighbor_interpolator

            # Use the keys of `total_grid_values` as input quantity strings to the interpolator
            grid_values = interpolation_method(
                pos_tracked * u.m, *total_grid_values.keys(), persistent=True
            )

            # Iterate through the interpolated fields and add them to the running sum
            # NaN values are zeroed
            for grid_value, grid_name in zip(
                grid_values,
                total_grid_values.keys(),
                strict=True,
            ):
                total_grid_values[grid_name] += np.nan_to_num(
                    grid_value,
                    0.0 * AbstractGrid.recognized_quantities[grid_name].unit,
                )

        return total_grid_values

<<<<<<< HEAD
    def _update_time(self):
=======
    def _update_time(self, summed_field_values):
>>>>>>> cf473959
        r"""
        Calculate an appropriate time step for the simulation with respect to
        user configuration. Returns the calculated time step.
        """
        # Calculate the adaptive time step from the fields currently experienced
        # by the particles
        # If user sets dt explicitly, that's handled in _adaptive_dt
        if self._is_adaptive_time_step:
            dt = self._adaptive_dt(
<<<<<<< HEAD
                self._total_grid_values["E_x"],
                self._total_grid_values["E_y"],
                self._total_grid_values["E_z"],
                self._total_grid_values["B_x"],
                self._total_grid_values["B_y"],
                self._total_grid_values["B_z"],
=======
                summed_field_values["E_x"],
                summed_field_values["E_y"],
                summed_field_values["E_z"],
                summed_field_values["B_x"],
                summed_field_values["B_y"],
                summed_field_values["B_z"],
>>>>>>> cf473959
            )
        else:
            dt = self.dt

        # Make sure the time step can be multiplied by a [nparticles, 3] shape field array
        if isinstance(dt, np.ndarray) and dt.size > 1:
            dt = dt[self._tracked_particle_mask, np.newaxis]

            # Increment the tracked particles' time by dt
            self.time[self._tracked_particle_mask] += dt
        else:
            self.time += dt

        return dt

<<<<<<< HEAD
    def _update_position(self):
=======
    def _update_position(self, summed_field_values):
>>>>>>> cf473959
        r"""
        Update the positions and velocities of the simulated particles using the
        integrator provided at instantiation.
        """

        # Create arrays of E and B as required by push algorithm
        E = np.array(
            [
<<<<<<< HEAD
                self._total_grid_values["E_x"].to(u.V / u.m).value,
                self._total_grid_values["E_y"].to(u.V / u.m).value,
                self._total_grid_values["E_z"].to(u.V / u.m).value,
=======
                summed_field_values["E_x"].to(u.V / u.m).value,
                summed_field_values["E_y"].to(u.V / u.m).value,
                summed_field_values["E_z"].to(u.V / u.m).value,
>>>>>>> cf473959
            ]
        )
        E = np.moveaxis(E, 0, -1)
        B = np.array(
            [
<<<<<<< HEAD
                self._total_grid_values["B_x"].to(u.T).value,
                self._total_grid_values["B_y"].to(u.T).value,
                self._total_grid_values["B_z"].to(u.T).value,
            ]
=======
                summed_field_values["B_x"].to(u.T).value,
                summed_field_values["B_y"].to(u.T).value,
                summed_field_values["B_z"].to(u.T).value,
            ]
        )
        B = np.moveaxis(B, 0, -1)

        pos_tracked = self.x[self._tracked_particle_mask]
        vel_tracked = self.v[self._tracked_particle_mask]
        x_results, v_results = self._integrator.push(
            pos_tracked, vel_tracked, B, E, self.q, self.m, self.dt
        )

        self.x[self._tracked_particle_mask], self.v[self._tracked_particle_mask] = (
            x_results,
            v_results,
        )

    def _update_velocity_stopping(self, summed_field_values):
        r"""
        Apply stopping to the simulated particles using the provided stopping
        routine. The stopping is applied to the simulation by calculating the
        new energy values of the particles, and then updating the particles'
        velocity to match these energies.
        """

        current_speeds = np.linalg.norm(
            self.v[self._tracked_particle_mask], axis=-1, keepdims=True
        )
        velocity_unit_vectors = np.multiply(
            1 / current_speeds, self.v[self._tracked_particle_mask]
        )
        dx = np.multiply(current_speeds, self.dt)

        stopping_power = np.zeros((self.nparticles_tracked, 1))
        relevant_kinetic_energy = (
            self._particle_kinetic_energy[self._tracked_particle_mask] * u.J
        )

        # TODO: how can we reorganize this if we decide to add more stopping
        #  routines in the future?
        match self._stopping_method:
            case "NIST":
                for cs in self._stopping_power_interpolators:
                    interpolation_result = cs(relevant_kinetic_energy).si.value

                    stopping_power += interpolation_result

                energy_loss_per_length = np.multiply(
                    stopping_power,
                    summed_field_values["rho"].si.value[:, np.newaxis],
                )
            case "Bethe":
                for cs in self._stopping_power_interpolators:
                    interpolation_result = cs(
                        current_speeds,
                        summed_field_values["n_e"].si.value[:, np.newaxis],
                    )

                    stopping_power += interpolation_result

                energy_loss_per_length = stopping_power

                if (
                    not self._raised_energy_warning
                    and np.min(energy_loss_per_length * u.J).to(u.MeV).value < 1
                ):
                    self._raised_energy_warning = True

                    warnings.warn(
                        "The Bethe model is only valid for high energy particles. Consider using"
                        "NIST stopping if you require accurate stopping powers at lower energies.",
                        category=PhysicsWarning,
                    )

        dE = -np.multiply(energy_loss_per_length, dx)

        # Update the velocities of the particles using the new energy values
        # TODO: again, figure out how to differentiate relativistic and classical cases
        E = self._particle_kinetic_energy[self._tracked_particle_mask] + dE

        particles_to_be_stopped_mask = np.full(
            shape=self._tracked_particle_mask.shape, fill_value=False
        )
        tracked_particles_to_be_stopped_mask = (
            E < 0
        ).flatten()  # A subset of the tracked particles!
        # Of the tracked particles, stop the ones indicated by the subset mask
        particles_to_be_stopped_mask[self._tracked_particle_mask] = (
            tracked_particles_to_be_stopped_mask
        )

        new_speeds = np.sqrt(2 * E / self.m)
        self.v[self._tracked_particle_mask] = np.multiply(
            new_speeds, velocity_unit_vectors
>>>>>>> cf473959
        )
        B = np.moveaxis(B, 0, -1)

<<<<<<< HEAD
        pos_tracked = self.x[self._tracked_particle_mask]
        vel_tracked = self.v[self._tracked_particle_mask]
        x_results, v_results = self._integrator.push(
            pos_tracked, vel_tracked, B, E, self.q, self.m, self.dt
        )

        self.x[self._tracked_particle_mask], self.v[self._tracked_particle_mask] = (
            x_results,
            v_results,
        )

    def _update_velocity_stopping(self):
        r"""
        Apply stopping to the simulated particles using the provided stopping
        routine. The stopping is applied to the simulation by calculating the
        new energy values of the particles, and then updating the particles'
        velocity to match these energies.
        """

        current_speeds = np.linalg.norm(
            self.v[self._tracked_particle_mask], axis=-1, keepdims=True
        )
        velocity_unit_vectors = np.multiply(
            1 / current_speeds, self.v[self._tracked_particle_mask]
        )
        dx = np.multiply(current_speeds, self.dt)

        stopping_power = np.zeros((self.nparticles_tracked, 1))
        relevant_kinetic_energy = (
            self._particle_kinetic_energy[self._tracked_particle_mask] * u.J
        )

        # TODO: how can we reorganize this if we decide to add more stopping
        #  routines in the future?
        match self._stopping_method:
            case "NIST":
                for cs in self._stopping_power_interpolators:
                    interpolation_result = cs(relevant_kinetic_energy).si.value

                    stopping_power += interpolation_result

                energy_loss_per_length = np.multiply(
                    stopping_power,
                    self._total_grid_values["rho"].si.value[:, np.newaxis],
                )
            case "Bethe":
                for cs in self._stopping_power_interpolators:
                    interpolation_result = cs(
                        current_speeds,
                        self._total_grid_values["n_e"].si.value[:, np.newaxis],
                    )

                    stopping_power += interpolation_result

                energy_loss_per_length = stopping_power

                if (
                    not self._raised_energy_warning
                    and np.min(energy_loss_per_length * u.J).to(u.MeV).value < 1
                ):
                    self._raised_energy_warning = True

                    warnings.warn(
                        "The Bethe model is only valid for high energy particles. Consider using"
                        "NIST stopping if you require accurate stopping powers at lower energies.",
                        category=PhysicsWarning,
                    )

        dE = -np.multiply(energy_loss_per_length, dx)

        # Update the velocities of the particles using the new energy values
        # TODO: again, figure out how to differentiate relativistic and classical cases
        E = self._particle_kinetic_energy[self._tracked_particle_mask] + dE

        particles_to_be_stopped_mask = np.full(
            shape=self._tracked_particle_mask.shape, fill_value=False
        )
        tracked_particles_to_be_stopped_mask = (
            E < 0
        ).flatten()  # A subset of the tracked particles!
        # Of the tracked particles, stop the ones indicated by the subset mask
        particles_to_be_stopped_mask[self._tracked_particle_mask] = (
            tracked_particles_to_be_stopped_mask
        )

        new_speeds = np.sqrt(2 * E / self.m)
        self.v[self._tracked_particle_mask] = np.multiply(
            new_speeds, velocity_unit_vectors
        )

        self._stop_particles(particles_to_be_stopped_mask)

    def _update_velocity_scattering(self):
        speeds = np.linalg.norm(self.v[self._tracked_particle_mask], axis=-1)

        match self._scattering_method:
            # Numerically integrate the scattering integral to construct the mean square scatter rate
            case "differential cross section":
                # `theta_prime` dummy variable introduced to prevent global shadow of `theta`
                def mean_squared_integrand(theta_prime, speed, T_e, n_e):
                    return (
                        theta_prime**2
                        * self._scattering_routine(
                            theta_prime,
                            speed,
                            self._particle,
                            self._target,
                            T_e,
                            n_e,
                        )
                    ).si.value

                # Calculate the minimum scattering angle based on screening
                mu = reduced_mass(self._target, self._particle)
                b_0 = (
                    self._particle.electron_number
                    * const.e.si**2
                    / (4 * np.pi * const.eps0 * mu * speeds**2)
                )
                lambda_D = Debye_length(
                    self._total_grid_values["T_e"], self._total_grid_values["n_e"]
                )
                theta_min = 2 * b_0 / lambda_D

                # Numerically integrate the classical scattering integral
                mean_square_scatter_rate = [
                    (
                        2
                        * np.pi
                        * n_e
                        * speed
                        * quad(
                            mean_squared_integrand,
                            lower_bound,
                            np.pi,
                            args=(speed, T_e, n_e),
                        )[0]
                    )
                    for (T_e, n_e, speed, lower_bound) in zip(
                        self._total_grid_values["T_e"],
                        self._total_grid_values["n_e"],
                        speeds,
                        theta_min.value,
                        strict=False,
                    )
                ]  # Quad returns a tuple, we only care about the result
            case "mean square scatter rate":
                mean_square_scatter_rate = self._scattering_routine(
                    speeds,
                    self._particle,
                    self._target,
                    self._total_grid_values["T_e"].si.value,
                    self._total_grid_values["n_e"].si.value,
                )

        mean_square_scatter_rate = np.reshape(
            mean_square_scatter_rate, newshape=(self.nparticles_tracked, 1)
        )

        # The (polar) angle resulting from scattering
        theta = self._rng.normal(
            scale=np.sqrt(mean_square_scatter_rate * self.dt),
            size=(self.nparticles_tracked, 1),
        )

        # Generate a vector that lies somewhere in the plane perpendicular to the velocity
        k = np.cross(
            self.v[self._tracked_particle_mask],
            self._rng.uniform(low=-1, high=1, size=(self.nparticles_tracked, 3)),
        )
        # Normalize
        k_norm = k / np.linalg.norm(k, axis=-1, keepdims=True)
        # Scale to the perpendicular component of the velocity
        delta_v = speeds[:, np.newaxis] * np.sin(theta) * k_norm

        # Begin by constructing the new velocities by adding the change in
        # velocity to the current velocities. The direction of this vector will be
        # correct but will need to be "rescaled" to unsure that the speed remains
        # consistent.
        v_new_unscaled = self.v[self._tracked_particle_mask] + delta_v

        # Normalize and rescale
        self.v[self._tracked_particle_mask] = (
            v_new_unscaled
            / np.linalg.norm(v_new_unscaled, axis=-1, keepdims=True)
            * speeds[:, np.newaxis]
        )

=======
        self._stop_particles(particles_to_be_stopped_mask)

>>>>>>> cf473959
    def _push(self) -> None:
        r"""
        Advance particles using an implementation of the time-centered
        Boris algorithm.
        """
<<<<<<< HEAD
        # Interpolate fields at particle positions
        self._total_grid_values = self._interpolate_grid()

        # Calculate an appropriate timestep (uniform, synchronized)
        self.dt = self._update_time()

        # Update the position and velocities of the particles using timestep
        # calculations as well as the magnitude of E and B fields
        self._update_position()
=======

        # Interpolate fields at particle positions
        total_grid_values = self._interpolate_grid()

        # Calculate an appropriate timestep (uniform, synchronized)
        self.dt = self._update_time(total_grid_values)

        # Update the position and velocities of the particles using timestep
        # calculations as well as the magnitude of E and B fields
        self._update_position(total_grid_values)
>>>>>>> cf473959

        if not self._integrator.is_relativistic and not self._raised_relativity_warning:
            beta_max = self.vmax / const.c.si.value

<<<<<<< HEAD
            if beta_max >= 0.01:
=======
            if beta_max >= 0.001:
>>>>>>> cf473959
                self._raised_relativity_warning = True

                warnings.warn(
                    f"Particles have reached {beta_max}% of the speed of light. Consider using a relativistic integrator for more accurate results.",
                    RelativityWarning,
                )

        # Update velocities to reflect stopping
        if self._do_stopping:
<<<<<<< HEAD
            self._update_velocity_stopping()

        if self._do_scattering:
            self._update_velocity_scattering()
=======
            self._update_velocity_stopping(total_grid_values)
>>>>>>> cf473959

    @property
    def on_any_grid(self) -> NDArray[np.bool_]:
        """
        Binary array for each particle indicating whether it is currently
        on ANY grid.
        """
        return np.sum(self.particles_on_grid, axis=-1) > 0

    @property
    def vmax(self) -> float:
        """The maximum velocity of any particle in the simulation.

        This quantity is used for determining the grid crossing maximum time step.
        """
        tracked_mask = self._tracked_particle_mask

        return float(np.max(np.linalg.norm(self.v[tracked_mask], axis=-1)))

    @property
    def _tracked_particle_mask(self) -> NDArray[np.bool_]:
        """
        Calculates a boolean mask corresponding to particles that have not been stopped or removed.
        """
        # See Class docstring for definition of `stopped` and `removed`
        return ~np.logical_or(np.isnan(self.x[:, 0]), np.isnan(self.v[:, 0]))

    @property
    def nparticles_tracked(self) -> int:
        """Return the number of particles currently being tracked.
        That is, they do not have NaN position or velocity.
        """
        return int(self._tracked_particle_mask.sum())

    @property
    def is_adaptive_time_step(self) -> bool:
        """Return whether the simulation is calculating an adaptive time step or using the user-provided time step."""
        return self._is_adaptive_time_step

    @property
    def is_synchronized_time_step(self) -> bool:
        """Return if the simulation is applying the same time step across all particles."""
        return self._is_synchronized_time_step

    def _enforce_particle_creation(self) -> None:
        """Ensure the array position array `x` has been populated."""

        # Check to make sure particles have already been generated
        if not hasattr(self, "x"):
            raise ValueError(
                "Either the create_particles or load_particles method must be "
                "called before running the particle tracing algorithm."
            )

    def _enforce_order(self) -> None:
        r"""
        The `Tracker` methods could give strange results if setup methods
        are used again after the simulation has run. This method
        raises an error if the simulation has already been run.

        """

        if self._has_run:
            raise RuntimeError(
                "Modifying the `Tracker` object after running the "
                "simulation is not supported. Create a new `Tracker` "
                "object for a new simulation."
            )<|MERGE_RESOLUTION|>--- conflicted
+++ resolved
@@ -10,11 +10,7 @@
 import sys
 import typing
 import warnings
-<<<<<<< HEAD
 from collections.abc import Callable, Iterable
-=======
-from collections.abc import Iterable
->>>>>>> cf473959
 from typing import Literal
 
 import astropy.constants as const
@@ -25,14 +21,9 @@
 from tqdm import tqdm
 
 from plasmapy.formulary.collisions.misc import Bethe_stopping_lite
-<<<<<<< HEAD
 from plasmapy.formulary.lengths import Debye_length
 from plasmapy.particles import Particle, ParticleLike, particle_input
 from plasmapy.particles.atomic import reduced_mass, stopping_power
-=======
-from plasmapy.particles import Particle, particle_input
-from plasmapy.particles.atomic import stopping_power
->>>>>>> cf473959
 from plasmapy.plasma.grids import AbstractGrid
 from plasmapy.plasma.plasma_base import BasePlasma
 from plasmapy.simulation.particle_integrators import (
@@ -46,10 +37,7 @@
 from plasmapy.simulation.particle_tracker.termination_conditions import (
     AbstractTerminationCondition,
 )
-<<<<<<< HEAD
 from plasmapy.utils.decorators import validate_quantities
-=======
->>>>>>> cf473959
 from plasmapy.utils.exceptions import PhysicsWarning, RelativityWarning
 
 _c = const.c
@@ -180,12 +168,7 @@
             if not particle_integrator
             else particle_integrator()
         )
-<<<<<<< HEAD
-=======
-
-        self._raised_relativity_warning = False
-
->>>>>>> cf473959
+
         # self.grid is the grid object
         self.grids = self._grid_factory(grids)
 
@@ -217,11 +200,8 @@
         # Should the tracker update particle energies after every time step to
         # reflect stopping?
         self._do_stopping = False
-<<<<<<< HEAD
         self._do_scattering = False
         self._raised_relativity_warning = False
-=======
->>>>>>> cf473959
 
         # Raise a ValueError if a synchronized dt is required by termination condition or save routine but one is
         # not given. This is only the case if an array with differing entries is specified for dt
@@ -385,21 +365,14 @@
         but is also called when enabling stopping.
         """
 
-<<<<<<< HEAD
         # Convert the required quantities set to a list to appease type hinting
         quantities_list = list(self._REQUIRED_QUANTITIES)
 
-=======
->>>>>>> cf473959
         for grid in self.grids:
             # Require the field quantities - do not warn if they are absent
             # and are replaced with zeros
             grid.require_quantities(
-<<<<<<< HEAD
                 quantities_list,
-=======
-                self._REQUIRED_QUANTITIES,
->>>>>>> cf473959
                 replace_with_zeros=True,
                 warn_on_replace_with_zeros=False,
             )
@@ -535,16 +508,7 @@
 
         match method:
             case "NIST":
-<<<<<<< HEAD
-                if materials is None:
-                    raise ValueError(
-                        "Please specify the relevant materials to use NIST stopping!"
-                    )
-
-                if len(materials) != len(self.grids):
-=======
                 if materials is None or len(materials) != len(self.grids):
->>>>>>> cf473959
                     raise ValueError(
                         "Please provide an array of length ngrids for the materials."
                     )
@@ -560,16 +524,7 @@
                     # calculations
                     return False
             case "Bethe":
-<<<<<<< HEAD
-                if I is None:
-                    raise ValueError(
-                        "Please specify the mean excitation energy (I) to use Bethe stopping!"
-                    )
-
-                if len(I) != len(self.grids):
-=======
                 if I is None or len(I) != len(self.grids):
->>>>>>> cf473959
                     raise ValueError(
                         "Please provide an array of length ngrids for the mean excitation energy."
                     )
@@ -587,10 +542,7 @@
 
         return True
 
-<<<<<<< HEAD
     @validate_quantities
-=======
->>>>>>> cf473959
     def add_stopping(
         self,
         method: Literal["NIST", "Bethe"],
@@ -601,15 +553,9 @@
         Enable particle stopping using experimental stopping powers.
 
         Interpolation of stopping powers is conducted using data from the NIST
-<<<<<<< HEAD
-        PSTAR. This information is combined with the mass density quantity
-        provided in the grids to calculate the energy loss over the distance
-        travelled during a timestep.
-=======
         PSTAR database. This information is combined with the mass density
         quantity provided in the grids to calculate the energy loss over the
         distance travelled during a timestep.
->>>>>>> cf473959
         """
 
         # Check inputs for user error and raise respective exceptions/warnings if
@@ -661,7 +607,6 @@
         self._stopping_method = method
         self._stopping_power_interpolators = stopping_power_interpolators
 
-<<<<<<< HEAD
     # TODO: create a method to validate that these quantities have shape ngrids
     # TODO: is this signature too much?
     # TODO: find a way to create a type for the signature of the Callable parameters
@@ -803,8 +748,6 @@
         #     evaluated_mean_square_rate,
         # )
 
-=======
->>>>>>> cf473959
     def run(self) -> None:
         r"""
         Runs a particle-tracing simulation.
@@ -1107,11 +1050,7 @@
 
         return total_grid_values
 
-<<<<<<< HEAD
     def _update_time(self):
-=======
-    def _update_time(self, summed_field_values):
->>>>>>> cf473959
         r"""
         Calculate an appropriate time step for the simulation with respect to
         user configuration. Returns the calculated time step.
@@ -1121,21 +1060,12 @@
         # If user sets dt explicitly, that's handled in _adaptive_dt
         if self._is_adaptive_time_step:
             dt = self._adaptive_dt(
-<<<<<<< HEAD
                 self._total_grid_values["E_x"],
                 self._total_grid_values["E_y"],
                 self._total_grid_values["E_z"],
                 self._total_grid_values["B_x"],
                 self._total_grid_values["B_y"],
                 self._total_grid_values["B_z"],
-=======
-                summed_field_values["E_x"],
-                summed_field_values["E_y"],
-                summed_field_values["E_z"],
-                summed_field_values["B_x"],
-                summed_field_values["B_y"],
-                summed_field_values["B_z"],
->>>>>>> cf473959
             )
         else:
             dt = self.dt
@@ -1151,11 +1081,7 @@
 
         return dt
 
-<<<<<<< HEAD
     def _update_position(self):
-=======
-    def _update_position(self, summed_field_values):
->>>>>>> cf473959
         r"""
         Update the positions and velocities of the simulated particles using the
         integrator provided at instantiation.
@@ -1164,29 +1090,17 @@
         # Create arrays of E and B as required by push algorithm
         E = np.array(
             [
-<<<<<<< HEAD
                 self._total_grid_values["E_x"].to(u.V / u.m).value,
                 self._total_grid_values["E_y"].to(u.V / u.m).value,
                 self._total_grid_values["E_z"].to(u.V / u.m).value,
-=======
-                summed_field_values["E_x"].to(u.V / u.m).value,
-                summed_field_values["E_y"].to(u.V / u.m).value,
-                summed_field_values["E_z"].to(u.V / u.m).value,
->>>>>>> cf473959
             ]
         )
         E = np.moveaxis(E, 0, -1)
         B = np.array(
             [
-<<<<<<< HEAD
                 self._total_grid_values["B_x"].to(u.T).value,
                 self._total_grid_values["B_y"].to(u.T).value,
                 self._total_grid_values["B_z"].to(u.T).value,
-            ]
-=======
-                summed_field_values["B_x"].to(u.T).value,
-                summed_field_values["B_y"].to(u.T).value,
-                summed_field_values["B_z"].to(u.T).value,
             ]
         )
         B = np.moveaxis(B, 0, -1)
@@ -1279,11 +1193,9 @@
         new_speeds = np.sqrt(2 * E / self.m)
         self.v[self._tracked_particle_mask] = np.multiply(
             new_speeds, velocity_unit_vectors
->>>>>>> cf473959
         )
         B = np.moveaxis(B, 0, -1)
 
-<<<<<<< HEAD
         pos_tracked = self.x[self._tracked_particle_mask]
         vel_tracked = self.v[self._tracked_particle_mask]
         x_results, v_results = self._integrator.push(
@@ -1472,16 +1384,11 @@
             * speeds[:, np.newaxis]
         )
 
-=======
-        self._stop_particles(particles_to_be_stopped_mask)
-
->>>>>>> cf473959
     def _push(self) -> None:
         r"""
         Advance particles using an implementation of the time-centered
         Boris algorithm.
         """
-<<<<<<< HEAD
         # Interpolate fields at particle positions
         self._total_grid_values = self._interpolate_grid()
 
@@ -1491,27 +1398,11 @@
         # Update the position and velocities of the particles using timestep
         # calculations as well as the magnitude of E and B fields
         self._update_position()
-=======
-
-        # Interpolate fields at particle positions
-        total_grid_values = self._interpolate_grid()
-
-        # Calculate an appropriate timestep (uniform, synchronized)
-        self.dt = self._update_time(total_grid_values)
-
-        # Update the position and velocities of the particles using timestep
-        # calculations as well as the magnitude of E and B fields
-        self._update_position(total_grid_values)
->>>>>>> cf473959
 
         if not self._integrator.is_relativistic and not self._raised_relativity_warning:
             beta_max = self.vmax / const.c.si.value
 
-<<<<<<< HEAD
-            if beta_max >= 0.01:
-=======
             if beta_max >= 0.001:
->>>>>>> cf473959
                 self._raised_relativity_warning = True
 
                 warnings.warn(
@@ -1521,14 +1412,10 @@
 
         # Update velocities to reflect stopping
         if self._do_stopping:
-<<<<<<< HEAD
             self._update_velocity_stopping()
 
         if self._do_scattering:
             self._update_velocity_scattering()
-=======
-            self._update_velocity_stopping(total_grid_values)
->>>>>>> cf473959
 
     @property
     def on_any_grid(self) -> NDArray[np.bool_]:
