"""
Module containing the definition for the general particle tracker.
"""

__all__ = [
    "ParticleTracker",
]

import collections
import sys
import warnings
<<<<<<< HEAD
from collections.abc import Callable, Iterable, Sequence
=======
from collections.abc import Iterable
from functools import cached_property
>>>>>>> 87862617
from typing import Literal

import astropy.constants as const
import astropy.units as u
import numpy as np
from numpy.typing import NDArray
from scipy.integrate import quad
from tqdm import tqdm

from plasmapy.formulary.collisions.misc import Bethe_stopping_lite
from plasmapy.formulary.lengths import Debye_length
from plasmapy.particles.atomic import reduced_mass, stopping_power
from plasmapy.particles.decorators import particle_input
from plasmapy.particles.particle_class import Particle, ParticleLike
from plasmapy.particles.particle_collections import ParticleList, ParticleListLike
from plasmapy.plasma.grids import AbstractGrid
from plasmapy.plasma.plasma_base import BasePlasma
from plasmapy.simulation.particle_integrators import (
    AbstractIntegrator,
    RelativisticBorisIntegrator,
)
from plasmapy.simulation.particle_tracker.save_routines import (
    AbstractSaveRoutine,
    DoNotSaveSaveRoutine,
)
from plasmapy.simulation.particle_tracker.termination_conditions import (
    AbstractTerminationCondition,
)
from plasmapy.utils.decorators import validate_quantities
from plasmapy.utils.exceptions import PhysicsWarning, RelativityWarning

_c = const.c
_m_p = const.m_p


class ParticleTracker:
    r"""A particle tracker for particles in electric and magnetic fields without inter-particle interactions.

    Particles are instantiated and pushed through a grid of provided E and
    B fields using the Boris push algorithm. These fields are specified as
    part of a grid which are then interpolated to determine the local field
    acting on each particle.

    The time step used in the push routine can be specified, or an adaptive
    time step will be determined based off the gyroradius of the particle.
    Some save routines involve time stamping the location and velocities of
    particles at fixed intervals. In order for this data to be coherent, it
    is required that all particles follow the same time step. This is
    referred to as a synchronized time step. If no time step is specified
    and the provided save routine does not require a synchronized time step,
    then an adaptive time step is calculated independently for each particle.

    The simulation will push particles through the provided fields until a
    condition is met. This termination condition is provided as an instance
    of the `~plasmapy.simulation.particle_tracker.termination_conditions.AbstractTerminationCondition`
    class as arguments to the simulation constructor. The results of a simulation
    can be exported by specifying an instance of the `~plasmapy.simulation.particle_tracker.save_routines.AbstractSaveRoutine`
    class to the ``run`` method.

    Parameters
    ----------
    grids : An instance of `~plasmapy.plasma.grids.AbstractGrid`
        A Grid object or list of grid objects containing the required quantities.
        The list of required quantities varies depending on other keywords.

    termination_condition : `~plasmapy.simulation.particle_tracker.termination_conditions.AbstractTerminationCondition`
        An subclass of `~plasmapy.simulation.particle_tracker.termination_conditions.AbstractTerminationCondition` which determines when the simulation has finished.
        See `~plasmapy.simulation.particle_tracker.termination_conditions.AbstractTerminationCondition` for more details.

    save_routine : `~plasmapy.simulation.particle_tracker.save_routines.AbstractSaveRoutine`, optional
        An subclass of `~plasmapy.simulation.particle_tracker.save_routines.AbstractSaveRoutine` which determines which
        time steps of the simulation to save. The default is `~plasmapy.simulation.particle_tracker.save_routines.DoNotSaveSaveRoutine`.
        See `~plasmapy.simulation.particle_tracker.save_routines.AbstractSaveRoutine` for more details.

    particle_integrator : `~plasmapy.simulation.particle_integrators.AbstractIntegrator`, optional
        An subclass of `~plasmapy.simulation.particle_integrators.AbstractIntegrator` that is responsible for implementing the push behavior
        of the simulation when provided the electric and magnetic fields. The default value is set to `~plasmapy.simulation.particle_integrators.RelativisticBorisIntegrator`.
        See `~plasmapy.simulation.particle_integrators.AbstractIntegrator` for more information on how to implement custom push routines.

    dt : `~astropy.units.Quantity`, optional
        An explicitly set time step in units convertible to seconds.
        Setting this optional keyword overrules the adaptive time step
        capability and forces the use of this time step throughout.

    dt_range : tuple of shape (2,) of `~astropy.units.Quantity`, optional
        If specified, the calculated adaptive time step will be clamped
        between the first and second values.

    field_weighting : str
        String that selects the field weighting algorithm used to determine
        what fields are felt by the particles. Options are:

        * 'nearest neighbor': Particles are assigned the fields on
            the grid vertex closest to them.
        * 'volume averaged' : The fields experienced by a particle are a
            volume-average of the eight grid points surrounding them.

        The default is 'volume averaged'.

<<<<<<< HEAD
    req_quantities : `list` of `str`, default : `None`
        A list of quantity keys required to be specified on the Grid object.
        The base particle pushing simulation requires the quantities
        [E_x, E_y, E_z, B_x, B_y, B_z]. This keyword is for specifying
        quantities in addition to these six. If any required
        quantities are missing, those quantities will be assumed to be zero
        everywhere. A warning will be raised if any of the additional
        required quantities are missing and are set to zero.

    seed : int, optional, default : `None`
        The seed used to create an instance of the `~numpy.random.Generator`
        object. If no value is provided then fresh entropy will be pulled from
        the OS. The resulting `~numpy.random.Generator` is used to sample
        distributions for stopping and scattering functionalities.

=======
>>>>>>> 87862617
    verbose : bool, optional
        If true, updates on the status of the program will be printed
        into the standard output while running. The default is `True`.

    Warns
    -----
    `~plasmapy.utils.exceptions.RelativityWarning`
        The provided integrator does not account for relativistic corrections
        and particles have reached a non-negligible fraction of the speed of
        light.

    Notes
    -----
    We adopt the convention of ``NaN`` values to represent various states of a particle.

    If the particle's position and velocity are not ``NaN``, the particle is being tracked and evolved.
    If the particle's position is not ``NaN``, but the velocity is ``NaN``, the particle has been stopped
    (i.e. it is still in the simulation but is no longer evolved.)
    If both the particle's position and velocity are set to ``NaN``, then the particle has been removed from the simulation.

    Example
    -----
    >>> from plasmapy.particles import Particle
    >>> from plasmapy.plasma.grids import CartesianGrid
    >>> from plasmapy.simulation.particle_tracker.particle_tracker import (
    ...     ParticleTracker,
    ... )
    >>> from plasmapy.simulation.particle_tracker.save_routines import (
    ...     IntervalSaveRoutine,
    ... )
    >>> from plasmapy.simulation.particle_tracker.termination_conditions import (
    ...     TimeElapsedTerminationCondition,
    ... )
    >>> import astropy.units as u
    >>> import numpy as np
    >>> example_particle = Particle("p+")
    >>> grid = CartesianGrid(-1e6 * u.m, 1e6 * u.m, num=2)
    >>> grid_shape = (2, 2, 2)
    >>> Bz = np.full(grid_shape, 1) * u.T
    >>> grid.add_quantities(B_z=Bz)
    >>> x = [[0, 0, 0]] * u.m
    >>> v = [[1, 0, 0]] * u.m / u.s
    >>> termination_condition = TimeElapsedTerminationCondition(6.28 * u.s)
    >>> save_routine = IntervalSaveRoutine(6.28 * u.s / 10)
    >>> simulation = ParticleTracker(
    ...     grid,
    ...     termination_condition,
    ...     dt=1e-2 * u.s,
    ...     save_routine=save_routine,
    ...     field_weighting="nearest neighbor",
    ...     verbose=False,
    ... )
    >>> simulation.load_particles(x, v, example_particle)
    >>> simulation.run()
    >>> print(
    ...     simulation.save_routine.results["time"][-1],
    ...     simulation.save_routine.results["x"][-1],
    ... )
    6.2999999999... s [[-1.73302...e-08  1.31539...e-05  0.00000...e+00]] m
    """

    def __init__(
        self,
        grids: AbstractGrid | Iterable[AbstractGrid],
        termination_condition: AbstractTerminationCondition | None = None,
        save_routine: AbstractSaveRoutine | None = None,
        particle_integrator: type[AbstractIntegrator] | None = None,
        dt=None,
        dt_range=None,
        field_weighting: str = "volume averaged",
<<<<<<< HEAD
        req_quantities=None,
        seed: int | None = None,
        verbose=True,
=======
        verbose: bool = True,
>>>>>>> 87862617
    ) -> None:
        # Verbose flag controls whether or not output is printed to stdout
        self.verbose = verbose

        # This flag records whether the simulation has been run
        self._has_run = False

        # Should the tracker update particle energies after every time step to
        # reflect stopping?
        self._do_stopping = False

        # Instantiate the integrator object for use in the _push() method
        self._integrator: AbstractIntegrator = (
            RelativisticBorisIntegrator()
            if not particle_integrator
            else particle_integrator()
        )

<<<<<<< HEAD
=======
        self._raised_relativity_warning = False

        # Quantities required for tracking - if they are not defined on a grid
        # they will be assumed to be zero
        self._required_quantities: list[str] = []

>>>>>>> 87862617
        # self.grid is the grid object
        self.grids = self._grid_factory(grids)

        self._validate_grids()

        # Errors for unsupported grid types are raised in the validate constructor inputs method

        # Instantiate the "do not save" save routine if no save routine was specified
        if save_routine is None:
            save_routine = DoNotSaveSaveRoutine()

        # Validate inputs to the run function
        self._validate_constructor_inputs(
            grids, termination_condition, save_routine, field_weighting
        )

        self._set_time_step_attributes(dt, termination_condition, save_routine)

        if dt_range is not None and not self._is_adaptive_time_step:
            raise ValueError(
                "Specifying a time step range is only possible for an adaptive time step."
            )

<<<<<<< HEAD
        self._rng = np.random.default_rng(seed)

        self.verbose = verbose

        # This flag records whether the simulation has been run
        self._has_run = False

        # Should the tracker update particle energies after every time step to
        # reflect stopping?
        self._do_stopping = False
        self._do_scattering = False
        self._raised_relativity_warning = False

=======
>>>>>>> 87862617
        # Raise a ValueError if a synchronized dt is required by termination condition or save routine but one is
        # not given. This is only the case if an array with differing entries is specified for dt
        if self._require_synchronized_time and not self._is_synchronized_time_step:
            raise ValueError(
                "Please specify a synchronized time step to use the simulation with this configuration!"
            )

        # self.grid_arr is the grid positions in si units. This is created here
        # so that it isn't continuously called later
        self.grids_arr = [grid.grid.to(u.m).value for grid in self.grids]

        self.dt = dt.to(u.s).value if dt is not None else None

        dt_range = [0, np.inf] * u.s if dt_range is None else dt_range
        self.dt_range = dt_range.to(u.s).value

        # Update the `tracker` attribute so that the stop condition & save routine can be used
        termination_condition.tracker = self

        save_routine.tracker = self

        self.termination_condition = termination_condition
        self.save_routine = save_routine

    @staticmethod
    def _grid_factory(grids):
        """
        Take the user provided argument for grids and convert it into the proper type.
        """

        if isinstance(grids, AbstractGrid):
            return [
                grids,
            ]
        elif isinstance(grids, collections.abc.Iterable):
            return grids
        else:
            return None

    def _set_time_step_attributes(
        self, dt, termination_condition, save_routine
    ) -> None:
        """Determines whether the simulation will follow a synchronized or adaptive time step."""

        self._require_synchronized_time = (
            termination_condition.require_synchronized_dt
            or (save_routine is not None and save_routine.require_synchronized_dt)
        )

        if isinstance(dt, u.Quantity):
            if isinstance(dt.value, np.ndarray):
                # If an array is specified for the time step, a synchronized time step is implied if all
                # the entries are equal
                self._is_synchronized_time_step = bool(
                    np.all(dt.value[0] == dt.value[:])
                )
            else:
                self._is_synchronized_time_step = True

            self._is_adaptive_time_step = False
        elif dt is None:
            self._is_synchronized_time_step = self._require_synchronized_time
            self._is_adaptive_time_step = True

        if self._is_adaptive_time_step:
            # Initialize default values for time steps per gyroperiod and Courant parameter
            self.setup_adaptive_time_step()

        sync = (
            "a synchronized" if self._is_synchronized_time_step else "an asynchronous"
        )
        adaptive = "adaptive" if self._is_adaptive_time_step else "fixed-value"
        self._log(f"Tracker setup using {sync} {adaptive} timestep setup")

    def setup_adaptive_time_step(
        self,
        time_steps_per_gyroperiod: int | None = 12,
        Courant_parameter: float | None = 0.5,
    ) -> None:
        """Set parameters for the adaptive time step candidates.

        Parameters
        ----------
        time_steps_per_gyroperiod : int, optional
            The minimum ratio of the particle gyroperiod to the timestep. Higher numbers
            correspond to higher temporal resolution. The default is twelve.

        Courant_parameter : float, optional
            The Courant parameter is the minimum ratio of the timestep to the grid crossing time,
            grid cell length / particle velocity. Lower Courant numbers correspond to higher temporal resolution.


        Notes
        -----
        Two candidates are calculated for the adaptive time step: a time step based on the gyroradius
        of the particle and a time step based on the resolution of the grid. The candidate associated
        with the gyroradius of the particle takes a ``time_steps_per_gyroperiod`` parameter that specifies
        how many times the orbit of a gyrating particles will be subdivided. The other candidate,
        associated with the spatial resolution of the grid object, calculates a time step using the time
        it would take the fastest particle to cross some fraction of a grid cell length. This fraction is the Courant number.
        """

        if not self._is_adaptive_time_step:
            raise ValueError(
                "The setup adaptive time step method only applies to adaptive time steps!"
            )

        self._steps_per_gyroperiod = time_steps_per_gyroperiod
        self._Courant_parameter = Courant_parameter

    def _validate_constructor_inputs(
        self, grids, termination_condition, save_routine, field_weighting: str
    ) -> None:
        """
        Ensure the specified termination condition and save routine are actually
        a termination routine class and save routine, respectively.
        """

        if isinstance(grids, BasePlasma):
            raise TypeError(
                "It appears you may be trying to access an older version of the ParticleTracker class."
                "This class has been deprecated."
                "Please revert to PlasmaPy version 2023.5.1 to use this version of ParticleTracker."
            )
        # The constructor did not recognize the provided grid object
        elif self.grids is None:
            raise TypeError("Type of argument `grids` not recognized.")

        if not isinstance(termination_condition, AbstractTerminationCondition):
            raise TypeError("Please specify a valid termination condition.")

        if not isinstance(save_routine, AbstractSaveRoutine):
            raise TypeError("Please specify a valid save routine.")

        # Load and validate inputs
        field_weightings = ["volume averaged", "nearest neighbor"]
        if field_weighting in field_weightings:
            self.field_weighting = field_weighting
        else:
            raise ValueError(
                f"{field_weighting} is not a valid option for ",
                "field_weighting. Valid choices are",
                f"{field_weightings}",
            )

<<<<<<< HEAD
    def _preprocess_grids(self, additional_required_quantities) -> None:
        """Add required quantities to grid objects.

        Grids lacking the default required quantities will be filled with zeros.
        This method is not only called during instantiation of the |ParticleTracker|
        but is also called when enabling stopping.
        """

        # Convert the required quantities set to a list to appease type hinting
        quantities_list = list(self._REQUIRED_QUANTITIES)

        for grid in self.grids:
            # Require the field quantities - do not warn if they are absent
            # and are replaced with zeros
            grid.require_quantities(
                quantities_list,
                replace_with_zeros=True,
                warn_on_replace_with_zeros=False,
            )

            # "additional_required_quantities" can also refer to explicitly specified
            # fields that are covered as default field requirements
            if additional_required_quantities is not None:
                # Require the additional quantities - in this case, do warn
                # if they are set to zeros
                grid.require_quantities(
                    additional_required_quantities, replace_with_zeros=True
                )

        if additional_required_quantities is not None:
            # Add additional required quantities based off simulation configuration
            # this must be done after the above processing to properly get warnings
            self._required_quantities.update(additional_required_quantities)

        for grid in self.grids:
            for rq in self._required_quantities:
                # Check that there are no infinite values
                if not np.isfinite(grid[rq].value).all():
                    raise ValueError(
                        f"Input arrays must be finite: {rq} contains "
                        "either NaN or infinite values."
                    )

                # Check that the max values on the edges of the arrays are
                # small relative to the maximum values on that grid
                #
                # Array must be dimensionless to re-assemble it into an array
                # of max values like this
                arr = np.abs(grid[rq]).value
                edge_max = np.max(
                    np.array(
                        [
                            np.max(a)
                            for a in (
                                arr[0, :, :],
                                arr[-1, :, :],
                                arr[:, 0, :],
                                arr[:, -1, :],
                                arr[:, :, 0],
                                arr[:, :, -1],
                            )
                        ]
                    )
                )

                if edge_max > 1e-3 * np.max(arr):
                    unit = grid.recognized_quantities[rq].unit
                    warnings.warn(
                        "Quantities should go to zero at edges of grid to avoid "
                        f"non-physical effects, but a value of {edge_max:.2E} {unit} was "
                        f"found on the edge of the {rq} array. Consider applying a "
                        "envelope function to force the quantities at the edge to go to "
                        "zero.",
                        RuntimeWarning,
                    )

=======
>>>>>>> 87862617
    @property
    def num_grids(self) -> int:
        """The number of grids specified at instantiation."""
        return len(self.grids)

    def _log(self, msg) -> None:
        if self.verbose:
            print(msg)  # noqa: T201

    @particle_input
    def load_particles(
        self,
        x,
        v,
        particle: Particle,
    ) -> None:
        r"""
        Load arrays of particle positions and velocities.

        Parameters
        ----------
        x : `~astropy.units.Quantity`, shape (N,3)
            Positions for N particles

        v : `~astropy.units.Quantity`, shape (N,3)
            Velocities for N particles

        particle : `~plasmapy.particles.particle_class.ParticleLike`
            Representation of the particle species as either a |Particle| object
            or a string representation.
        """
        # Raise an error if the run method has already been called.
        self._enforce_order()

        self.q = particle.charge.to(u.C).value
        self.m = particle.mass.to(u.kg).value
        self._particle = particle

        if self.q != 0:
            self._required_quantities += ["E_x", "E_y", "E_z", "B_x", "B_y", "B_z"]

        if x.shape[0] != v.shape[0]:
            raise ValueError(
                "Provided x and v arrays have inconsistent numbers "
                " of particles "
                f"({x.shape[0]} and {v.shape[0]} respectively)."
            )
        else:
            self.num_particles: int = x.shape[0]

        self.x = x.to(u.m).value
        self.v = v.to(u.m / u.s).value

    def _validate_stopping_inputs(
        self,
        method: Literal["NIST", "Bethe"],
<<<<<<< HEAD
        target: ParticleList | None,
        target_rho: u.Quantity[u.kg / u.m**2],
        NIST_target_string: Sequence[str] | None,
        I: u.Quantity[u.J] | None,  # noqa: E741
=======
        materials: list[str | None] | None = None,
        I: list[u.Quantity[u.J] | None] | None = None,  # noqa: E741
>>>>>>> 87862617
    ) -> bool:
        r"""
        Validate inputs to the `add_stopping` method. Raises errors if the
        proper keyword arguments are not provided for a given method.
        """

        if len({len(self.grids), len(target), target_rho.shape[0]}) != 1:
            raise ValueError(
                "Please provide an array of length ngrids for the materials and densities."
            )

        match method:
            case "NIST":
<<<<<<< HEAD
                if NIST_target_string is None:
=======
                if materials is None or len(materials) != self.num_grids:
>>>>>>> 87862617
                    raise ValueError(
                        "Please specify the associated NIST material string to use NIST stopping!"
                    )

<<<<<<< HEAD
                if len(NIST_target_string) != len(self.grids):
                    raise ValueError(
                        "Please specify a list of NIST material strings with length equal to the "
                        "number of grids."
                    )
            case "Bethe":
                # TODO: remove this when we implement the iterable decorator
                I_shape = I.shape if I.shape != () else (1,)

                if I_shape[0] != len(self.grids):
=======
                for i, grid in enumerate(self.grids):
                    if materials[i] is not None and "rho" not in grid.quantities:
                        raise ValueError(
                            f"Material {materials[i]} was provided for stopping on grid {i},"
                            " but quantity ``rho`` is not defined on that grid."
                        )

            case "Bethe":
                if I is None or len(I) != self.num_grids:
>>>>>>> 87862617
                    raise ValueError(
                        "Please specify a mean excitations energy array with length equal to the"
                        "number of grids."
                    )
            case _:
                raise ValueError(
                    f"Please provide one of 'NIST' or 'Bethe' for the method keyword. (Got: {method})"
                )

<<<<<<< HEAD
        return True

    def _set_target_attributes(
        self, target: ParticleList, target_rho: u.Quantity[u.kg / u.m**3]
    ):
        self._target = target
=======
                for i, grid in enumerate(self.grids):
                    if I[i] is not None and "n_e" not in grid.quantities:
                        raise ValueError(
                            f"I={I[i]} was provided for stopping on grid {i},"
                            " but quantity ``n_e`` is not defined on that grid."
                        )
>>>>>>> 87862617

        # Cast inputs to one dimensional arrays
        self._target_rho = np.reshape(target_rho, newshape=(self.num_grids, 1))
        self._target_number_density = np.reshape(
            [(target_rho / ind_target.mass).si.value for ind_target in target],
            newshape=(self.num_grids, 1),
        )

    # TODO: add NIST PSTAR & "composition of materials used in STAR databases" references
    @particle_input(require="isotope")
    @validate_quantities
    def add_stopping(
        self,
        method: Literal["NIST", "Bethe"],
<<<<<<< HEAD
        target: ParticleListLike,
        target_rho: u.Quantity[u.kg / u.m**3],
        NIST_target_string: str | Sequence[str] | None = None,
        I: u.Quantity[u.J] | None = None,  # noqa: E741
=======
        materials: list[str | None] | None = None,
        I: list[u.Quantity[u.J] | None] | None = None,  # noqa: E741
>>>>>>> 87862617
    ):
        r"""
        Enable particle stopping using experimental stopping powers.

        Interpolation of stopping powers is conducted using data from the NIST
        PSTAR database. This information is combined with the mass density
        quantity provided in the grids to calculate the energy loss over the
        distance travelled during a timestep.

        Parameters
        ----------
        method : str
<<<<<<< HEAD
            The routine to be used to calculate the stopping power. Acceptable
            options include ``NIST``, which draws data from the NIST PSTAR database,
            and ``Bethe``, which uses the Bethe formula to calculate the stopping
            power for the material.

        target : `~plasmapy.particles.particle_collections.ParticleListLike`
            A `~plasmapy.particles.particle_collections.ParticleListLike` representation of the target material(s).
            The atomic mass of each particle must be specified (i.e. ``Al-27``).

        target_rho : `~astropy.units.Quantity`
            The density of the material in units convertible to kg/m\ :sup:`3`.

        NIST_target_string : str | Sequence[str] | None, optional
            A string representation of the material(s) in the NIST database. This is
            required if ``method`` is ``NIST``. For a complete list of materials,
            see the NIST database.

        I : `astropy.units.Quantity`
            The mean excitation energy of the material(s) in units convertible to
            Joules. This is required if ``method`` is ``Bethe``. Common values for
            the mean excitation energy can be found in the NIST materials
            composition database.
=======
            Sets the method for calculating particle stopping powers. Valid inputs
            are 'Bethe' and 'NIST'.

        materials : list[str|None]
            A list of materials (one per grid) required when using the NIST
            stopping power table method. Grids with no stopping material
            should be set to None.

        I : list[ `~astropy.units.Quantity` | None]
            The mean excitation energy ``I`` in the Bethe stopping model,
            only required when using the 'Bethe' stopping method. In the
            Bethe model, ``I`` completely describes the material, and is
            approximately equal to

            .. math:: I = 10 eV * A

            where A is the atomic number of the atoms in the material.
>>>>>>> 87862617

        """
        # TODO: Add a reference somewhere to the valid material strings?

        # If the target string is just a string, cast it to a list
        if isinstance(NIST_target_string, str):
            NIST_target_string = [NIST_target_string]

        # If the passed quantity does not have an array value, cast it to one
        if not isinstance(target_rho.value, np.ndarray):
            target_rho = np.asarray([target_rho.value]) * target_rho.unit

        if not isinstance(I.value, np.ndarray):
            I = np.asarray([I.value]) * I.unit  # noqa: E741

        # Check inputs for user error and raise respective exceptions/warnings if
<<<<<<< HEAD
        # necessary. Returns `True` if no errors were detected. If a "falsy" value
        # is returned then the add_stopping method will abort.
        if not self._validate_stopping_inputs(
            method, target, target_rho, NIST_target_string, I
        ):
            return
=======
        # necessary.

        self._validate_stopping_inputs(method, materials, I)
>>>>>>> 87862617

        self._set_target_attributes(target, target_rho)

        match method:
            case "NIST":
<<<<<<< HEAD
                stopping_power_interpolators = [
                    stopping_power(
                        self._particle, NIST_material, return_interpolator=True
                    )
                    for NIST_material in NIST_target_string
                ]

            case "Bethe":
=======
                self._required_quantities += ["rho"]
                stopping_power_interpolators = [
                    stopping_power(self._particle, material, return_interpolator=True)
                    if material is not None
                    else None
                    for material in materials
                ]

            case "Bethe":
                self._required_quantities += ["n_e"]
>>>>>>> 87862617
                self._raised_energy_warning = False

                # These functions are used to represent that the mean excitation energy
                # and ion number density does not change over space for a given grid.
                def wrapped_Bethe_stopping(I_grid, n_i):
                    def inner_Bethe_stopping(v):
                        return Bethe_stopping_lite(
                            I_grid, n_i, v, self._particle.charge_number
                        )

                    return inner_Bethe_stopping

                # TODO: make this compatible with a `ParticleList` object of targets
                target_electron_number_density = (
                    const.N_A
                    * target[0].atomic_number
                    * target_rho
                    / (target[0].mass_number * u.kg / u.mol)
                )

                stopping_power_interpolators = [
<<<<<<< HEAD
                    wrapped_Bethe_stopping(I_grid.si.value, n_i)
                    for I_grid, n_i in zip(
                        I, target_electron_number_density.value, strict=True
                    )
=======
                    wrapped_Bethe_stopping(I_grid.si.value)
                    if I_grid is not None
                    else None
                    for I_grid in I
>>>>>>> 87862617
                ]

        self._do_stopping = True
        self._stopping_method = method
        self._stopping_power_interpolators = stopping_power_interpolators

<<<<<<< HEAD
    # TODO: create a method to validate that these quantities have shape ngrids
    # TODO: is this signature too much?
    # TODO: find a way to create a type for the signature of the Callable parameters
    #  (preferably using only one expression)
    @particle_input(require="isotope")
    @validate_quantities
    def add_scattering(
        self,
        target: ParticleListLike,
        target_rho: u.Quantity[u.kg / u.m**3],
        scatter_routine: Callable[
            [
                u.Quantity[u.rad] | None,  # Theta
                u.Quantity[u.m / u.s],  # Speed
                ParticleLike,  # Beam
                ParticleLike,  # Target
                u.Quantity[u.K],  # Electron Temperature
                u.Quantity[1 / u.m**3],  # Electron Number Density
            ],
            u.Quantity[u.m**2 / u.sr]
            | u.Quantity[
                u.rad**2 / u.s
            ],  # Differential cross-section or mean-square scatter rate in radians^2 per second
        ],
        scatter_routine_type: Literal["differential cross-section", "mean square rate"],
    ):
        r"""
        Enable particle scattering by numeric integration of the provided
        differential cross-section.

        Parameters
        ----------
        target : `~plasmapy.particles.particle_collections.ParticleListLike`
            A `~plasmapy.particles.particle_collections.ParticleListLike` representation of the target material(s).
            The atomic mass of each particle must be specified (i.e. ``Al-27``).

        scatter_routine : `callable`
            A function implementation used to calculate the scattering distribution.
            Relevant keyword arguments are passed to the provided function, where
            the defined keywords depend on the value of ``scatter_routine_type``. If
            ``scatter_routine_type`` is set to ``differential cross-section``
            then the function receives the following keyword arguments: ``theta``,
            ``speed``, ``beam_material``, ``target_material``, ``T_s``, and ``n_s``.
            When ``scatter_routine_type`` is set to ``mean square rate``,
            the passed function receives the following keyword arguments: ``speed``,
            ``beam_material``, ``target_material``, ``T_s``, and ``n_s``.

        scatter_routine_type : `str`
            Determines the role of the function passed to ``scatter_routine``.
            Must be either ``differential cross-section`` or ``mean square rate``.
            If set to ``differential cross-section``, the provided function must return
            a `~astropy.units.Quantity` object with units convertible to square meters
            per steradian.
        """

        # For scattering calculations, a multidimensional interpolator must be
        # constructed to obtain the mean-square scattering rate as a function of
        # velocity and number density.
        if len({len(self.grids), len(target), target_rho.shape[0]}) != 1:
            raise ValueError(
                "Please provide an array of length ngrids for the materials and densities."
            )

        if not self._is_quantity_defined_on_one_grid("T_i"):
            warnings.warn(
                "The ion temperature is not defined on any of the provided grids! "
                "Particle scattering will not be calculated.",
                RuntimeWarning,
            )

            # Don't set `_do_scattering`. The push loop does not have to do scattering
            # calculations
            return

        for grid in self.grids:
            grid.require_quantities(["T_i"], replace_with_zeros=True)
            self._required_quantities.update({"T_i"})

        if scatter_routine_type not in [
            "differential cross-section",
            "mean square rate",
        ]:
            raise ValueError(
                "Please pass one of 'differential cross-section' or 'mean square rate' "
                "for the scatter routine keyword."
            )

        self._scattering_method = scatter_routine_type
        self._scattering_routine = scatter_routine

        self._set_target_attributes(target, target_rho)
        self._do_scattering = True

        # For now the integrals will be evaluated every time step
        # The below code constructs an interpolator for the scattering integral
        # # TODO: make sure these expressions are working
        # # TODO: make sure that this method of interpolation is accurate
        # #  (i.e. as opposed to something like a log spline)
        # #  include profiling & accuracy analysis on PR
        # max_electron_temperature = np.log10(
        #     np.max([grid["T_e"] for grid in self.grids])
        # )
        # max_number_density = np.log10(np.max([grid["n_e"] for grid in self.grids]))
        #
        # electron_temperature_space = np.logspace(0, max_electron_temperature) * u.K
        # number_density_space = np.logspace(0, max_number_density+1) / u.m**3
        # velocity_space = np.logspace(0, np.log(const.c.si.value)) * u.m / u.s
        #
        # mu = reduced_mass(self._particle, target)
        #
        # b_0 = (
        #     target.charge
        #     * self._particle.charge
        #     / (4 * np.pi * const.eps0 * mu * velocity_space**2)
        # )
        # lambda_D = Debye_length(electron_temperature_space, number_density_space)
        # theta_min_space = 2 * b_0 / lambda_D
        #
        # def mean_squared_integrand(theta, v, T_e, n_e):
        #     return (
        #         theta**2
        #         * differential_cross_section(
        #             theta,
        #             v,
        #             self._particle,
        #             target,
        #             T_e,
        #             n_e,
        #         )
        #     ).si.value
        #
        # evaluated_mean_square_rate = [
        #     (
        #         2
        #         * np.pi
        #         * velocity
        #         * quad(
        #             mean_squared_integrand, theta_min, np.pi, args=(velocity, T_e, n_e)
        #         )[0]
        #     ).si.value
        #     for (theta_min, velocity, T_e, n_e) in zip(
        #         theta_min_space,
        #         velocity_space,
        #         electron_temperature_space,
        #         number_density_space,
        #     )
        # ]
        #
        # self._do_scattering = True
        # self._scattering_interpolator = LinearNDInterpolator(  # sigma(n_e, v)
        #     list(zip(number_density_space.si.value, velocity_space.si.value)),
        #     evaluated_mean_square_rate,
        # )
=======
        self._log(f"Stopping module activated using the {method} method")

    def _validate_grids(self) -> None:
        """Validate input grids."""
        for i, grid in enumerate(self.grids):
            for q in grid.quantities:
                # Check that there are no infinite values
                if not np.isfinite(grid[q].value).all():
                    raise ValueError(
                        f"Input arrays must be finite: {q} contains "
                        "either NaN or infinite values."
                    )

                # Check that the max values on the edges of the arrays are
                # small relative to the maximum values on that grid
                #
                # Array must be dimensionless to re-assemble it into an array
                # of max values like this
                arr = np.abs(grid[q]).value
                edge_max = np.max(
                    np.array(
                        [
                            np.max(a)
                            for a in (
                                arr[0, :, :],
                                arr[-1, :, :],
                                arr[:, 0, :],
                                arr[:, -1, :],
                                arr[:, :, 0],
                                arr[:, :, -1],
                            )
                        ]
                    )
                )

                if edge_max > 1e-3 * np.max(arr):
                    unit = grid.recognized_quantities()[q].unit
                    warnings.warn(
                        "Quantities should go to zero at edges of grid to avoid "
                        f"non-physical effects, but a value of {edge_max:.2E} {unit} was "
                        f"found on the edge of the {q} array of grid {i}. Consider applying a "
                        "envelope function to force the quantities at the edge to go to "
                        "zero.",
                        RuntimeWarning,
                    )

    def _setup_for_interpolator(self) -> None:
        """Prepare grids for interpolation.

        This will be called at the beginning of run, since the required
        quantities depends on how the Tracker has been set up.
        """
        # Assemble an array of the resolutions of all of the grids
        self._grid_resolutions = np.array(
            [grid.grid_resolution.to(u.m).value for grid in self.grids]
        )

        # Determine which quantities should be interpolated from each grid
        # This set contains all quantities defined on any grid
        self._interpolated_quantities_any_grid: set[str] = set()
        # This list of sets contains all quantities defined on each grid
        self._interpolated_quantities_per_grid: list[str] = []

        for i, grid in enumerate(self.grids):
            quantities = set(self._required_quantities).intersection(grid.quantities)
            self._interpolated_quantities_per_grid.append(quantities)
            self._interpolated_quantities_any_grid = (
                self._interpolated_quantities_any_grid.union(quantities)
            )
            self._log(f"On grid {i}, interpolating: {quantities}")

        # Construct a dictionary to store the interpolation results
        #  Each quantity is initialized as a zeros array with its respective units
        # Arrays are ``num_particles`` sized so they don't need to be recreated
        # when the number of tracked particles changes
        self._total_grid_values = {
            field_name: np.zeros(self.num_particles)
            * AbstractGrid.recognized_quantities()[field_name].unit
            for field_name in self._interpolated_quantities_any_grid
        }

        # These variables indicate whether any E or B fields exist
        # on any of the grids
        self._E_on_grids = any(
            k in self._total_grid_values for k in ["E_x", "E_y", "E_z"]
        )
        self._B_on_grids = any(
            k in self._total_grid_values for k in ["B_x", "B_y", "B_z"]
        )

        # Make sure the complete set of E, B arrays are available
        for key in ["E_x", "E_y", "E_z"]:
            if key not in self._total_grid_values:
                self._total_grid_values[key] = 0.0 * u.V / u.m
        for key in ["B_x", "B_y", "B_z"]:
            if key not in self._total_grid_values:
                self._total_grid_values[key] = 0.0 * u.T

        # Initialize some variables for interpolator
        self._E = np.zeros((self.num_particles, 3))
        self._B = np.zeros((self.num_particles, 3))
>>>>>>> 87862617

    def run(self) -> None:
        r"""
        Runs a particle-tracing simulation.
        Time steps are adaptively calculated based on the local grid resolution
        of the particles and the electric and magnetic fields they are
        experiencing.

        Returns
        -------
        None

        """

        self._enforce_particle_creation()

        self._setup_for_interpolator()

        # Keep track of how many push steps have occurred for trajectory tracing
        # This number is independent of the current "time" of the simulation
        self.iteration_number = 0

        # The time state of a simulation with synchronized time step can be described
        # by a single number. Otherwise, a time value is required for each particle.
        self.time: NDArray[np.float64] | float = (
            np.zeros((self.num_particles, 1))
            if not self.is_synchronized_time_step
            else 0
        )

        self.on_grid: NDArray[np.bool_] = np.zeros(
            [self.num_particles, self.num_grids]
        ).astype(np.bool_)

        # non-zero if particle EVER entered ANY grid
        self.ever_entered_any_grid: NDArray[np.bool_] = np.zeros(
            [self.num_particles]
        ).astype(np.bool_)

        # Initialize a "progress bar" (really more of a meter)
        # Setting sys.stdout lets this play nicely with regular print()
        pbar = tqdm(
            initial=0,
            total=self.termination_condition.total,
            disable=not self.verbose,
            desc=self.termination_condition.progress_description,
            unit=self.termination_condition.units_string,
            bar_format="{l_bar}{bar}{n:.1e}/{total:.1e} {unit}",
            file=sys.stdout,
        )

        # Push the particles until the termination condition is satisfied
        # or the number of particles being evolved is zero
        is_finished = False
        while not (is_finished or self.num_particles_tracked == 0):
            is_finished = self.termination_condition.is_finished
            progress = min(
                self.termination_condition.progress, self.termination_condition.total
            )

            pbar.n = progress
            pbar.last_print_n = progress
            pbar.update(0)

            self._push()

            if self.verbose:
                desc = (
                    f"Iter. {self.iteration_number},  "
                    f"Avg. Pos.=({np.nanmean(self.x[:, 0]):.1e},{np.nanmean(self.x[:, 1]):.1e},{np.nanmean(self.x[:, 2]):.1e}) m, "
                    f"Avg. Vel.=({np.nanmean(self.v[:, 0]):.1e},{np.nanmean(self.v[:, 1]):.1e},{np.nanmean(self.v[:, 2]):.1e}) m/s, "
                    f"dt range = ({np.min(self.dt):.1e},{np.max(self.dt):.1e}) s, "
                    f"{self.termination_condition.progress_description}"
                )
                pbar.set_description(desc)

            # The state of a step is saved after each time step by calling `post_push_hook`
            # The save routine may choose to do nothing with this information
            self.save_routine.post_push_hook()

        # Simulation has finished running
        self._has_run = True

        # Force save of the final state of the simulation
        self.save_routine.save()

        pbar.close()

        self._log("Run completed")

    @property
    def num_entered(self):
        """Count the number of particles that have entered the grids.
        This number is calculated by summing the number of non-zero entries in the
        entered grid array.
        """

        return (self.ever_entered_any_grid > 0).sum()

    @property
    def fract_entered(self):
        """The fraction of particles that have entered any grid.

        The denominator of this fraction is based off the number of total
        particles.
        """
<<<<<<< HEAD
        return self.num_entered / self.nparticles

    def _remove_grid_values(self, particles_to_remove) -> None:
        """Remove the specified particles from the internal grid
        values object.

        The ``particles_to_remove`` array must be of length ``nparticles``.

        This must be done whenever particles are stopped or removed during an
        intermediate step in the push algorithm. Otherwise, subsequent readouts
        of tracked velocities will not match the shape of the grid values.
        """

        # The dictionary is not defined at the beginning of the simulation
        if not hasattr(self, "_total_grid_values"):
            return

        # Construct masked array with all `True` of length nparticles
        keep_grid_value_mask = np.full(shape=self.nparticles, fill_value=True)

        # Mark the indicated particles for removal from the grid values
        keep_grid_value_mask[particles_to_remove] = False

        # Iterate through the `self._total_grid_values` dictionary, keeping only
        # the necessary values
        self._total_grid_values = {
            key: np.compress(
                keep_grid_value_mask[self._tracked_particle_mask], grid_value
            )
            for key, grid_value in self._total_grid_values.items()
        }
=======
        return (
            self.num_entered - self.num_particles_removed - self.num_particles_stopped
        ) / self.num_particles_tracked
>>>>>>> 87862617

    def _stop_particles(self, particles_to_stop_mask) -> None:
        """Stop tracking the particles specified by the stop mask.

        This is represented by setting the particle's velocity to NaN.
        This method also takes care of removing the specified particles
        from the grid values dictionary.
        """

        if len(particles_to_stop_mask) != self.x.shape[0]:
            raise ValueError(
                f"Expected mask of size {self.x.shape[0]}, got {len(particles_to_stop_mask)}"
            )

        self._remove_grid_values(particles_to_stop_mask)

        self.v[particles_to_stop_mask] = np.nan

        # Reset the cache to update the particle masks
        self._reset_cache()

    def _remove_particles(self, particles_to_remove_mask) -> None:
        """Remove the specified particles from the simulation.

        For the sake of keeping consistent array lengths, the position and
        velocities of the removed particles are set to NaN.
        """

        if len(particles_to_remove_mask) != self.x.shape[0]:
            raise ValueError(
                f"Expected mask of size {self.x.shape[0]}, got {len(particles_to_remove_mask)}"
            )

        self._remove_grid_values(particles_to_remove_mask)

        self.x[particles_to_remove_mask] = np.nan
        self.v[particles_to_remove_mask] = np.nan

        # Reset the cache to update the particle masks
        self._reset_cache()

    # *************************************************************************
    # Run/push loop methods
    # *************************************************************************

<<<<<<< HEAD
    def _adaptive_dt(
        self,
        Ex,  # noqa: ARG002
        Ey,  # noqa: ARG002
        Ez,  # noqa: ARG002
        Bx,
        By,
        Bz,
    ) -> NDArray[np.float64] | float:
=======
    def _adaptive_dt(self) -> NDArray[np.float64] | float:
>>>>>>> 87862617
        r"""
        Calculate the appropriate dt for each grid based on a number of
        considerations including the local grid resolution (ds) and the
        gyroperiod of the particles in the current fields.
        """

        # candidate time steps includes one per grid (based on the grid resolution)
        # plus additional _dt_candidates based on the field at each particle
        candidates = np.full(
            (self.num_particles, self.num_grids + 1), fill_value=np.inf
        )

        # Compute the time step indicated by the grid resolution
        _gridstep = self._Courant_parameter * np.abs(self._grid_resolutions / self.vmax)
        _max_gridstep = np.max(_gridstep)
        _min_gridstep = np.min(_gridstep)

        # Wherever a particle is on a grid, include that grid's grid step
        # in the list of candidate time steps. If the particle is on no grid,
        # give it the grid step of the highest resolution grid
        for i, _grid in enumerate(self.grids):
            candidates[:, i] = np.where(
                self.particles_on_grid[:, i] > 0, _gridstep[i], _min_gridstep
            )

        # If not, compute a number of possible time steps

        # Compute the cyclotron gyroperiod for each particle
        if self._B_on_grids:
            Bmag = np.linalg.norm(self._B, axis=-1)
            mask = Bmag != 0
            gyroperiod = np.full(Bmag.shape, fill_value=np.inf)
            # TODO: Replace with formulary gyrofrequency lite function once available
            gyroperiod[mask] = 2 * np.pi * self.m / (np.abs(self.q) * Bmag[mask])

            # Subdivide the gyroperiod into a provided number of steps
            # Use the result as the candidate associated with gyration in B field
            candidates[:, self.num_grids] = gyroperiod / self._steps_per_gyroperiod

        # TODO: introduce a minimum time step based on electric fields too!

        # Enforce limits on dt
        candidates = np.clip(candidates, self.dt_range[0], self.dt_range[1])

        if not self._is_synchronized_time_step:
            # dt is the min of all the candidates for each particle
            # a separate dt is returned for each particle
            dt = np.min(candidates, axis=-1)

            # dt should never actually be infinite, so replace any infinities
            # with the largest gridstep
            dt[dt == np.inf] = _max_gridstep
        else:
            # a single value for dt is returned
            # this is the time step used for all particles
            dt = np.min(candidates)

        return dt

<<<<<<< HEAD
    @property
    def particles_on_grid(self):
        r"""
        Returns a boolean mask of shape [nparticles, ngrids] corresponding to
        whether or not the particle is on the associated grid.
        """

        all_particles = np.array([grid.on_grid(self.x * u.m) for grid in self.grids]).T
        all_particles[~self._tracked_particle_mask] = False

        return all_particles

    @property
    def _particle_kinetic_energy(self):
        r"""
        Return the relativistic kinetic energy of the particles.
        """
        current_speeds = np.linalg.norm(self.v, axis=-1, keepdims=True)

        beta = current_speeds / _c.si.value
        gamma = np.sqrt(1 / (1 - beta**2))

        return (gamma - 1) * self.m * _c.si.value**2

=======
>>>>>>> 87862617
    def _interpolate_grid(self):
        # Get a list of positions (input for interpolator)
        pos_tracked = self.x[self._tracked_particle_mask]

        # Zero out the array of results
        self._total_grid_values = {
            field_name: required_quantity * 0
            for field_name, required_quantity in self._total_grid_values.items()
        }

        for i, grid in enumerate(self.grids):
            match self.field_weighting:
                case "volume averaged":
                    interpolation_method = grid.volume_averaged_interpolator
                case "nearest neighbor":
                    interpolation_method = grid.nearest_neighbor_interpolator

            # Use the keys of `total_grid_values` as input quantity strings to the interpolator
            grid_values = interpolation_method(
                pos_tracked * u.m,
                *self._interpolated_quantities_per_grid[i],
                persistent=True,
            )

            # If only a single quantity is defined on the grid, the interpolator does not
            # wrap it in a tuple, so we do so here
            if not isinstance(grid_values, tuple):
                grid_values = (grid_values,)

            # Iterate through the interpolated fields and add them to the running sum
            # NaN values are zeroed
            for grid_value, field_name in zip(
                grid_values,
                self._interpolated_quantities_per_grid[i],
                strict=True,
            ):
                self._total_grid_values[field_name][self._tracked_particle_mask] += (
                    np.nan_to_num(
                        grid_value,
                        0.0 * AbstractGrid.recognized_quantities()[field_name].unit,
                    )
                )
        self._E[:, 0] = self._total_grid_values["E_x"].to(u.V / u.m).value
        self._E[:, 1] = self._total_grid_values["E_y"].to(u.V / u.m).value
        self._E[:, 2] = self._total_grid_values["E_z"].to(u.V / u.m).value

        self._B[:, 0] = self._total_grid_values["B_x"].to(u.T).value
        self._B[:, 1] = self._total_grid_values["B_y"].to(u.T).value
        self._B[:, 2] = self._total_grid_values["B_z"].to(u.T).value

    def _update_time(self):
        r"""
        Calculate an appropriate time step for the simulation with respect to
        user configuration. Returns the calculated time step.
        """
        # Calculate the adaptive time step from the fields currently experienced
        # by the particles
        # If user sets dt explicitly, that's handled in _adaptive_dt
<<<<<<< HEAD
        if self._is_adaptive_time_step:
            dt = self._adaptive_dt(
                self._total_grid_values["E_x"],
                self._total_grid_values["E_y"],
                self._total_grid_values["E_z"],
                self._total_grid_values["B_x"],
                self._total_grid_values["B_y"],
                self._total_grid_values["B_z"],
            )
        else:
            dt = self.dt
=======
>>>>>>> 87862617

        dt = self._adaptive_dt() if self._is_adaptive_time_step else self.dt

        # Make sure the time step can be multiplied by a [num_particles, 3] shape field array
        if isinstance(dt, np.ndarray) and dt.size > 1:
<<<<<<< HEAD
            dt = dt[:, np.newaxis]

            # Increment the tracked particles' time by dt
            self.time[self._tracked_particle_mask] += dt[self._tracked_particle_mask]
=======
            dt = dt[self._tracked_particle_mask, np.newaxis]
            self.time[self._tracked_particle_mask] += dt
>>>>>>> 87862617
        else:
            self.time += dt

        return dt

<<<<<<< HEAD
    def _update_position(self):
=======
    def _update_position(self) -> None:
>>>>>>> 87862617
        r"""
        Update the positions and velocities of the simulated particles using the
        integrator provided at instantiation.
        """
<<<<<<< HEAD

        # Create arrays of E and B as required by push algorithm
        E = np.array(
            [
                self._total_grid_values["E_x"].to(u.V / u.m).value,
                self._total_grid_values["E_y"].to(u.V / u.m).value,
                self._total_grid_values["E_z"].to(u.V / u.m).value,
            ]
        )
        E = np.moveaxis(E, 0, -1)
        B = np.array(
            [
                self._total_grid_values["B_x"].to(u.T).value,
                self._total_grid_values["B_y"].to(u.T).value,
                self._total_grid_values["B_z"].to(u.T).value,
            ]
        )
        B = np.moveaxis(B, 0, -1)

        pos_tracked = self.x[self._tracked_particle_mask]
        vel_tracked = self.v[self._tracked_particle_mask]

        # If `dt` is an array then only take the tracked particles
        # otherwise, if it's just a scalar then we can use dt directly
        if isinstance(self.dt, np.ndarray) and self.dt.size > 1:
            dt = self.dt[self._tracked_particle_mask]
        else:
            dt = self.dt

        x_results, v_results = self._integrator.push(
            pos_tracked,
            vel_tracked,
            B,
            E,
            self.q,
            self.m,
            dt,
=======
        x_results, v_results = self._integrator.push(
            self.x[self._tracked_particle_mask],
            self.v[self._tracked_particle_mask],
            self._B[self._tracked_particle_mask],
            self._E[self._tracked_particle_mask],
            self.q,
            self.m,
            self.dt,
>>>>>>> 87862617
        )

        tracked_particle_mask = self._tracked_particle_mask

        self.x[tracked_particle_mask], self.v[tracked_particle_mask] = (
            x_results,
            v_results,
        )

<<<<<<< HEAD
    def _multi_grid_check(self):
        # Ensure there are no particles on multiple grids
        if (np.sum(self.particles_on_grid, axis=-1) > 1).any():
            warnings.warn(
                "Detected particles existing in the domain of multiple grids. This will "
                "lead to undefined behavior in scattering results.",
                category=RuntimeWarning,
            )

    def _update_velocity_stopping(self):
=======
        # Reset cached properties since particles may have moved off-grid
        self._reset_cache()

    def _update_velocity_stopping(self) -> None:
>>>>>>> 87862617
        r"""
        Apply stopping to the simulated particles using the provided stopping
        routine. The stopping is applied to the simulation by calculating the
        new energy values of the particles, and then updating the particles'
        velocity to match these energies.
        """

        current_speeds = np.linalg.norm(
            self.v[self._tracked_particle_mask], axis=-1, keepdims=True
        )
        velocity_unit_vectors = np.multiply(
            1 / current_speeds, self.v[self._tracked_particle_mask]
        )
<<<<<<< HEAD

        if isinstance(self.dt, np.ndarray) and self.dt.size > 1:
            dt = self.dt[self._tracked_particle_mask]
        else:
            dt = self.dt

        dx = np.multiply(current_speeds, dt)

=======
        dx = np.multiply(current_speeds, self.dt)  # type: ignore[arg-type]

        stopping_power = np.zeros((self.num_particles_tracked, 1))
>>>>>>> 87862617
        relevant_kinetic_energy = (
            self._particle_kinetic_energy[self._tracked_particle_mask] * u.J
        )

<<<<<<< HEAD
        # The total energy loss per unit length can be summed over according to Bragg's rule
        total_energy_loss_per_length = np.zeros(shape=(self.nparticles_tracked, 1))

        match self._stopping_method:
            case "NIST":
                for i, interpolator in enumerate(self._stopping_power_interpolators):
                    # Determine which particles are on this grid
                    particles_on_grid = self.particles_on_grid[
                        self._tracked_particle_mask, i
                    ]

                    # Perform interpolation only for particles on the grid
                    total_energy_loss_per_length[particles_on_grid] += (
                        (interpolator(relevant_kinetic_energy[particles_on_grid]))
                        * self._target_rho[i, np.newaxis]
                    ).si.value
            case "Bethe":
                for i, interpolator in enumerate(self._stopping_power_interpolators):
                    # Determine which particles are on this grid
                    particles_on_grid = self.particles_on_grid[
                        self._tracked_particle_mask, i
                    ]

                    total_energy_loss_per_length[particles_on_grid] += interpolator(
                        current_speeds[particles_on_grid]
                    )

        dE = -total_energy_loss_per_length * dx
=======
        # Apply all previously created stopping power interpolators
        # These are created prior to run, for each grid where they apply
        # in add_stopping()
        match self._stopping_method:
            case "NIST":
                for cs in self._stopping_power_interpolators:
                    if cs is not None:
                        stopping_power += cs(relevant_kinetic_energy).si.value

                energy_loss_per_length = np.multiply(
                    stopping_power,
                    self._total_grid_values["rho"].si.value[
                        self._tracked_particle_mask, np.newaxis
                    ],
                )
            case "Bethe":
                for cs in self._stopping_power_interpolators:
                    if cs is not None:
                        interpolation_result = cs(
                            current_speeds,
                            self._total_grid_values["n_e"].si.value[
                                self._tracked_particle_mask, np.newaxis
                            ],
                        )

                        stopping_power += interpolation_result

                energy_loss_per_length = stopping_power

                if (
                    not self._raised_energy_warning
                    and np.min(energy_loss_per_length * u.J).to(u.MeV).value < 1
                ):
                    self._raised_energy_warning = True

                    warnings.warn(
                        "The Bethe model is only valid for high energy particles. Consider using"
                        "NIST stopping if you require accurate stopping powers at lower energies.",
                        category=PhysicsWarning,
                    )

        dE = -np.multiply(energy_loss_per_length, dx)
>>>>>>> 87862617

        # Update the velocities of the particles using the new energy values
        # TODO: again, figure out how to differentiate relativistic and classical cases
        E = self._particle_kinetic_energy[self._tracked_particle_mask] + dE

        if (
            self._stopping_method == "Bethe"
            and not self._raised_energy_warning
            and np.nanmin(E * u.J).to(u.MeV).value < 1
        ):
            self._raised_energy_warning = True

            warnings.warn(
                "The Bethe model is only valid for high energy particles. Consider using "
                "NIST stopping if you require accurate stopping powers at lower energies.",
                category=PhysicsWarning,
            )

        particles_to_be_stopped_mask = np.full(
            shape=self._tracked_particle_mask.shape, fill_value=False
        )
        tracked_particles_to_be_stopped_mask = (
            E < 0
        ).flatten()  # A subset of the tracked particles!
        # Of the tracked particles, stop the ones indicated by the subset mask
        particles_to_be_stopped_mask[self._tracked_particle_mask] = (
            tracked_particles_to_be_stopped_mask
        )

<<<<<<< HEAD
        # Set negative energies equal to zero to prevent sqrt warnings
        E[E < 0] = 0

        rest_energy = self.m * _c.si.value**2
        new_speeds = _c.si.value * np.sqrt(1 - ((E / rest_energy) + 1) ** (-2))

=======
        # Eliminate negative energies before calculating new speeds
        E = np.where(E < 0, 0, E)
        new_speeds = np.sqrt(2 * E / self.m)
>>>>>>> 87862617
        self.v[self._tracked_particle_mask] = np.multiply(
            new_speeds, velocity_unit_vectors
        )

        # Stop particles, which resets the cache
        self._stop_particles(particles_to_be_stopped_mask)

    def _update_velocity_scattering(self):
        speeds = np.linalg.norm(self.v[self._tracked_particle_mask], axis=-1)

        match self._scattering_method:
            # Numerically integrate the scattering integral to construct the mean square scatter rate
            case "differential cross section":
                # `theta_prime` dummy variable introduced to prevent global shadow of `theta`
                def mean_squared_integrand(theta_prime, speed, T_i, n_i):
                    return (
                        theta_prime**2
                        * self._scattering_routine(
                            theta=theta_prime,
                            speed=speed,
                            beam_particle=self._particle,
                            target_particle=self._target,
                            T_s=T_i,
                            n_s=n_i,
                        )
                    ).si.value

                # Calculate the minimum scattering angle based on screening
                mu = reduced_mass(self._target, self._particle)
                b_0 = (
                    self._particle.atomic_number
                    * self._target.atomic_number
                    * const.e.si**2
                    / (4 * np.pi * const.eps0 * mu * speeds**2)
                )
                lambda_D = Debye_length(
                    self._total_grid_values["T_i"], self._total_grid_values["n_i"]
                )
                theta_min = 2 * b_0 / lambda_D

                # Numerically integrate the classical scattering integral
                mean_square_scatter_rate = [
                    (
                        2
                        * np.pi
                        * n_i
                        * speed
                        * quad(
                            mean_squared_integrand,
                            lower_bound,
                            np.pi,
                            args=(speed, T_i, n_i),
                        )[0]
                    )
                    for (T_i, n_i, speed, lower_bound) in zip(
                        self._total_grid_values["T_i"],
                        self._total_grid_values["n_i"],
                        speeds,
                        theta_min.value,
                        strict=False,
                    )
                ]  # Quad returns a tuple, we only care about the result
            case "mean square rate":
                # Ensure there are no particles on multiple grids
                self._multi_grid_check()

                mean_square_scatter_rate = np.zeros(shape=self.nparticles_tracked)

                for i, _grid in enumerate(self.grids):  # noqa: B007
                    particles_on_grid = self.particles_on_grid[
                        self._tracked_particle_mask, i
                    ]

                    # Passing an empty array to the scattering routine can cause an error to
                    # be emitted
                    if particles_on_grid.sum() == 0:
                        continue

                    # TODO: figure out additivity rule for scattering
                    mean_square_scatter_rate[particles_on_grid] += (
                        self._scattering_routine(
                            speed=speeds[particles_on_grid],
                            beam_particle=self._particle,
                            target_particle=self._target[i],
                            T_s=self._total_grid_values["T_i"][
                                particles_on_grid
                            ].si.value,
                            n_s=self._target_number_density[i],
                        )
                    )

        mean_square_scatter_rate = np.reshape(
            mean_square_scatter_rate, newshape=(self.nparticles_tracked, 1)
        )

        # The (polar) angle resulting from scattering
        theta = self._rng.normal(
            scale=np.sqrt(
                mean_square_scatter_rate * self.dt[self._tracked_particle_mask]
            ),
            size=(self.nparticles_tracked, 1),
        )

        theta = np.nan_to_num(theta, 0)

        # Generate a vector that lies somewhere in the plane perpendicular to the velocity
        k = np.cross(
            self.v[self._tracked_particle_mask],
            self._rng.uniform(low=-1, high=1, size=(self.nparticles_tracked, 3)),
        )
        # Normalize
        k_norm = k / np.linalg.norm(k, axis=-1, keepdims=True)
        # Scale to the perpendicular component of the change in velocities
        delta_v = speeds[:, np.newaxis] * np.sin(theta) * k_norm

        # Begin by constructing the new velocities by adding the change in
        # velocity to the current velocities. The direction of this vector will be
        # correct but will need to be "rescaled" to ensure that the speed remains
        # consistent.
        v_new_unscaled = self.v[self._tracked_particle_mask] + delta_v

        # Normalize and rescale
        self.v[self._tracked_particle_mask] = (
            v_new_unscaled
            / np.linalg.norm(v_new_unscaled, axis=-1, keepdims=True)
            * speeds[:, np.newaxis]
        )

    def _push(self) -> None:
        r"""
        Advance particles using an implementation of the time-centered
        Boris algorithm.
        """
<<<<<<< HEAD
        # Interpolate fields at particle positions
        self._total_grid_values = self._interpolate_grid()
=======
        self.iteration_number += 1

        # Interpolate fields at particle positions
        self._interpolate_grid()
>>>>>>> 87862617

        # Calculate an appropriate timestep (uniform, synchronized)
        self.dt = self._update_time()

        # Update the position and velocities of the particles using timestep
        # calculations as well as the magnitude of E and B fields
        self._update_position()

        if not self._integrator.is_relativistic and not self._raised_relativity_warning:
            beta_max = self.vmax / const.c.si.value

            if beta_max >= 0.001:
                warnings.warn(
                    f"Particles have reached {beta_max}% of the speed of light. Consider using "
                    f"a relativistic integrator for more accurate results.",
                    RelativityWarning,
                )

<<<<<<< HEAD
        if self.nparticles_tracked == 0:
            return
=======
                self._raised_relativity_warning = True
>>>>>>> 87862617

        # Update velocities to reflect stopping
        if self._do_stopping:
            self._update_velocity_stopping()
<<<<<<< HEAD

        # It is possible for all particles to have been stopped. This could cause
        # an error for certain numpy operations if the event loop were to continue
        if self.nparticles_tracked == 0:
            return

        if self._do_scattering:
            self._update_velocity_scattering()
=======
>>>>>>> 87862617

        # Update this array, which will have zero elements at the end
        # only for particles that never entered any grid
        self.ever_entered_any_grid += np.sum(self.particles_on_grid, axis=-1).astype(
            np.bool_
        )

    def _reset_cache(self):
        """
        Reset the cached properties.

        Called after any method that updates the particle positions or
        velocities. This includes the ``_update_positions`` and
        the ``_stop_particles`` and ``_remove_particles`` methods,
        which set some positions or velocities to NaN.
        """
        properties = [
            "particles_on_grid",
            "on_any_grid",
            "vmax",
            "_particle_kinetic_energy",
            "_tracked_particle_mask",
            "num_particles_tracked",
            "_stopped_particle_mask",
            "num_particles_stopped",
            "_removed_particle_mask",
            "num_particles_removed",
        ]

        for prop in properties:
            if prop in self.__dict__:
                del self.__dict__[prop]

    @cached_property
    def particles_on_grid(self):
        r"""
        Returns a boolean mask of shape [ngrids, num_particles] corresponding to
        whether or not the particle is on the associated grid.
        """

        all_particles = np.array([grid.on_grid(self.x * u.m) for grid in self.grids]).T
        all_particles[~self._tracked_particle_mask] = False

        return all_particles

    @cached_property
    def on_any_grid(self) -> NDArray[np.bool_]:
        """
        Binary array for each particle indicating whether it is currently
        on ANY grid.
        """
        return np.sum(self.particles_on_grid, axis=-1) > 0

    @cached_property
    def vmax(self) -> float:
        """The maximum velocity of any particle in the simulation.

        This quantity is used for determining the grid crossing maximum time step.
        """
        return float(
            np.max(np.linalg.norm(self.v[self._tracked_particle_mask], axis=-1))
        )

    @cached_property
    def _particle_kinetic_energy(self):
        r"""
        Return the non-relativistic kinetic energy of the particles.
        """

        # TODO: how should the relativistic case be handled?
        return 0.5 * self.m * np.square(np.linalg.norm(self.v, axis=-1, keepdims=True))

    @cached_property
    def _tracked_particle_mask(self) -> NDArray[np.bool_]:
        """
        Calculates a boolean mask corresponding to particles that have not been stopped or removed.
        """
        # See Class docstring for definition of `stopped` and `removed`
        return ~np.logical_or(np.isnan(self.x[:, 0]), np.isnan(self.v[:, 0]))

    @cached_property
    def num_particles_tracked(self) -> int:
        """Return the number of particles currently being tracked.
        That is, they do not have NaN position or velocity.
        """
        return int(self._tracked_particle_mask.sum())

    @cached_property
    def _stopped_particle_mask(self) -> NDArray[np.bool_]:
        """
        Calculates a boolean mask corresponding to particles that have not been stopped or removed.
        """
        # See Class docstring for definition of `stopped` and `removed`
        return np.logical_and(~np.isnan(self.x[:, 0]), np.isnan(self.v[:, 0]))

    @cached_property
    def num_particles_stopped(self) -> int:
        """Return the number of particles currently being tracked.
        That is, they do not have NaN position or velocity.
        """
        return int(self._stopped_particle_mask.sum())

    @cached_property
    def _removed_particle_mask(self) -> NDArray[np.bool_]:
        """
        Calculates a boolean mask corresponding to particles that have not been stopped or removed.
        """
        # See Class docstring for definition of `stopped` and `removed`
        return np.logical_and(np.isnan(self.x[:, 0]), np.isnan(self.v[:, 0]))

    @cached_property
    def num_particles_removed(self) -> int:
        """Return the number of particles currently being tracked.
        That is, they do not have NaN position or velocity.
        """
        return int(self._removed_particle_mask.sum())

    @property
    def is_adaptive_time_step(self) -> bool:
        """Return whether the simulation is calculating an adaptive time step or using the user-provided time step."""
        return self._is_adaptive_time_step

    @property
    def is_synchronized_time_step(self) -> bool:
        """Return if the simulation is applying the same time step across all particles."""
        return self._is_synchronized_time_step

    def _enforce_particle_creation(self) -> None:
        """Ensure the array position array `x` has been populated."""

        # Check to make sure particles have already been generated
        if not hasattr(self, "x"):
            raise ValueError(
                "The create_particles method must be called before running the particle "
                "tracing algorithm."
            )

    def _enforce_order(self) -> None:
        r"""
        The `Tracker` methods could give strange results if setup methods
        are used again after the simulation has run. This method
        raises an error if the simulation has already been run.

        """

        if self._has_run:
            raise RuntimeError(
                "Modifying the `Tracker` object after running the "
                "simulation is not supported. Create a new `Tracker` "
                "object for a new simulation."
            )<|MERGE_RESOLUTION|>--- conflicted
+++ resolved
@@ -8,13 +8,10 @@
 
 import collections
 import sys
+import typing
 import warnings
-<<<<<<< HEAD
-from collections.abc import Callable, Iterable, Sequence
-=======
-from collections.abc import Iterable
+from collections.abc import Callable, Iterable
 from functools import cached_property
->>>>>>> 87862617
 from typing import Literal
 
 import astropy.constants as const
@@ -26,10 +23,9 @@
 
 from plasmapy.formulary.collisions.misc import Bethe_stopping_lite
 from plasmapy.formulary.lengths import Debye_length
+from plasmapy.particles import Particle, particle_input
 from plasmapy.particles.atomic import reduced_mass, stopping_power
-from plasmapy.particles.decorators import particle_input
-from plasmapy.particles.particle_class import Particle, ParticleLike
-from plasmapy.particles.particle_collections import ParticleList, ParticleListLike
+from plasmapy.particles.particle_class import ParticleLike, ParticleListLike
 from plasmapy.plasma.grids import AbstractGrid
 from plasmapy.plasma.plasma_base import BasePlasma
 from plasmapy.simulation.particle_integrators import (
@@ -114,7 +110,6 @@
 
         The default is 'volume averaged'.
 
-<<<<<<< HEAD
     req_quantities : `list` of `str`, default : `None`
         A list of quantity keys required to be specified on the Grid object.
         The base particle pushing simulation requires the quantities
@@ -130,8 +125,6 @@
         the OS. The resulting `~numpy.random.Generator` is used to sample
         distributions for stopping and scattering functionalities.
 
-=======
->>>>>>> 87862617
     verbose : bool, optional
         If true, updates on the status of the program will be printed
         into the standard output while running. The default is `True`.
@@ -193,6 +186,17 @@
     6.2999999999... s [[-1.73302...e-08  1.31539...e-05  0.00000...e+00]] m
     """
 
+    # Some quantities are necessary for the particle tracker to function
+    # regardless of other configurations
+    _REQUIRED_QUANTITIES: typing.ClassVar[set[str]] = {
+        "E_x",
+        "E_y",
+        "E_z",
+        "B_x",
+        "B_y",
+        "B_z",
+    }
+
     def __init__(
         self,
         grids: AbstractGrid | Iterable[AbstractGrid],
@@ -202,13 +206,8 @@
         dt=None,
         dt_range=None,
         field_weighting: str = "volume averaged",
-<<<<<<< HEAD
-        req_quantities=None,
         seed: int | None = None,
-        verbose=True,
-=======
         verbose: bool = True,
->>>>>>> 87862617
     ) -> None:
         # Verbose flag controls whether or not output is printed to stdout
         self.verbose = verbose
@@ -227,15 +226,12 @@
             else particle_integrator()
         )
 
-<<<<<<< HEAD
-=======
         self._raised_relativity_warning = False
 
         # Quantities required for tracking - if they are not defined on a grid
         # they will be assumed to be zero
         self._required_quantities: list[str] = []
 
->>>>>>> 87862617
         # self.grid is the grid object
         self.grids = self._grid_factory(grids)
 
@@ -259,22 +255,8 @@
                 "Specifying a time step range is only possible for an adaptive time step."
             )
 
-<<<<<<< HEAD
-        self._rng = np.random.default_rng(seed)
-
-        self.verbose = verbose
-
-        # This flag records whether the simulation has been run
-        self._has_run = False
-
-        # Should the tracker update particle energies after every time step to
-        # reflect stopping?
-        self._do_stopping = False
-        self._do_scattering = False
-        self._raised_relativity_warning = False
-
-=======
->>>>>>> 87862617
+        self._RNG = np.random.default_rng(seed)
+
         # Raise a ValueError if a synchronized dt is required by termination condition or save routine but one is
         # not given. This is only the case if an array with differing entries is specified for dt
         if self._require_synchronized_time and not self._is_synchronized_time_step:
@@ -420,85 +402,6 @@
                 f"{field_weightings}",
             )
 
-<<<<<<< HEAD
-    def _preprocess_grids(self, additional_required_quantities) -> None:
-        """Add required quantities to grid objects.
-
-        Grids lacking the default required quantities will be filled with zeros.
-        This method is not only called during instantiation of the |ParticleTracker|
-        but is also called when enabling stopping.
-        """
-
-        # Convert the required quantities set to a list to appease type hinting
-        quantities_list = list(self._REQUIRED_QUANTITIES)
-
-        for grid in self.grids:
-            # Require the field quantities - do not warn if they are absent
-            # and are replaced with zeros
-            grid.require_quantities(
-                quantities_list,
-                replace_with_zeros=True,
-                warn_on_replace_with_zeros=False,
-            )
-
-            # "additional_required_quantities" can also refer to explicitly specified
-            # fields that are covered as default field requirements
-            if additional_required_quantities is not None:
-                # Require the additional quantities - in this case, do warn
-                # if they are set to zeros
-                grid.require_quantities(
-                    additional_required_quantities, replace_with_zeros=True
-                )
-
-        if additional_required_quantities is not None:
-            # Add additional required quantities based off simulation configuration
-            # this must be done after the above processing to properly get warnings
-            self._required_quantities.update(additional_required_quantities)
-
-        for grid in self.grids:
-            for rq in self._required_quantities:
-                # Check that there are no infinite values
-                if not np.isfinite(grid[rq].value).all():
-                    raise ValueError(
-                        f"Input arrays must be finite: {rq} contains "
-                        "either NaN or infinite values."
-                    )
-
-                # Check that the max values on the edges of the arrays are
-                # small relative to the maximum values on that grid
-                #
-                # Array must be dimensionless to re-assemble it into an array
-                # of max values like this
-                arr = np.abs(grid[rq]).value
-                edge_max = np.max(
-                    np.array(
-                        [
-                            np.max(a)
-                            for a in (
-                                arr[0, :, :],
-                                arr[-1, :, :],
-                                arr[:, 0, :],
-                                arr[:, -1, :],
-                                arr[:, :, 0],
-                                arr[:, :, -1],
-                            )
-                        ]
-                    )
-                )
-
-                if edge_max > 1e-3 * np.max(arr):
-                    unit = grid.recognized_quantities[rq].unit
-                    warnings.warn(
-                        "Quantities should go to zero at edges of grid to avoid "
-                        f"non-physical effects, but a value of {edge_max:.2E} {unit} was "
-                        f"found on the edge of the {rq} array. Consider applying a "
-                        "envelope function to force the quantities at the edge to go to "
-                        "zero.",
-                        RuntimeWarning,
-                    )
-
-=======
->>>>>>> 87862617
     @property
     def num_grids(self) -> int:
         """The number of grids specified at instantiation."""
@@ -526,7 +429,7 @@
         v : `~astropy.units.Quantity`, shape (N,3)
             Velocities for N particles
 
-        particle : `~plasmapy.particles.particle_class.ParticleLike`
+        particle : |particle-like|
             Representation of the particle species as either a |Particle| object
             or a string representation.
         """
@@ -546,58 +449,29 @@
                 " of particles "
                 f"({x.shape[0]} and {v.shape[0]} respectively)."
             )
-        else:
-            self.num_particles: int = x.shape[0]
-
+
+        self.num_particles: int = x.shape[0]
         self.x = x.to(u.m).value
         self.v = v.to(u.m / u.s).value
 
     def _validate_stopping_inputs(
         self,
         method: Literal["NIST", "Bethe"],
-<<<<<<< HEAD
-        target: ParticleList | None,
-        target_rho: u.Quantity[u.kg / u.m**2],
-        NIST_target_string: Sequence[str] | None,
-        I: u.Quantity[u.J] | None,  # noqa: E741
-=======
         materials: list[str | None] | None = None,
         I: list[u.Quantity[u.J] | None] | None = None,  # noqa: E741
->>>>>>> 87862617
     ) -> bool:
         r"""
         Validate inputs to the `add_stopping` method. Raises errors if the
         proper keyword arguments are not provided for a given method.
         """
 
-        if len({len(self.grids), len(target), target_rho.shape[0]}) != 1:
-            raise ValueError(
-                "Please provide an array of length ngrids for the materials and densities."
-            )
-
         match method:
             case "NIST":
-<<<<<<< HEAD
-                if NIST_target_string is None:
-=======
                 if materials is None or len(materials) != self.num_grids:
->>>>>>> 87862617
                     raise ValueError(
-                        "Please specify the associated NIST material string to use NIST stopping!"
+                        "Please provide an array of length ngrids for the materials."
                     )
 
-<<<<<<< HEAD
-                if len(NIST_target_string) != len(self.grids):
-                    raise ValueError(
-                        "Please specify a list of NIST material strings with length equal to the "
-                        "number of grids."
-                    )
-            case "Bethe":
-                # TODO: remove this when we implement the iterable decorator
-                I_shape = I.shape if I.shape != () else (1,)
-
-                if I_shape[0] != len(self.grids):
-=======
                 for i, grid in enumerate(self.grids):
                     if materials[i] is not None and "rho" not in grid.quantities:
                         raise ValueError(
@@ -607,54 +481,31 @@
 
             case "Bethe":
                 if I is None or len(I) != self.num_grids:
->>>>>>> 87862617
                     raise ValueError(
-                        "Please specify a mean excitations energy array with length equal to the"
-                        "number of grids."
+                        "Please provide an array of length ngrids for the mean excitation energy."
                     )
-            case _:
-                raise ValueError(
-                    f"Please provide one of 'NIST' or 'Bethe' for the method keyword. (Got: {method})"
-                )
-
-<<<<<<< HEAD
-        return True
-
-    def _set_target_attributes(
-        self, target: ParticleList, target_rho: u.Quantity[u.kg / u.m**3]
-    ):
-        self._target = target
-=======
+
                 for i, grid in enumerate(self.grids):
                     if I[i] is not None and "n_e" not in grid.quantities:
                         raise ValueError(
                             f"I={I[i]} was provided for stopping on grid {i},"
                             " but quantity ``n_e`` is not defined on that grid."
                         )
->>>>>>> 87862617
-
-        # Cast inputs to one dimensional arrays
-        self._target_rho = np.reshape(target_rho, newshape=(self.num_grids, 1))
-        self._target_number_density = np.reshape(
-            [(target_rho / ind_target.mass).si.value for ind_target in target],
-            newshape=(self.num_grids, 1),
-        )
-
-    # TODO: add NIST PSTAR & "composition of materials used in STAR databases" references
+
+            case _:
+                raise ValueError(
+                    f"Please provide one of 'NIST' or 'Bethe' for the method keyword. (Got: {method})"
+                )
+
+        return True
+
     @particle_input(require="isotope")
     @validate_quantities
     def add_stopping(
         self,
         method: Literal["NIST", "Bethe"],
-<<<<<<< HEAD
-        target: ParticleListLike,
-        target_rho: u.Quantity[u.kg / u.m**3],
-        NIST_target_string: str | Sequence[str] | None = None,
-        I: u.Quantity[u.J] | None = None,  # noqa: E741
-=======
         materials: list[str | None] | None = None,
         I: list[u.Quantity[u.J] | None] | None = None,  # noqa: E741
->>>>>>> 87862617
     ):
         r"""
         Enable particle stopping using experimental stopping powers.
@@ -667,30 +518,6 @@
         Parameters
         ----------
         method : str
-<<<<<<< HEAD
-            The routine to be used to calculate the stopping power. Acceptable
-            options include ``NIST``, which draws data from the NIST PSTAR database,
-            and ``Bethe``, which uses the Bethe formula to calculate the stopping
-            power for the material.
-
-        target : `~plasmapy.particles.particle_collections.ParticleListLike`
-            A `~plasmapy.particles.particle_collections.ParticleListLike` representation of the target material(s).
-            The atomic mass of each particle must be specified (i.e. ``Al-27``).
-
-        target_rho : `~astropy.units.Quantity`
-            The density of the material in units convertible to kg/m\ :sup:`3`.
-
-        NIST_target_string : str | Sequence[str] | None, optional
-            A string representation of the material(s) in the NIST database. This is
-            required if ``method`` is ``NIST``. For a complete list of materials,
-            see the NIST database.
-
-        I : `astropy.units.Quantity`
-            The mean excitation energy of the material(s) in units convertible to
-            Joules. This is required if ``method`` is ``Bethe``. Common values for
-            the mean excitation energy can be found in the NIST materials
-            composition database.
-=======
             Sets the method for calculating particle stopping powers. Valid inputs
             are 'Bethe' and 'NIST'.
 
@@ -708,50 +535,17 @@
             .. math:: I = 10 eV * A
 
             where A is the atomic number of the atoms in the material.
->>>>>>> 87862617
 
         """
         # TODO: Add a reference somewhere to the valid material strings?
 
-        # If the target string is just a string, cast it to a list
-        if isinstance(NIST_target_string, str):
-            NIST_target_string = [NIST_target_string]
-
-        # If the passed quantity does not have an array value, cast it to one
-        if not isinstance(target_rho.value, np.ndarray):
-            target_rho = np.asarray([target_rho.value]) * target_rho.unit
-
-        if not isinstance(I.value, np.ndarray):
-            I = np.asarray([I.value]) * I.unit  # noqa: E741
-
         # Check inputs for user error and raise respective exceptions/warnings if
-<<<<<<< HEAD
-        # necessary. Returns `True` if no errors were detected. If a "falsy" value
-        # is returned then the add_stopping method will abort.
-        if not self._validate_stopping_inputs(
-            method, target, target_rho, NIST_target_string, I
-        ):
-            return
-=======
         # necessary.
 
         self._validate_stopping_inputs(method, materials, I)
->>>>>>> 87862617
-
-        self._set_target_attributes(target, target_rho)
 
         match method:
             case "NIST":
-<<<<<<< HEAD
-                stopping_power_interpolators = [
-                    stopping_power(
-                        self._particle, NIST_material, return_interpolator=True
-                    )
-                    for NIST_material in NIST_target_string
-                ]
-
-            case "Bethe":
-=======
                 self._required_quantities += ["rho"]
                 stopping_power_interpolators = [
                     stopping_power(self._particle, material, return_interpolator=True)
@@ -762,50 +556,41 @@
 
             case "Bethe":
                 self._required_quantities += ["n_e"]
->>>>>>> 87862617
                 self._raised_energy_warning = False
 
                 # These functions are used to represent that the mean excitation energy
                 # and ion number density does not change over space for a given grid.
-                def wrapped_Bethe_stopping(I_grid, n_i):
-                    def inner_Bethe_stopping(v):
+                def wrapped_Bethe_stopping(I_grid):
+                    def inner_Bethe_stopping(v, n_e):
                         return Bethe_stopping_lite(
-                            I_grid, n_i, v, self._particle.charge_number
+                            I_grid, n_e, v, self._particle.charge_number
                         )
 
                     return inner_Bethe_stopping
 
-                # TODO: make this compatible with a `ParticleList` object of targets
-                target_electron_number_density = (
-                    const.N_A
-                    * target[0].atomic_number
-                    * target_rho
-                    / (target[0].mass_number * u.kg / u.mol)
-                )
-
                 stopping_power_interpolators = [
-<<<<<<< HEAD
-                    wrapped_Bethe_stopping(I_grid.si.value, n_i)
-                    for I_grid, n_i in zip(
-                        I, target_electron_number_density.value, strict=True
-                    )
-=======
                     wrapped_Bethe_stopping(I_grid.si.value)
                     if I_grid is not None
                     else None
                     for I_grid in I
->>>>>>> 87862617
                 ]
+
+            case _:
+                raise ValueError(
+                    f"Please provide one of 'NIST' or 'Bethe' for the method keyword. (Got: {method})"
+                )
 
         self._do_stopping = True
         self._stopping_method = method
         self._stopping_power_interpolators = stopping_power_interpolators
 
-<<<<<<< HEAD
-    # TODO: create a method to validate that these quantities have shape ngrids
-    # TODO: is this signature too much?
-    # TODO: find a way to create a type for the signature of the Callable parameters
-    #  (preferably using only one expression)
+        self._log(f"Stopping module activated using the {method} method")
+
+        # TODO: create a method to validate that these quantities have shape ngrids
+        # TODO: is this signature too much?
+        # TODO: find a way to create a type for the signature of the Callable parameters
+        #  (preferably using only one expression)
+
     @particle_input(require="isotope")
     @validate_quantities
     def add_scattering(
@@ -955,8 +740,6 @@
         #     list(zip(number_density_space.si.value, velocity_space.si.value)),
         #     evaluated_mean_square_rate,
         # )
-=======
-        self._log(f"Stopping module activated using the {method} method")
 
     def _validate_grids(self) -> None:
         """Validate input grids."""
@@ -1057,7 +840,6 @@
         # Initialize some variables for interpolator
         self._E = np.zeros((self.num_particles, 3))
         self._B = np.zeros((self.num_particles, 3))
->>>>>>> 87862617
 
     def run(self) -> None:
         r"""
@@ -1136,13 +918,16 @@
 
             # The state of a step is saved after each time step by calling `post_push_hook`
             # The save routine may choose to do nothing with this information
-            self.save_routine.post_push_hook()
+            if self.save_routine is not None:
+                self.save_routine.post_push_hook()
 
         # Simulation has finished running
         self._has_run = True
 
-        # Force save of the final state of the simulation
-        self.save_routine.save()
+        # Force save of the final state of the simulation if a save routine is
+        # provided
+        if self.save_routine is not None:
+            self.save_routine.save()
 
         pbar.close()
 
@@ -1159,55 +944,18 @@
 
     @property
     def fract_entered(self):
-        """The fraction of particles that have entered any grid.
-
-        The denominator of this fraction is based off the number of total
-        particles.
-        """
-<<<<<<< HEAD
-        return self.num_entered / self.nparticles
-
-    def _remove_grid_values(self, particles_to_remove) -> None:
-        """Remove the specified particles from the internal grid
-        values object.
-
-        The ``particles_to_remove`` array must be of length ``nparticles``.
-
-        This must be done whenever particles are stopped or removed during an
-        intermediate step in the push algorithm. Otherwise, subsequent readouts
-        of tracked velocities will not match the shape of the grid values.
-        """
-
-        # The dictionary is not defined at the beginning of the simulation
-        if not hasattr(self, "_total_grid_values"):
-            return
-
-        # Construct masked array with all `True` of length nparticles
-        keep_grid_value_mask = np.full(shape=self.nparticles, fill_value=True)
-
-        # Mark the indicated particles for removal from the grid values
-        keep_grid_value_mask[particles_to_remove] = False
-
-        # Iterate through the `self._total_grid_values` dictionary, keeping only
-        # the necessary values
-        self._total_grid_values = {
-            key: np.compress(
-                keep_grid_value_mask[self._tracked_particle_mask], grid_value
-            )
-            for key, grid_value in self._total_grid_values.items()
-        }
-=======
+        """The fraction of particles that have entered the grid.
+        The denominator of this fraction is based off the number of tracked
+        particles, and therefore does not include stopped or removed particles.
+        """
         return (
             self.num_entered - self.num_particles_removed - self.num_particles_stopped
         ) / self.num_particles_tracked
->>>>>>> 87862617
 
     def _stop_particles(self, particles_to_stop_mask) -> None:
         """Stop tracking the particles specified by the stop mask.
 
         This is represented by setting the particle's velocity to NaN.
-        This method also takes care of removing the specified particles
-        from the grid values dictionary.
         """
 
         if len(particles_to_stop_mask) != self.x.shape[0]:
@@ -1215,8 +963,6 @@
                 f"Expected mask of size {self.x.shape[0]}, got {len(particles_to_stop_mask)}"
             )
 
-        self._remove_grid_values(particles_to_stop_mask)
-
         self.v[particles_to_stop_mask] = np.nan
 
         # Reset the cache to update the particle masks
@@ -1234,8 +980,6 @@
                 f"Expected mask of size {self.x.shape[0]}, got {len(particles_to_remove_mask)}"
             )
 
-        self._remove_grid_values(particles_to_remove_mask)
-
         self.x[particles_to_remove_mask] = np.nan
         self.v[particles_to_remove_mask] = np.nan
 
@@ -1246,19 +990,7 @@
     # Run/push loop methods
     # *************************************************************************
 
-<<<<<<< HEAD
-    def _adaptive_dt(
-        self,
-        Ex,  # noqa: ARG002
-        Ey,  # noqa: ARG002
-        Ez,  # noqa: ARG002
-        Bx,
-        By,
-        Bz,
-    ) -> NDArray[np.float64] | float:
-=======
     def _adaptive_dt(self) -> NDArray[np.float64] | float:
->>>>>>> 87862617
         r"""
         Calculate the appropriate dt for each grid based on a number of
         considerations including the local grid resolution (ds) and the
@@ -1318,33 +1050,6 @@
 
         return dt
 
-<<<<<<< HEAD
-    @property
-    def particles_on_grid(self):
-        r"""
-        Returns a boolean mask of shape [nparticles, ngrids] corresponding to
-        whether or not the particle is on the associated grid.
-        """
-
-        all_particles = np.array([grid.on_grid(self.x * u.m) for grid in self.grids]).T
-        all_particles[~self._tracked_particle_mask] = False
-
-        return all_particles
-
-    @property
-    def _particle_kinetic_energy(self):
-        r"""
-        Return the relativistic kinetic energy of the particles.
-        """
-        current_speeds = np.linalg.norm(self.v, axis=-1, keepdims=True)
-
-        beta = current_speeds / _c.si.value
-        gamma = np.sqrt(1 / (1 - beta**2))
-
-        return (gamma - 1) * self.m * _c.si.value**2
-
-=======
->>>>>>> 87862617
     def _interpolate_grid(self):
         # Get a list of positions (input for interpolator)
         pos_tracked = self.x[self._tracked_particle_mask]
@@ -1403,87 +1108,23 @@
         # Calculate the adaptive time step from the fields currently experienced
         # by the particles
         # If user sets dt explicitly, that's handled in _adaptive_dt
-<<<<<<< HEAD
-        if self._is_adaptive_time_step:
-            dt = self._adaptive_dt(
-                self._total_grid_values["E_x"],
-                self._total_grid_values["E_y"],
-                self._total_grid_values["E_z"],
-                self._total_grid_values["B_x"],
-                self._total_grid_values["B_y"],
-                self._total_grid_values["B_z"],
-            )
-        else:
-            dt = self.dt
-=======
->>>>>>> 87862617
 
         dt = self._adaptive_dt() if self._is_adaptive_time_step else self.dt
 
         # Make sure the time step can be multiplied by a [num_particles, 3] shape field array
         if isinstance(dt, np.ndarray) and dt.size > 1:
-<<<<<<< HEAD
-            dt = dt[:, np.newaxis]
-
-            # Increment the tracked particles' time by dt
-            self.time[self._tracked_particle_mask] += dt[self._tracked_particle_mask]
-=======
             dt = dt[self._tracked_particle_mask, np.newaxis]
             self.time[self._tracked_particle_mask] += dt
->>>>>>> 87862617
         else:
             self.time += dt
 
         return dt
 
-<<<<<<< HEAD
-    def _update_position(self):
-=======
     def _update_position(self) -> None:
->>>>>>> 87862617
         r"""
         Update the positions and velocities of the simulated particles using the
         integrator provided at instantiation.
         """
-<<<<<<< HEAD
-
-        # Create arrays of E and B as required by push algorithm
-        E = np.array(
-            [
-                self._total_grid_values["E_x"].to(u.V / u.m).value,
-                self._total_grid_values["E_y"].to(u.V / u.m).value,
-                self._total_grid_values["E_z"].to(u.V / u.m).value,
-            ]
-        )
-        E = np.moveaxis(E, 0, -1)
-        B = np.array(
-            [
-                self._total_grid_values["B_x"].to(u.T).value,
-                self._total_grid_values["B_y"].to(u.T).value,
-                self._total_grid_values["B_z"].to(u.T).value,
-            ]
-        )
-        B = np.moveaxis(B, 0, -1)
-
-        pos_tracked = self.x[self._tracked_particle_mask]
-        vel_tracked = self.v[self._tracked_particle_mask]
-
-        # If `dt` is an array then only take the tracked particles
-        # otherwise, if it's just a scalar then we can use dt directly
-        if isinstance(self.dt, np.ndarray) and self.dt.size > 1:
-            dt = self.dt[self._tracked_particle_mask]
-        else:
-            dt = self.dt
-
-        x_results, v_results = self._integrator.push(
-            pos_tracked,
-            vel_tracked,
-            B,
-            E,
-            self.q,
-            self.m,
-            dt,
-=======
         x_results, v_results = self._integrator.push(
             self.x[self._tracked_particle_mask],
             self.v[self._tracked_particle_mask],
@@ -1492,33 +1133,17 @@
             self.q,
             self.m,
             self.dt,
->>>>>>> 87862617
-        )
-
-        tracked_particle_mask = self._tracked_particle_mask
-
-        self.x[tracked_particle_mask], self.v[tracked_particle_mask] = (
+        )
+
+        self.x[self._tracked_particle_mask], self.v[self._tracked_particle_mask] = (
             x_results,
             v_results,
         )
 
-<<<<<<< HEAD
-    def _multi_grid_check(self):
-        # Ensure there are no particles on multiple grids
-        if (np.sum(self.particles_on_grid, axis=-1) > 1).any():
-            warnings.warn(
-                "Detected particles existing in the domain of multiple grids. This will "
-                "lead to undefined behavior in scattering results.",
-                category=RuntimeWarning,
-            )
-
-    def _update_velocity_stopping(self):
-=======
         # Reset cached properties since particles may have moved off-grid
         self._reset_cache()
 
     def _update_velocity_stopping(self) -> None:
->>>>>>> 87862617
         r"""
         Apply stopping to the simulated particles using the provided stopping
         routine. The stopping is applied to the simulation by calculating the
@@ -1532,54 +1157,13 @@
         velocity_unit_vectors = np.multiply(
             1 / current_speeds, self.v[self._tracked_particle_mask]
         )
-<<<<<<< HEAD
-
-        if isinstance(self.dt, np.ndarray) and self.dt.size > 1:
-            dt = self.dt[self._tracked_particle_mask]
-        else:
-            dt = self.dt
-
-        dx = np.multiply(current_speeds, dt)
-
-=======
         dx = np.multiply(current_speeds, self.dt)  # type: ignore[arg-type]
 
         stopping_power = np.zeros((self.num_particles_tracked, 1))
->>>>>>> 87862617
         relevant_kinetic_energy = (
             self._particle_kinetic_energy[self._tracked_particle_mask] * u.J
         )
 
-<<<<<<< HEAD
-        # The total energy loss per unit length can be summed over according to Bragg's rule
-        total_energy_loss_per_length = np.zeros(shape=(self.nparticles_tracked, 1))
-
-        match self._stopping_method:
-            case "NIST":
-                for i, interpolator in enumerate(self._stopping_power_interpolators):
-                    # Determine which particles are on this grid
-                    particles_on_grid = self.particles_on_grid[
-                        self._tracked_particle_mask, i
-                    ]
-
-                    # Perform interpolation only for particles on the grid
-                    total_energy_loss_per_length[particles_on_grid] += (
-                        (interpolator(relevant_kinetic_energy[particles_on_grid]))
-                        * self._target_rho[i, np.newaxis]
-                    ).si.value
-            case "Bethe":
-                for i, interpolator in enumerate(self._stopping_power_interpolators):
-                    # Determine which particles are on this grid
-                    particles_on_grid = self.particles_on_grid[
-                        self._tracked_particle_mask, i
-                    ]
-
-                    total_energy_loss_per_length[particles_on_grid] += interpolator(
-                        current_speeds[particles_on_grid]
-                    )
-
-        dE = -total_energy_loss_per_length * dx
-=======
         # Apply all previously created stopping power interpolators
         # These are created prior to run, for each grid where they apply
         # in add_stopping()
@@ -1622,24 +1206,10 @@
                     )
 
         dE = -np.multiply(energy_loss_per_length, dx)
->>>>>>> 87862617
 
         # Update the velocities of the particles using the new energy values
         # TODO: again, figure out how to differentiate relativistic and classical cases
         E = self._particle_kinetic_energy[self._tracked_particle_mask] + dE
-
-        if (
-            self._stopping_method == "Bethe"
-            and not self._raised_energy_warning
-            and np.nanmin(E * u.J).to(u.MeV).value < 1
-        ):
-            self._raised_energy_warning = True
-
-            warnings.warn(
-                "The Bethe model is only valid for high energy particles. Consider using "
-                "NIST stopping if you require accurate stopping powers at lower energies.",
-                category=PhysicsWarning,
-            )
 
         particles_to_be_stopped_mask = np.full(
             shape=self._tracked_particle_mask.shape, fill_value=False
@@ -1652,18 +1222,9 @@
             tracked_particles_to_be_stopped_mask
         )
 
-<<<<<<< HEAD
-        # Set negative energies equal to zero to prevent sqrt warnings
-        E[E < 0] = 0
-
-        rest_energy = self.m * _c.si.value**2
-        new_speeds = _c.si.value * np.sqrt(1 - ((E / rest_energy) + 1) ** (-2))
-
-=======
         # Eliminate negative energies before calculating new speeds
         E = np.where(E < 0, 0, E)
         new_speeds = np.sqrt(2 * E / self.m)
->>>>>>> 87862617
         self.v[self._tracked_particle_mask] = np.multiply(
             new_speeds, velocity_unit_vectors
         )
@@ -1732,7 +1293,7 @@
 
                 mean_square_scatter_rate = np.zeros(shape=self.nparticles_tracked)
 
-                for i, _grid in enumerate(self.grids):  # noqa: B007
+                for i, _grid in enumerate(self.grids):
                     particles_on_grid = self.particles_on_grid[
                         self._tracked_particle_mask, i
                     ]
@@ -1797,15 +1358,10 @@
         Advance particles using an implementation of the time-centered
         Boris algorithm.
         """
-<<<<<<< HEAD
-        # Interpolate fields at particle positions
-        self._total_grid_values = self._interpolate_grid()
-=======
         self.iteration_number += 1
 
         # Interpolate fields at particle positions
         self._interpolate_grid()
->>>>>>> 87862617
 
         # Calculate an appropriate timestep (uniform, synchronized)
         self.dt = self._update_time()
@@ -1819,32 +1375,21 @@
 
             if beta_max >= 0.001:
                 warnings.warn(
-                    f"Particles have reached {beta_max}% of the speed of light. Consider using "
-                    f"a relativistic integrator for more accurate results.",
+                    f"Particles have reached {beta_max}% of the speed of light. Consider using a relativistic integrator for more accurate results.",
                     RelativityWarning,
                 )
 
-<<<<<<< HEAD
-        if self.nparticles_tracked == 0:
-            return
-=======
                 self._raised_relativity_warning = True
->>>>>>> 87862617
 
         # Update velocities to reflect stopping
         if self._do_stopping:
             self._update_velocity_stopping()
-<<<<<<< HEAD
-
-        # It is possible for all particles to have been stopped. This could cause
-        # an error for certain numpy operations if the event loop were to continue
-        if self.nparticles_tracked == 0:
+
+        if self.num_particles_tracked == 0:
             return
 
         if self._do_scattering:
             self._update_velocity_scattering()
-=======
->>>>>>> 87862617
 
         # Update this array, which will have zero elements at the end
         # only for particles that never entered any grid
@@ -1913,7 +1458,6 @@
         r"""
         Return the non-relativistic kinetic energy of the particles.
         """
-
         # TODO: how should the relativistic case be handled?
         return 0.5 * self.m * np.square(np.linalg.norm(self.v, axis=-1, keepdims=True))
 
@@ -1978,8 +1522,8 @@
         # Check to make sure particles have already been generated
         if not hasattr(self, "x"):
             raise ValueError(
-                "The create_particles method must be called before running the particle "
-                "tracing algorithm."
+                "Either the create_particles or load_particles method must be "
+                "called before running the particle tracing algorithm."
             )
 
     def _enforce_order(self) -> None:
