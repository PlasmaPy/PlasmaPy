--- conflicted
+++ resolved
@@ -127,14 +127,10 @@
         save_routine: AbstractSaveRoutine | None = None,
         dt=None,
         dt_range=None,
-<<<<<<< HEAD
-        field_weighting: str = "volume averaged",
-=======
         relativistic_beta_threshold=0.01,
         field_weighting="volume averaged",
->>>>>>> 3952fcb5
         req_quantities=None,
-        verbose: bool = True,
+        verbose=True,
     ) -> None:
         # By default, set the integrator to the explicit Boris push
         # The `_push()` method may change this to a relativistic integrator if the energies of the particles
