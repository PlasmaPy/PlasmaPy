--- conflicted
+++ resolved
@@ -102,8 +102,6 @@
 
         if self.output_directory is None:
             return
-        elif isinstance(self.output_directory, str):
-            self.output_directory = Path(self.output_directory)
 
         output_file_path = self.output_directory / Path(f"{self.output_basename}.h5")
 
@@ -218,13 +216,9 @@
             "volume averaged", "nearest neighbor"
         ] = "volume averaged",
         detector_hdir=None,
-<<<<<<< HEAD
-        output_directory: Path | None = None,
-=======
         detector_vdir=None,
         output_directory: Path | None = None,
         output_basename: str = "output",
->>>>>>> 87862617
         fraction_exited_threshold: float = 0.999,
         verbose: bool = True,
     ) -> None:
@@ -232,11 +226,7 @@
         # The particle tracker class ensures that the provided grid argument has the proper type and
         # that the necessary grid quantities are created if they are not already specified
         save_routine = (
-<<<<<<< HEAD
-            _SyntheticRadiographySaveRoutine(output_directory)
-=======
             _SyntheticRadiographySaveRoutine(output_directory, output_basename)
->>>>>>> 87862617
             if output_directory is not None
             else None
         )
@@ -1130,29 +1120,13 @@
             "v0": v0,
         }
 
-    def _enforce_particle_creation(self) -> None:
-        """Ensure the array position array `x` has been populated."""
-
-        # Check to make sure particles have already been generated
-        if not hasattr(self, "x"):
-            raise ValueError(
-                "Either the create_particles or load_particles method must be "
-                "called before running the particle tracing algorithm."
-            )
-
 
 # *************************************************************************
 # Synthetic diagnostic methods (creating output)
 # *************************************************************************
 
 
-<<<<<<< HEAD
-def synthetic_radiograph(  # noqa: C901, PLR0912
-    obj, size=None, bins=None, ignore_grid: bool = False, optical_density: bool = False
-):
-=======
 def synthetic_radiograph(obj, size=None, bins=None, ignore_grid: bool = False):  # noqa: C901, PLR0912
->>>>>>> 87862617
     r"""
     Calculate a "synthetic radiograph" (particle count histogram in the
     image plane).
@@ -1162,18 +1136,11 @@
 
     Parameters
     ----------
-<<<<<<< HEAD
-    obj: `dict`, |Tracker|, or `~pathlib.Path`
-        Either a |Tracker| object that has been run, or a dictionary equivalent
-        to |results_dict|. A path to an hdf5 file containing information
-        equivalent to the |results_dict| dictionary can also be passed.
-=======
     obj: `dict` or `~pathlib.Path` or |Tracker|
         Either a |Tracker|
         object that has been run, a dictionary equivalent to
         |results_dict|, or path to a saved output file
         from a |Tracker| object (HDF5 file).
->>>>>>> 87862617
 
     size : `~astropy.units.Quantity`, shape ``(2, 2)``, optional
         The size of the detector array, specified as the minimum
@@ -1216,23 +1183,6 @@
         results_dict = obj.results_dict
 
     elif isinstance(obj, dict):
-<<<<<<< HEAD
-        d = obj
-    elif isinstance(obj, str | Path):
-        # Attempt to create a `results_dict` dictionary from the provided hdf5 path
-        d = {}
-
-        with h5py.File(obj, "r") as file:
-
-            def set_result(key, value):
-                d[key] = value[:]
-
-            file.visititems(set_result)
-
-            for attribute, attribute_value in file.attrs.items():
-                d[attribute] = attribute_value
-
-=======
         results_dict = obj
 
     elif isinstance(obj, str | Path):
@@ -1245,7 +1195,6 @@
                 results_dict[key] = f[key][...]
             for key in f.attrs:
                 results_dict[key] = f.attrs[key][...]
->>>>>>> 87862617
     else:
         raise TypeError(
             f"Expected type `Path`, `dict` or {Tracker} for argument `obj`, but "
