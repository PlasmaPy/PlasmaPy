"""
Routines for the analysis of proton radiographs. These routines can be broadly
classified as either creating synthetic radiographs from prescribed fields or
methods of 'inverting' experimentally created radiographs to reconstruct the
original fields (under some set of assumptions).
"""

__all__ = ["Tracker", "synthetic_radiograph"]

import warnings
from collections.abc import Iterable
from pathlib import Path

import astropy.constants as const
import astropy.units as u
import h5py
import numpy as np

from plasmapy import particles
from plasmapy.formulary.mathematics import rot_a_to_b
from plasmapy.particles import Particle
from plasmapy.plasma.grids import AbstractGrid
from plasmapy.simulation.particle_tracker.particle_tracker import ParticleTracker
from plasmapy.simulation.particle_tracker.save_routines import SaveOnceOnCompletion
from plasmapy.simulation.particle_tracker.termination_conditions import (
    AllParticlesOffGridTerminationCondition,
)


def _coerce_to_cartesian_si(pos):
    """
    Takes a tuple of `astropy.unit.Quantity` values representing a position
    in space in either Cartesian, cylindrical, or spherical coordinates, and
    returns a numpy array representing the same point in Cartesian
    coordinates and units of meters.
    """
    # Auto-detect geometry based on units
    geo_units = [x.unit for x in pos]
    if geo_units[2].is_equivalent(u.rad):
        geometry = "spherical"
    elif geo_units[1].is_equivalent(u.rad):
        geometry = "cylindrical"
    else:
        geometry = "cartesian"

    # Convert geometrical inputs between coordinates systems
    pos_out = np.zeros(3)
    if geometry == "cartesian":
        x, y, z = pos
        pos_out[0] = x.to(u.m).value
        pos_out[1] = y.to(u.m).value
        pos_out[2] = z.to(u.m).value

    elif geometry == "cylindrical":
        r, t, z = pos
        r = r.to(u.m)
        t = t.to(u.rad).value
        z = z.to(u.m)
        pos_out[0] = (r * np.cos(t)).to(u.m).value
        pos_out[1] = (r * np.sin(t)).to(u.m).value
        pos_out[2] = z.to(u.m).value

    elif geometry == "spherical":
        r, t, p = pos
        r = r.to(u.m)
        t = t.to(u.rad).value
        p = p.to(u.rad).value

        pos_out[0] = (r * np.sin(t) * np.cos(p)).to(u.m).value
        pos_out[1] = (r * np.sin(t) * np.sin(p)).to(u.m).value
        pos_out[2] = (r * np.cos(t)).to(u.m).value

    return pos_out


class _SyntheticRadiographySaveRoutine(SaveOnceOnCompletion):
    def __init__(self, output_directory: Path):
        super().__init__(output_directory=output_directory)

        self._quantities = {
            "source": (u.m, "attribute"),
            "detector": (u.m, "attribute"),
            "mag": (u.m, "attribute"),
            "max_deflection": (None, "attribute"),
            "nparticles": (None, "attribute"),
            "x": (u.m, "dataset"),
            "y": (u.m, "dataset"),
            "v": (u.m / u.s, "dataset"),
            "x0": (u.m, "dataset"),
            "y0": (u.m, "dataset"),
            "v0": (u.m, "dataset"),
        }

    def save(self) -> None:
        result_dictionary = self._particle_tracker.results_dict

        if self.output_directory is None:
            return

        output_file_path = self.output_directory / "output.hdf5"

        with h5py.File(output_file_path, "w") as output_file:
            for key, (_units, data_type) in self._quantities.items():  # noqa: B007
                match data_type:
                    case "attribute":
                        output_file.attrs.create(key, result_dictionary[key])
                    case "dataset":
                        output_file.create_dataset(key, data=result_dictionary[key])


class Tracker(ParticleTracker):
    r"""
    Represents a charged particle radiography experiment with simulated or
    calculated E and B fields given at positions defined by a grid of spatial
    coordinates. The particle source and detector plane are defined by vectors
    from the origin of the grid.

    Parameters
    ----------
    grids : `~plasmapy.plasma.grids.AbstractGrid` or subclass thereof, or list
        of same.
        A Grid object or list of grid objects containing the required
        quantities [E_x, E_y, E_z, B_x, B_y, B_z].
        If any of these quantities are missing, a warning will be given and that
        quantity will be assumed to be zero everywhere.

    source : `~astropy.units.Quantity`, shape (3)
        A vector pointing from the origin of the grid to the location
        of the particle source. This vector will be interpreted as
        being in either Cartesian, cylindrical, or spherical coordinates
        based on its units. Valid geometries are:

        * Cartesian (x,y,z) : (meters, meters, meters)
        * Cylindrical (r, theta, z) : (meters, radians, meters)
        * Spherical (r, theta, phi) : (meters, radians, radians)

        In spherical coordinates theta is the polar angle.

    detector : `~astropy.units.Quantity`, shape (3)
        A vector pointing from the origin of the grid to the center
        of the detector plane. The vector from the source point to this
        point defines the normal vector of the detector plane. This vector
        can also be specified in Cartesian, cylindrical, or spherical
        coordinates (see the ``source`` keyword).

    dt : `~astropy.units.Quantity`, optional
        An explicitly set time step in units convertible to seconds.
        Setting this optional keyword overrules the adaptive time step
        capability and forces the use of this time step throughout.

    dt_range : tuple of shape (2,) of `~astropy.units.Quantity`, optional
        If specified, the calculated adaptive time step will be clamped
        between the first and second values.

    field_weighting : str
        String that selects the field weighting algorithm used to determine
        what fields are felt by the particles. Options are:

<<<<<<< HEAD
        * 'nearest neighbor': Particles are assigned the fields on
            the grid vertex closest to them.
        * 'volume averaged' : The fields experienced by a particle are a
            volume-average of the eight grid points surrounding them.
=======
        * 'nearest neighbor':
            Particles are assigned the fields on the grid vertex closest to
            them.
        * 'volume averaged':
            The fields experienced by a particle are a volume-average of the
            eight grid points surrounding them.
>>>>>>> c39cceef

        The default is 'volume averaged'.

    detector_hdir : `numpy.ndarray`, shape (3), optional
        A unit vector (in Cartesian coordinates) defining the horizontal
        direction on the detector plane. By default, the horizontal axis in the
        detector plane is defined to be perpendicular to both the
        source-to-detector vector and the z-axis (unless the source-to-detector
        axis is parallel to the z axis, in which case the horizontal axis is
        the x-axis).

        The detector vertical axis is then defined
        to be orthogonal to both the source-to-detector vector and the
        detector horizontal axis.

    output_directory : `~pathlib.Path`, optional
<<<<<<< HEAD
        Output for objects that are saved to disk. If a directory is not specified
        then a memory save routine is used.

    fraction_exited_threshold : float, optional
        The fraction of particles that must leave the grids to terminate the simulation.
        This does not include particles that have never entered the grids.
=======
        Directory for objects that are saved to disk. If a directory is not
        specified then a memory save routine is used.

    fraction_exited_threshold : float, optional
        The fraction of particles that must leave the grids to terminate the
        simulation. This does not include particles that have never entered
        the grids.
>>>>>>> c39cceef

    verbose : bool, optional
        If `True`, updates on the status of the program will be printed
        into the standard output while running.
    """

    def __init__(
        self,
        grids: AbstractGrid | Iterable[AbstractGrid],
        source: u.Quantity[u.m],
        detector: u.Quantity[u.m],
        dt=None,
        dt_range=None,
        field_weighting="volume averaged",
        detector_hdir=None,
        output_file: Path | None = None,
        fraction_exited_threshold: float = 0.001,
        verbose: bool = True,
    ) -> None:
        # The synthetic radiography class handles logging, so we can disable logging for the particle tracker
        # The particle tracker class ensures that the provided grid argument has the proper type and
        # that the necessary grid quantities are created if they are not already specified
        save_routine = (
            _SyntheticRadiographySaveRoutine(output_file)
            if output_file is not None
            else None
        )

        termination_condition = AllParticlesOffGridTerminationCondition(
            fraction_exited_threshold=fraction_exited_threshold
        )

        super().__init__(
            grids,
            termination_condition,
            save_routine,
            dt=dt,
            dt_range=dt_range,
            field_weighting=field_weighting,
            verbose=False,
        )

        self.verbose = verbose

        # A list of wire meshes added to the grid with add_wire_mesh
        # Particles that would hit these meshes will be removed at runtime
        # by _apply_wire_mesh
        self.mesh_list = []

        # ************************************************************************
        # Setup the source and detector geometries
        # ************************************************************************

        self.source = _coerce_to_cartesian_si(source)
        self.detector = _coerce_to_cartesian_si(detector)
        self._log(f"Source: {self.source} m")
        self._log(f"Detector: {self.detector} m")

        # Calculate normal vectors (facing towards the grid origin) for both
        # the source and detector planes
        self.src_n = -self.source / np.linalg.norm(self.source)
        self.det_n = -self.detector / np.linalg.norm(self.detector)

        # Vector directly from source to detector
        self.src_det = self.detector - self.source

        # Magnification
        self.mag = 1 + (np.linalg.norm(self.detector) / np.linalg.norm(self.source))
        self._log(f"Magnification: {self.mag}")

        # Check that source-detector vector actually passes through the grid
        test = [
            grid.vector_intersects(self.source * u.m, self.detector * u.m)
            for grid in self.grids
        ]
        if not any(test):
            raise ValueError(
                "The vector between the source and the detector "
                "does not intersect the grid provided!"
            )

        # Determine the angle above which particles will not hit the grid
        # these particles can be ignored until the end of the simulation,
        # then immediately advanced to the detector grid with their original
        # velocities
        self.max_theta_hit_grid = self._max_theta_hit_grid()

        # *********************************************************************
        # Define the detector plane
        # *********************************************************************

        # Load or calculate the detector hdir
        if detector_hdir is not None:
            self.det_hdir = detector_hdir / np.linalg.norm(detector_hdir)
        else:
            self.det_hdir = self._default_detector_hdir()

        # Calculate the detector vdir
        ny = np.cross(self.det_hdir, self.det_n)
        self.det_vdir = -ny / np.linalg.norm(ny)

    def _default_detector_hdir(self):
        """
        Calculates the default horizontal unit vector for the detector plane
        (see __init__ description for details).
        """
        # Create unit vectors that define the detector plane
        # Define plane  horizontal axis
        if np.allclose(np.abs(self.det_n), np.array([0, 0, 1])):
            nx = np.array([1, 0, 0])
        else:
            nx = np.cross(np.array([0, 0, 1]), self.det_n)
        return nx / np.linalg.norm(nx)

    def _max_theta_hit_grid(self):
        r"""
        Using the grid and the source position, compute the maximum particle
        theta that will impact the grid. This value can be used to determine
        which particles are worth tracking.
        """
        theta = np.zeros([8, self.num_grids])

        for i, _grid in enumerate(self.grids):  # noqa: B007
            ind = 0
            for x in (0, -1):
                for y in (0, -1):
                    for z in (0, -1):
                        # Source to grid corner vector
                        vec = self.grids_arr[i][x, y, z, :] - self.source

                        # Calculate angle between vec and the source-to-detector
                        # axis, which is the central axis of the particle beam
                        theta[ind, i] = np.arccos(
                            np.dot(vec, self.src_det)
                            / np.linalg.norm(vec)
                            / np.linalg.norm(self.src_det)
                        )
                        ind += 1

        return np.max(theta)

    def _log(self, msg) -> None:
        if self.verbose:
            # We'll need to switch from print() to using logging library
            print(msg)  # noqa: T201

    # Define some constants so they don't get constantly re-evaluated
    _c = const.c.si.value

    # *************************************************************************
    # Create mesh
    # *************************************************************************

    def add_wire_mesh(
        self, location, extent, nwires, wire_diameter, mesh_hdir=None, mesh_vdir=None
    ):
        """
        Add a wire mesh grid between the particle source and the object grid
        that blocks particles whose paths intersect the wires.

        Parameters
        ----------
        location : `~astropy.units.Quantity`, shape (3)
            A vector pointing from the origin of the grid to the center of the
            mesh grid. This location must be between the source and the
            object grid.

            This vector will be interpreted as
            being in either cartesian, cylindrical, or spherical coordinates
            based on its units. Valid geometries are:

            * Cartesian (x,y,z) : (meters, meters, meters)
            * Cylindrical (r, theta, z) : (meters, radians, meters)
            * Spherical (r, theta, phi) : (meters, radians, radians)

            In spherical coordinates theta is the polar angle.

        extent : Tuple of 1 or 2 `~astropy.units.Quantity`
            The size of the mesh grid (in the mesh plane). If one value
            is provided, the mesh is circular and the value provided is
            interpreted as the diameter. If two values are provided, the
            mesh is rectangular and the values are interpreted as the
            width and height respectively.

        nwires : Tuple of 1 or 2 ints, or a single int
            The number of wires in the horizontal and vertical directions. If
            only one value is provided, the number in the two directions is
            assumed to be equal. Note that a wire will cross the center of the
            mesh only when nwires is odd.

        wire_diameter : `~astropy.units.Quantity`
            The diameter of the wires.

        mesh_hdir : `numpy.ndarray`, shape (3), optional
            A unit vector (in Cartesian coordinates) defining the horizontal
            direction on the mesh plane. Modifying this vector can rotate the
            mesh in the plane or tilt the mesh plane relative to the
            source-detector axis. By default, ``mesh_hdir`` is set equal to
            ``detector_hdir`` (see ``detector_hdir`` keyword in ``__init__``).

        mesh_vdir : `numpy.ndarray`, shape (3), optional
            A unit vector (in Cartesian coordinates) defining the vertical
            direction on the mesh plane. Modifying this vector can tilt the
            mesh relative to the source-detector axis. By default, ``mesh_vdir``
            is defined to be perpendicular to ``mesh_hdir`` and the detector
            plane normal (such that the mesh is parallel to the detector plane).

        Raises
        ------
        ValueError
            Raises a ValueError if the provided mesh location is not
            between the source and the object grid.

        """

        # Raise an error if the run method has already been called.
        self._enforce_order()

        location = _coerce_to_cartesian_si(location)
        wire_radius = wire_diameter.si.value / 2

        if not isinstance(extent, tuple):
            extent = (extent,)

        if len(extent) == 1:
            radius = 0.5 * extent[0].si.value
            width = extent[0].si.value
            height = extent[0].si.value
        elif len(extent) == 2:
            radius = None
            width = extent[0].si.value
            height = extent[1].si.value
        else:
            raise ValueError(
                "extent must be a tuple of 1 or 2 elements, but "
                f"{len(extent)} elements were provided."
            )

        if not isinstance(nwires, tuple):
            nwires = (nwires,)

        if len(nwires) != 2:
            nwires = (nwires[0], nwires[0])

        # If no hdir/vdir is specified, calculate a default value
        # If one is specified, make sure it is normalized
        if mesh_hdir is None:
            # Re-calculate the default here, in case the user
            # specified a different det_hdir
            mesh_hdir = self._default_detector_hdir()
        else:
            mesh_hdir = mesh_hdir / np.linalg.norm(mesh_hdir)

        if mesh_vdir is None:
            mesh_vdir = np.cross(mesh_hdir, self.det_n)
            mesh_vdir = -mesh_vdir / np.linalg.norm(mesh_vdir)
        else:
            mesh_vdir = mesh_vdir / np.linalg.norm(mesh_vdir)

        # Raise exception if mesh is AFTER the field grid
        if np.linalg.norm(location - self.source) > np.linalg.norm(self.source):
            raise ValueError(
                f"The specified mesh location, {location},"
                "is not between the source and the origin."
            )

        mesh_entry = {
            "location": location,
            "wire_radius": wire_radius,
            "radius": radius,
            "width": width,
            "height": height,
            "nwires": nwires,
            "mesh_hdir": mesh_hdir,
            "mesh_vdir": mesh_vdir,
        }

        self.mesh_list.append(mesh_entry)

    def _apply_wire_mesh(
        self,
        location=None,
        wire_radius=None,
        radius=None,
        width=None,
        height=None,
        nwires=None,
        mesh_hdir=None,
        mesh_vdir=None,
    ):
        """
        Apply wire meshes that were added to ``self.mesh_list``.
        """
        x = self._coast_to_plane(location, mesh_hdir, mesh_vdir)

        # Particle positions in 2D on the mesh plane
        xloc = np.dot(x - location, mesh_hdir)
        yloc = np.dot(x - location, mesh_vdir)

        # Create an array in which True indicates that a particle has hit
        # a wire and False indicates that it has not
        hit = np.zeros(self.nparticles, dtype=bool)

        # Mark particles that overlap vertical or horizontal position with
        # a wire
        h_centers = np.linspace(-width / 2, width / 2, num=nwires[0])
        for c in h_centers:
            hit |= np.isclose(xloc, c, atol=wire_radius)

        v_centers = np.linspace(-height / 2, height / 2, num=nwires[1])
        for c in v_centers:
            hit |= np.isclose(yloc, c, atol=wire_radius)

        # Put back any particles that are outside the mesh boundaries
        # First handle the case where the mesh is rectangular
        if radius is None:
            # Replace particles outside the x-boundary
            hit[
                np.logical_or(
                    xloc > np.max(h_centers) + wire_radius,
                    xloc < np.min(h_centers) - wire_radius,
                )
            ] = False
            # Replace particles outside the y-boundary
            hit[
                np.logical_or(
                    yloc > np.max(v_centers) + wire_radius,
                    yloc < np.min(v_centers) - wire_radius,
                )
            ] = False
        # Handle the case where the mesh is circular
        else:
            loc_rad = np.sqrt(xloc**2 + yloc**2)
            hit[loc_rad > radius] = False

            # In the case of a circular mesh, also create a round wire along
            # the outside edge
            hit[np.isclose(loc_rad, radius, atol=wire_radius)] = True

        # Identify the particles that have hit something, then remove them from
        # all of the arrays
        keep_these_particles = ~hit
        number_kept_particles = keep_these_particles.sum()
        nremoved = self.nparticles - number_kept_particles

        if self.nparticles - nremoved <= 0:
            raise ValueError(
                "The specified mesh is blocking all of the particles. "
                f"The wire diameter ({2*wire_radius}) may be too large."
            )

        self._stop_particles(~keep_these_particles)

    # *************************************************************************
    # Particle creation methods
    # *************************************************************************

    def _angles_monte_carlo(self, random_seed=None):
        """
        Generates angles for each particle randomly such that the flux
        per solid angle is uniform.
        """
        # Create a probability vector for the theta distribution
        # Theta must follow a sine distribution in order for the particle
        # flux per solid angle to be uniform.
        arg = np.linspace(0, self.max_theta, num=int(1e5))
        prob = np.sin(arg)
        prob *= 1 / np.sum(prob)

        # Create a numpy random number generator instance
        rng = np.random.default_rng(seed=random_seed)

        # Randomly choose theta's weighted with the sine probabilities
        theta = rng.choice(arg, size=self.nparticles, replace=True, p=prob)

        # Also generate a uniform phi distribution
        phi = rng.uniform(high=2 * np.pi, size=self.nparticles)

        return theta, phi

    def _angles_uniform(self):
        """
        Generates angles for each particle such that their velocities are
        uniformly distributed on a grid in theta and phi. This method
        requires that `nparticles` be a perfect square. If it is not,
        `nparticles` will be set as the largest perfect square smaller
        than the provided `nparticles`.
        """
        # Calculate the approximate square root
        n_per = np.floor(np.sqrt(self.nparticles)).astype(np.int32)

        # Set new nparticles to be a perfect square
        self.nparticles = n_per**2

        # Create an imaginary grid positioned 1 unit from the source
        # and spanning max_theta at the corners
        extent = np.sin(self.max_theta) / np.sqrt(2)
        arr = np.linspace(-extent, extent, num=n_per)
        harr, varr = np.meshgrid(arr, arr, indexing="ij")

        # calculate the angles from the source for each point in
        # the grid.
        theta = np.arctan(np.sqrt(harr**2 + varr**2))
        phi = np.arctan2(varr, harr)

        return theta.flatten(), phi.flatten()

    @particles.particle_input
    def create_particles(
        self,
        nparticles,
        particle_energy,
        max_theta=None,
        particle: Particle = Particle("p+"),  # noqa: B008
        distribution="monte-carlo",
        random_seed=None,
    ) -> None:
        r"""
        Generates the angular distributions about the Z-axis, then
        rotates those distributions to align with the source-to-detector axis.

        By default, particles are generated over almost the entire pi/2.
        However, if the detector is far from the source, many of these
        particles will never be observed. The max_theta keyword allows these
        extraneous particles to be neglected to focus computational resources
        on the particles who will actually hit the detector.

        Parameters
        ----------
        nparticles : integer
            The number of particles to include in the simulation. The default
            is 1e5.

        particle_energy : `~astropy.units.Quantity`
            The energy of the particle, in units convertible to eV.
            All particles are given the same energy.

        max_theta : `~astropy.units.Quantity`, optional
            The largest velocity vector angle (measured from the
            source-to-detector axis) for which particles should be generated.
            Decreasing this angle can eliminate particles that would never
            reach the detector region of interest. If no value is given, a
            guess will be made based on the size of the grid.
            Units must be convertible to radians.

        particle : ~plasmapy.particles.particle_class.Particle or string representation of same, optional
            Representation of the particle species as either a |Particle| object
            or a string representation. The default particle is protons.

        distribution: str
            A keyword which determines how particles will be distributed
            in velocity space. Options are:

                - 'monte-carlo': velocities will be chosen randomly,
                    such that the flux per solid angle is uniform.

                - 'uniform': velocities will be distributed such that,
                   left unperturbed,they will form a uniform pattern
                   on the detection plane. This method
                   requires that ``nparticles`` be a perfect square. If it is not,
                   ``nparticles`` will be set as the largest perfect square smaller
                   than the provided ``nparticles``.

            Simulations run in the ``'uniform'`` mode will imprint a grid pattern
            on the image, but will well-sample the field grid with a
            smaller number of particles. The default is ``'monte-carlo'``.

        random_seed : int, optional
            A random seed to be used when generating random particle
            distributions, e.g. with the ``monte-carlo`` distribution.


        """
        self._log("Creating Particles")

        # Raise an error if the run method has already been called.
        self._enforce_order()

        # Load inputs
        self.nparticles = int(nparticles)
        self.particle_energy = particle_energy.to(u.eV).value
        self.q = particle.charge.to(u.C).value
        self.m = particle.mass.to(u.kg).value

        # If max_theta is not specified, make a guess based on the grid size
        if max_theta is None:
            self.max_theta = np.clip(
                1.5 * self.max_theta_hit_grid, 0.01, 0.99 * np.pi / 2
            )
        else:
            self.max_theta = max_theta.to(u.rad).value

        # Calculate the velocity corresponding to the particle energy
        ER = self.particle_energy * 1.6e-19 / (self.m * self._c**2)
        v0 = self._c * np.sqrt(1 - 1 / (ER + 1) ** 2)

        if distribution == "monte-carlo":
            theta, phi = self._angles_monte_carlo(random_seed=random_seed)
        elif distribution == "uniform":
            theta, phi = self._angles_uniform()

        # Temporarily save theta to later determine which particles
        # should be tracked
        self.theta = theta

        # Construct the velocity distribution around the z-axis
        self.v = np.zeros([self.nparticles, 3])
        self.v[:, 0] = v0 * np.sin(theta) * np.cos(phi)
        self.v[:, 1] = v0 * np.sin(theta) * np.sin(phi)
        self.v[:, 2] = v0 * np.cos(theta)

        # Calculate the rotation matrix that rotates the z-axis
        # onto the source-detector axis
        a = np.array([0, 0, 1])
        b = self.detector - self.source
        rot = rot_a_to_b(a, b)

        # Apply rotation matrix to calculated velocity distribution
        self.v = np.matmul(self.v, rot)

        # Place particles at the source
        self.x = np.tile(self.source, (self.nparticles, 1))

    @particles.particle_input
    def load_particles(
        self,
        x,
        v,
        particle: Particle = Particle("p+"),  # noqa: B008
    ):
        r"""
        Load arrays of particle positions and velocities.

        Parameters
        ----------
        x : `~astropy.units.Quantity`, shape (N,3)
            Positions for N particles

        v: `~astropy.units.Quantity`, shape (N,3)
            Velocities for N particles

        particle : |particle-like|, optional
            Representation of the particle species as either a |Particle| object
            or a string representation. The default particle is protons.

        distribution: str
            A keyword which determines how particles will be distributed
            in velocity space. Options are:

                - 'monte-carlo': velocities will be chosen randomly,
                    such that the flux per solid angle is uniform.

                - 'uniform': velocities will be distributed such that,
                   left unperturbed,they will form a uniform pattern
                   on the detection plane.

            Simulations run in the ``'uniform'`` mode will imprint a grid pattern
            on the image, but will well-sample the field grid with a
            smaller number of particles. The default is ``'monte-carlo'``.


        """
        # Load particles for particle tracker class
        super().load_particles(x, v, particle)

        # But also calculate geometry-dependent variables
        self.theta = np.arccos(
            np.inner(self.v, self.src_n) / np.linalg.norm(self.v, axis=-1)
        )

        n_wrong_way = np.sum(np.where(self.theta > np.pi / 2, 1, 0))
        if n_wrong_way > 1:
            warnings.warn(
                f"{100*n_wrong_way/self.nparticles:.2f}% of particles "
                "initialized are heading away from the grid. Check the "
                " orientation of the provided velocity vectors.",
                RuntimeWarning,
            )

    # *************************************************************************
    # Run/push loop methods
    # *************************************************************************

    def _coast_to_grid(self) -> None:
        r"""
        Coasts all particles to the timestep when the first particle should
        be entering the grid. Doing in this in one step (rather than pushing
        the particles through zero fields) saves computation time.
        """
        # Distance from the source to the nearest point on any grid
        dist = min(
            np.min(np.linalg.norm(arr - self.source, axis=3)) for arr in self.grids_arr
        )

        tracked_mask = self._tracked_particle_mask

        # Find speed of each particle towards the grid.
        vmax = np.dot(self.v[tracked_mask], self.src_n)

        # Time for each particle to reach the grid
        t = dist / vmax

        # Coast the particles to the advanced position
        self.x[tracked_mask] = (
            self.x[tracked_mask] + self.v[tracked_mask] * t[:, np.newaxis]
        )

    def _coast_to_plane(self, center, hdir, vdir, x=None, mask=None):
        """
        Calculates the positions where the current trajectories of each
        particle impact a plane, described by the plane's center and
        horizontal and vertical unit vectors.

        Returns an [nparticles, 3] array of the particle positions in the plane

        By default this function does not alter self.x. The optional keyword
        x can be used to pass in an output array that will used to hold
        the positions in the plane. This can be used to directly update self.x
        as follows:

        self._coast_to_plane(self.detector, self.det_hdir, self.det_vdir, x
                             = self.x)

        Parameters
        ----------
        center : float
            The center of the plane towards which the particles are advanced

        hdir : `numpy.ndarray`, shape (3)
            A unit vector (in Cartesian coordinates) defining the horizontal
            direction of the plane.

        vdir : `numpy.ndarray`, shape (3)
            A unit vector (in Cartesian coordinates) defining the vertical
            direction of the plane.

        x : `numpy.ndarray`, shape (nparticles), optional
            The array to which the resulting particle positions are stored.
            By default, the current position array will be used.

        mask : `numpy.ndarray`, shape (nparticles), optional
            A boolean mask representing the particles to perform the coasting
            operation. By default, only the tracked particles (i.e. those that
            are going to hit the grids) will be coasted.
        """

        normal = np.cross(hdir, vdir)

        if mask is None:
            mask = self._tracked_particle_mask

        # Calculate the time required to evolve each particle into the
        # plane
        t = np.inner(center[np.newaxis, :] - self.x[mask], normal) / np.inner(
            self.v[mask], normal
        )

        # Calculate particle positions in the plane
        if x is None:
            # If no output array is provided, preallocate
            x = np.copy(self.x)

        x[mask] = self.x[mask] + self.v[mask] * t[:, np.newaxis]

        # Check that all points are now in the plane
        # (Eq. of a plane is nhat*x + d = 0)
        plane_eq = np.dot(x - center, normal)
        assert np.allclose(plane_eq[mask], 0, atol=1e-6)

        return x

    def _remove_deflected_particles(self) -> None:
        r"""
        Removes any particles that have been deflected away from the detector
        plane (eg. those that will never hit the grid).
        """
        dist_remaining = np.dot(self.x, self.det_n) + np.linalg.norm(self.detector)

        v_towards_det = np.dot(self.v, -self.det_n)

        # If particles have not yet reached the detector plane and are moving
        # away from it, they will never reach the detector.
        # So, we can remove them from the arrays

        # Find the indices of all particles that we should keep:
        # i.e. those still moving towards the detector.
        ind = np.logical_not((v_towards_det < 0) & (dist_remaining > 0)).nonzero()[0]

        # Drop the other particles
        self._remove_particles((v_towards_det < 0) & (dist_remaining > 0))

        # Store the number of particles deflected
        self.fract_deflected = (self.nparticles - ind.size) / self.nparticles

        # Warn the user if a large number of particles are being deflected
        if self.fract_deflected > 0.05:
            warnings.warn(
                f"{100*self.fract_deflected:.1f}% particles have been "
                "deflected away from the detector plane. The fields "
                "provided may be too high to successfully radiograph "
                "with this particle energy.",
                RuntimeWarning,
            )

    def run(self):
        r"""
        Runs a particle-tracing simulation.
        Timesteps are adaptively calculated based on the
        local grid resolution of the particles and the electric and magnetic
        fields they are experiencing. After all particles
        have left the grid, they are advanced to the
        detector plane where they can be used to construct a synthetic
        diagnostic image.

        Returns
        -------
        None

        """

        self._enforce_particle_creation()

        # If meshes have been added, apply them now
        for mesh in self.mesh_list:
            self._apply_wire_mesh(**mesh)

        # Store a copy of the initial velocity distribution in memory
        # This will be used later to calculate the maximum deflection
        self.v_init = np.copy(self.v)

        # These particles will not be pushed through the fields
        # but instead will be automatically advanced
        # to the detector plane
        theta_mask = self.theta >= self.max_theta_hit_grid

        # Take the intersection of the theta mask and the tracked particle mask
        # This must be done because some particles could have already been stopped
        # by _apply_wire_mesh
        self.x = self._coast_to_plane(
            self.detector,
            self.det_hdir,
            self.det_vdir,
            mask=theta_mask & self._tracked_particle_mask,
        )
        self._stop_particles(theta_mask)
        self.fract_tracked = self.nparticles_tracked / self.nparticles

        # Generate a null distribution of points (the result in the absence of
        # any fields) for statistical comparison
        self.x0 = self._coast_to_plane(self.detector, self.det_hdir, self.det_vdir)

        # Advance the tracked particles to the near the start of the grid
        self._coast_to_grid()
        self.coasted_particles = np.copy(self.x)

        super().run()

        if self.num_entered < 0.1 * self.nparticles:
            warnings.warn(
                f"Only {100 * self.num_entered / self.nparticles:.2f}% of "
                "particles entered the field grid: consider "
                "decreasing the max_theta to increase this "
                "number.",
                RuntimeWarning,
            )

        # Remove particles that will never reach the detector
        self._remove_deflected_particles()

        # Advance the particles to the image plane
        self._coast_to_plane(self.detector, self.det_hdir, self.det_vdir, x=self.x)

        self.save_routine.save()

        # Log a summary of the run
        self._log("Run completed")

        self._log(f"Fraction of particles tracked: {self.fract_tracked:.1%}")

        self._log(
            "Fraction of tracked particles that entered the grid: "
            f"{self.fract_entered*100:.1f}%"
        )

        self._log(
            "Fraction of tracked particles deflected away from the "
            "detector plane: "
            f"{self.fract_deflected*100}%"
        )

    @property
    def max_deflection(self):
        """
        The maximum deflection experienced by one of the particles, determined
        by comparing their initial and final velocity vectors.

        This value can be used to determine the charged particle radiography regime
        using the dimensionless number defined by Kugland et al. 2012

        Returns
        -------
        max_deflection : float
            The maximum deflection in radians

        """
        # Normalize the initial and final velocities
        v_norm = self.v / np.linalg.norm(self.v, axis=1, keepdims=True)
        v_init_norm = self.v_init / np.linalg.norm(self.v_init, axis=1, keepdims=True)
        # Compute the dot product
        proj = np.sum(v_norm * v_init_norm, axis=1)
        # In case of numerical errors, make sure the output is within the domain of
        # arccos
        proj = np.where(proj > 1, 1, proj)
        max_deflection = np.nanmax(np.arccos(proj))

        return max_deflection * u.rad

    @property
    def results_dict(self):
        r"""
        A dictionary containing the results of the simulation.

        .. list-table:: Dictionary keys and descriptions.
           :width: 100%
           :widths: 1 1 4
           :header-rows: 1

           * - Key
             - Type
             - Description
           * - ``"source"``
             - `~numpy.ndarray`
             - The source location vector, in meters.
           * - ``"detector"``
             - `~numpy.ndarray`
             - The detector location vector, in meters.
           * - ``"mag"``
             - `float`
             - The system magnification.
           * - ``"nparticles"``
             - `int`
             - Number of particles in the simulation.
           * - ``"max_deflection"``
             - `~numpy.ndarray`
             - The maximum deflection experienced by a particle in the
               simulation, in radians.
           * - ``"x"``
             - `~numpy.ndarray`, [``nparticles``,]
             - The x-coordinate location where each particle hit the
               detector plane, in meters.
           * - ``"y"``
             - `~numpy.ndarray`, [``nparticles``,]
             - The y-coordinate location where each particle hit the
               detector plane, in meters.
           * - ``"v"``
             - `~numpy.ndarray`, [``nparticles``, 3]
             - The velocity of each particle when it hits the detector
               plane, in meters per second. The velocity is in a
               coordinate system relative to the detector plane. The
               components are [normal, horizontal, vertical] relative
               to the detector plane coordinates.
           * - ``"x0"``
             - `~numpy.ndarray`, [``nparticles``,]
             - The x-coordinate location where each particle would have
               hit the detector plane if the grid fields were zero, in
               meters. Useful for calculating the source profile.
           * - ``"y0"``
             - `~numpy.ndarray`, [``nparticles``,]
             - The y-coordinate location where each particle would have
               hit the detector plane if the grid fields were zero, in
               meters. Useful for calculating the source profile.
           * - ``"v0"``
             - `~numpy.ndarray`, [``nparticles``, 3]
             - The velocity of each particle when it hit the detector
               plan if the grid fields were zero, in meters per second.
               The velocity is in a coordinate system relative to the
               detector plane. The components are [normal, horizontal,
               vertical] relative to the detector plane coordinates.

        """

        if not self._has_run:
            raise RuntimeError(
                "The simulation must be run before a results "
                "dictionary can be created."
            )

        # Determine locations of points in the detector plane using unit
        # vectors
        xloc = np.dot(self.x - self.detector, self.det_hdir)
        yloc = np.dot(self.x - self.detector, self.det_vdir)

        x0loc = np.dot(self.x0 - self.detector, self.det_hdir)
        y0loc = np.dot(self.x0 - self.detector, self.det_vdir)

        # Determine the velocity components of each particle in the
        # coordinate frame of the detector, eg. the components of v are
        # now [normal, det_hdir, det_vdir]
        v = np.zeros(self.v.shape)
        v[:, 0] = np.dot(self.v, self.det_n)
        v[:, 1] = np.dot(self.v, self.det_hdir)
        v[:, 2] = np.dot(self.v, self.det_vdir)

        v0 = np.zeros(self.v.shape)
        v0[:, 0] = np.dot(self.v_init, self.det_n)
        v0[:, 1] = np.dot(self.v_init, self.det_hdir)
        v0[:, 2] = np.dot(self.v_init, self.det_vdir)

        return {
            "source": self.source,
            "detector": self.detector,
            "mag": self.mag,
            "nparticles": self.nparticles,
            "max_deflection": self.max_deflection.to(u.rad).value,
            "x": xloc,
            "y": yloc,
            "v": v,
            "x0": x0loc,
            "y0": y0loc,
            "v0": v0,
        }


# *************************************************************************
# Synthetic diagnostic methods (creating output)
# *************************************************************************


def synthetic_radiograph(  # noqa: C901
    obj, size=None, bins=None, ignore_grid: bool = False, optical_density: bool = False
):
    r"""
    Calculate a "synthetic radiograph" (particle count histogram in the
    image plane).

    .. |Tracker| replace:: `~plasmapy.diagnostics.charged_particle_radiography.synthetic_radiography.Tracker`
    .. |results_dict| replace:: `~plasmapy.diagnostics.charged_particle_radiography.synthetic_radiography.Tracker.results_dict`

    Parameters
    ----------
    obj: `dict` or |Tracker|
        Either a |Tracker|
        object that has been run, or a dictionary equivalent to
        |results_dict|.

    size : `~astropy.units.Quantity`, shape ``(2, 2)``, optional
        The size of the detector array, specified as the minimum
        and maximum values included in both the horizontal and vertical
        directions in the detector plane coordinates. Shape is
        ``((hmin, hmax), (vmin, vmax))``. If not specified, the size will be
        set to include all particles on the detector. Units must be convertible
        to meters.

    bins : array of integers, shape ``(2)``
        The number of bins in each direction in the format
        ``(hbins, vbins)``.  The default is ``(200, 200)``.

    ignore_grid: `bool`
        If `True`, returns the intensity in the image plane in the absence
        of simulated fields.

    optical_density: `bool`
        If `True`, return the optical density rather than the intensity

        .. math::
            OD = -log_{10}(Intensity/I_0)

        where :math:`Intensity` is the simulation intensity on the
        detector plane and :math:`I_0` is the intensity on the detector
        plane in the absence of simulated fields. Default is `False`.
        If the :math:`Intensity` histogram contains zeros, then the
        corresponding values in :math:`OD` will be `numpy.inf`. When
        plotting :math:`OD` the `~numpy.inf` values can be replaced
        using ``numpy.nan_to_num(OD, neginf=0, posinf=0)``.

    Returns
    -------
    hax : `~astropy.units.Quantity` array shape ``(hbins,)``
        The horizontal axis of the synthetic radiograph in meters.

    vax : `~astropy.units.Quantity` array shape ``(vbins, )``
        The vertical axis of the synthetic radiograph in meters.

    intensity : `~numpy.ndarray`, shape ``(hbins, vbins)``
        The number of particles counted in each bin of the histogram.

    """

    # condition `obj` input
    if isinstance(obj, Tracker):
        # results_dict raises an error if the simulation has not been run.
        d = obj.results_dict
    elif isinstance(obj, dict):
        d = obj
    else:
        raise TypeError(
            f"Expected type dict or {Tracker} for argument `obj`, but "
            f"got type {type(obj)}."
        )

    if bins is None:
        bins = [200, 200]

    # Note that, at the end of the simulation, all particles were moved
    # into the image plane.

    # If ignore_grid is True, use the predicted positions in the absence of
    # simulated fields
    if ignore_grid:
        xloc = d["x0"]
        yloc = d["y0"]
    else:
        xloc = d["x"]
        yloc = d["y"]

    if size is None:
        # If a detector size is not given, choose a size based on the
        # particle positions
        w = np.max([np.nanmax(np.abs(xloc)), np.nanmax(np.abs(yloc))])
        size = np.array([[-w, w], [-w, w]]) * u.m
    elif not isinstance(size, u.Quantity):
        raise TypeError(
            "Argument `size` must be an astropy.units.Quantity object with "
            "units convertible to meters."
        )
    elif not size.unit.is_equivalent(u.m):
        raise ValueError("Argument `size` must have units convertible to meters.")
    elif size.shape != (2, 2):
        raise ValueError(
            f"Argument `size` must have shape (2, 2), but got {size.shape}."
        )

    nan_mask = np.logical_or(np.isnan(xloc), np.isnan(yloc))
    sanitized_xloc = xloc[~nan_mask]
    sanitized_yloc = yloc[~nan_mask]

    # Generate the histogram
    intensity, h, v = np.histogram2d(
        sanitized_xloc, sanitized_yloc, range=size.to(u.m).value, bins=bins
    )

    # h, v are the bin edges: compute the centers to produce arrays
    # of the right length (then trim off the extra point)
    h = ((h + np.roll(h, -1)) / 2)[:-1]
    v = ((v + np.roll(v, -1)) / 2)[:-1]

    # Throw a warning if < 50% of the particles are included on the
    # histogram
    percentage = np.sum(intensity) / d["nparticles"]
    if percentage < 0.5:
        warnings.warn(
            f"Only {percentage:.2%} of the particles are shown "
            "on this synthetic radiograph. Consider increasing "
            "the size to include more.",
            RuntimeWarning,
        )

    if optical_density:
        # Generate the null radiograph
        x, y, I0 = synthetic_radiograph(obj, size=size, bins=bins, ignore_grid=True)

        # Calculate I0 as the mean of the non-zero values in the null
        # histogram. Zeros are just outside of the illuminate area.
        I0 = np.mean(I0[I0 != 0])

        # Calculate the optical_density
        # ignore any errors resulting from zero values in intensity
        with np.errstate(divide="ignore"):
            intensity = -np.log10(intensity / I0)

    return h * u.m, v * u.m, intensity<|MERGE_RESOLUTION|>--- conflicted
+++ resolved
@@ -156,19 +156,12 @@
         String that selects the field weighting algorithm used to determine
         what fields are felt by the particles. Options are:
 
-<<<<<<< HEAD
-        * 'nearest neighbor': Particles are assigned the fields on
-            the grid vertex closest to them.
-        * 'volume averaged' : The fields experienced by a particle are a
-            volume-average of the eight grid points surrounding them.
-=======
         * 'nearest neighbor':
             Particles are assigned the fields on the grid vertex closest to
             them.
         * 'volume averaged':
             The fields experienced by a particle are a volume-average of the
             eight grid points surrounding them.
->>>>>>> c39cceef
 
         The default is 'volume averaged'.
 
@@ -185,14 +178,6 @@
         detector horizontal axis.
 
     output_directory : `~pathlib.Path`, optional
-<<<<<<< HEAD
-        Output for objects that are saved to disk. If a directory is not specified
-        then a memory save routine is used.
-
-    fraction_exited_threshold : float, optional
-        The fraction of particles that must leave the grids to terminate the simulation.
-        This does not include particles that have never entered the grids.
-=======
         Directory for objects that are saved to disk. If a directory is not
         specified then a memory save routine is used.
 
@@ -200,7 +185,6 @@
         The fraction of particles that must leave the grids to terminate the
         simulation. This does not include particles that have never entered
         the grids.
->>>>>>> c39cceef
 
     verbose : bool, optional
         If `True`, updates on the status of the program will be printed
