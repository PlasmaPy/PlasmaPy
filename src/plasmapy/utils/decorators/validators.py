"""
Various decorators to validate input/output arguments to functions.
"""

__all__ = ["validate_class_attributes", "validate_quantities", "ValidateQuantities"]

import functools
import inspect
import warnings
from collections.abc import Iterable
from typing import Any

import astropy.units as u

from plasmapy.utils.decorators.checks import CheckUnits, CheckValues
from plasmapy.utils.decorators.helpers import preserve_signature


class ValidateQuantities(CheckUnits, CheckValues):
    """
    A decorator class to 'validate' -- control and convert -- the units and values
    of input and return arguments to a function or method.  Arguments are expected to
    be astropy :class:`~astropy.units.quantity.Quantity` objects.

    Parameters
    ----------
    validations_on_return: dictionary of validation specifications
        Specifications for unit and value validations on the return of the
        function being wrapped. (see `quantity validations`_ for valid
        specifications.

    **validations: dictionary of validation specifications
        Specifications for unit and value validations on the input arguments of the
        function being wrapped.  Each keyword argument in ``validations`` is the
        name of a function argument to be validated and the keyword value contains
        the unit and value validation specifications.

        .. _`quantity validations`:

        Unit and value validations can be defined by passing one of the astropy
        :mod:`~astropy.units`, a list of astropy units, or a dictionary containing
        the keys defined below.  Units can also be defined with function annotations,
        but must be consistent with decorator ``**validations`` arguments if used
        concurrently.  If a key is omitted, then the default value will be assumed.

        ====================== ======= ================================================
        Key                    Type    Description
        ====================== ======= ================================================
        units                          list of desired astropy :mod:`~astropy.units`
        equivalencies                  | [DEFAULT `None`] A list of equivalent pairs to
                                         try if
                                       | the units are not directly convertible.
                                       | (see |Astropy Equivalencies|)
        pass_equivalent_units  `bool`  | [DEFAULT `False`] allow equivalent units
                                       | to pass
        can_be_negative        `bool`  [DEFAULT `True`] values can be negative
        can_be_complex         `bool`  [DEFAULT `False`] values can be complex numbers
        can_be_inf             `bool`  [DEFAULT `True`] values can be :data:`~numpy.inf`
        can_be_nan             `bool`  [DEFAULT `True`] values can be :data:`~numpy.nan`
        none_shall_pass        `bool`  [DEFAULT `False`] values can be a python `None`
        can_be_zero            `bool`  [DEFAULT `True`] values can be zero
        ====================== ======= ================================================

    Notes
    -----
    * Validation of function arguments ``*args`` and ``**kwargs`` is not supported.
    * `None` values will pass when `None` is included in the list of specified units,
      is set as a default value for the function argument, or ``none_shall_pass`` is
      set to `True`.  If ``none_shall_pass`` is doubly/triply defined through the
      mentioned options, then they all must be consistent with each other.
    * If units are not specified in ``validations``, then the decorator will attempt
      to identify desired units by examining the function annotations.

    Examples
    --------
    Define unit and value validations with decorator parameters::

        import astropy.units as u
        from plasmapy.utils.decorators import ValidateQuantities


        @ValidateQuantities(
            mass={"units": u.g, "can_be_negative": False},
            vel=u.cm / u.s,
            validations_on_return=[u.g * u.cm / u.s, u.kg * u.m / u.s],
        )
        def foo(mass, vel):
            return mass * vel


        # on a method
        class Foo:
            @ValidateQuantities(
                mass={"units": u.g, "can_be_negative": False},
                vel=u.cm / u.s,
                validations_on_return=[u.g * u.cm / u.s, u.kg * u.m / u.s],
            )
            def bar(self, mass, vel):
                return mass * vel

    Define units with function annotations::

        @ValidateQuantities(mass={"can_be_negative": False})
        def foo(mass: u.g, vel: u.cm / u.s) -> u.g * u.cm / u.s:
            return mass * vel


        # on a method
        class Foo:
            @ValidateQuantities(mass={"can_be_negative": False})
            def bar(self, mass: u.g, vel: u.cm / u.s) -> u.g * u.cm / u.s:
                return mass * vel

    Allow `None` values to pass::

        @ValidateQuantities(validations_on_return=[u.cm, None])
        def foo(arg1: u.cm = None):
            return arg1

    Allow return values to have equivalent units::

        @ValidateQuantities(
            arg1={"units": u.cm},
<<<<<<< HEAD
            validations_on_return ={"units": u.km, "pass_equivalent_units": True},
=======
            validations_on_return={"units": u.km, "pass_equivalent_units": True},
>>>>>>> d3a9e001
        )
        def foo(arg1):
            return arg1

    Allow equivalent units to pass with specified equivalencies::

        @ValidateQuantities(
            arg1={
                "units": u.K,
                "equivalencies": u.temperature(),
                "pass_equivalent_units": True,
            }
        )
        def foo(arg1):
            return arg1

    .. _astropy equivalencies:
        https://docs.astropy.org/en/stable/units/equivalencies.html
    """

    def __init__(
        self, validations_on_return=None, **validations: dict[str, Any]
    ) -> None:
        if "validations_on_return" in validations:
            raise TypeError(
                "keyword argument 'validations_on_return' is not allowed, "
                "use 'validations_on_return' to set validations "
                "on the return variable"
            )

        self._validations = validations

        checks = validations.copy()
        if validations_on_return is not None:
            self._validations["validations_on_return"] = validations_on_return
            checks["validations_on_return"] = validations_on_return

        super().__init__(**checks)

    def __call__(self, f):
        """
        Decorate a function.

        Parameters
        ----------
        f
            Function to be wrapped

        Returns
        -------
        function
            wrapped function of ``f``
        """
        self.f = f
        wrapped_sign = inspect.signature(f, eval_str=True)

        @preserve_signature
        @functools.wraps(f)
        def wrapper(*args, **kwargs):
            # combine args and kwargs into dictionary
            bound_args = wrapped_sign.bind(*args, **kwargs)
            bound_args.apply_defaults()

            # get conditioned validations
            validations = self._get_validations(bound_args)

            # validate (input) argument units and values
            for arg_name in validations:
                # skip check of output/return
                if arg_name == "validations_on_return":
                    continue

                # validate argument & update for conversion
                arg = self._validate_quantity(
                    bound_args.arguments[arg_name], arg_name, validations[arg_name]
                )
                bound_args.arguments[arg_name] = arg

            # call function
            _return = f(**bound_args.arguments)

            # validate output
            if "validations_on_return" in validations:
                _return = self._validate_quantity(
                    _return,
                    "validations_on_return",
                    validations["validations_on_return"],
                )

            return _return

        return wrapper

    def _get_validations(
        self, bound_args: inspect.BoundArguments
    ) -> dict[str, dict[str, Any]]:
        """
        Review :attr:`validations` and function bound arguments to build a complete
        'validations' dictionary.  If a validation key is omitted from the argument
        validations, then a default value is assumed (see `quantity validations`_).

        Parameters
        ----------
        bound_args: :class:`inspect.BoundArguments`
            arguments passed into the function being wrapped

            .. code-block:: python

                bound_args = inspect.signature(f).bind(*args, **kwargs)

        Returns
        -------
        Dict[str, Dict[str, Any]]
            A complete 'validations' dictionary for validating function input arguments
            and return.
        """
        unit_checks = self._get_unit_checks(bound_args)
        value_checks = self._get_value_checks(bound_args)

        # combine all validations
        # * `unit_checks` will encompass all argument "checks" defined either by
        #   function annotations or **validations.
        # * `value_checks` may miss some arguments if **validations only defines
        #   unit validations or some validations come from function annotations
        validations = unit_checks.copy()
        for arg_name in validations:
            # augment 'none_shall_pass' (if needed)
            try:
                # if 'none_shall_pass' was in the original passed-in validations,
                # then override the value determined by CheckUnits
                _none_shall_pass = self.validations[arg_name]["none_shall_pass"]
                # if validations[arg_name]['none_shall_pass'] != _none_shall_pass:
                if (
                    _none_shall_pass is False
                    and validations[arg_name]["none_shall_pass"] is True
                ):
                    raise ValueError(
                        f"Validation 'none_shall_pass' for argument '{arg_name}' is "
                        f"inconsistent between function annotations "
                        f"({validations[arg_name]['none_shall_pass']}) and decorator "
                        f"argument ({_none_shall_pass})."
                    )
                validations[arg_name]["none_shall_pass"] = _none_shall_pass
            except (KeyError, TypeError):
                # 'none_shall_pass' was not in the original passed-in validations, so
                # rely on the value determined by CheckUnits
                pass
            finally:
                try:
                    del value_checks[arg_name]["none_shall_pass"]
                except KeyError:
                    dvc = self._CheckValues__check_defaults.copy()
                    del dvc["none_shall_pass"]
                    value_checks[arg_name] = dvc

            # update the validations dictionary
            validations[arg_name].update(value_checks[arg_name])

        if "validations_on_return" in validations:
            validations["validations_on_return"] = validations.pop("validations_on_return")

        return validations

    def _validate_quantity(  # noqa: C901
        self,
        arg,
        arg_name: str,
        arg_validations: dict[str, Any],
    ):
        """
        Perform validations `arg_validations` on function argument `arg`
        named `arg_name`.

        Parameters
        ----------
        arg
            The argument to be validated.

        arg_name: str
            The name of the argument to be validated

        arg_validations: Dict[str, Any]
            The requested validations for the argument

        Raises
        ------
        TypeError
            if argument is not an Astropy :class:`~astropy.units.Quantity`
            or not convertible to a :class:`~astropy.units.Quantity`

        ValueError
            if validations fail
        """
        # rename to work with "check" methods
        if arg_name == "validations_on_return":
            arg_name = "validations_on_return"

        # initialize str for error message
        if arg_name == "validations_on_return":
            err_msg = "The return value  "
        else:
            err_msg = f"The argument '{arg_name}' "
        err_msg += f"to function {self.f.__name__}()"

        # initialize TypeError message
        typeerror_msg = (
            f"{err_msg} should be an astropy Quantity with units equivalent to one of ["
        )
        for ii, unit in enumerate(arg_validations["units"]):
            typeerror_msg += f"{unit}"

            if ii != len(arg_validations["units"]) - 1:
                typeerror_msg += ", "
        typeerror_msg += "]"

        # add units to arg if possible
        # * a None value will be taken care of by `_check_unit_core`
        #
        if arg is None or hasattr(arg, "unit"):
            pass
        elif len(arg_validations["units"]) != 1:
            raise TypeError(typeerror_msg)
        else:
            try:
                arg = arg * arg_validations["units"][0]
            except (TypeError, ValueError) as ex:
                raise TypeError(typeerror_msg) from ex
            else:
                warnings.warn(
                    u.UnitsWarning(
                        f"{err_msg} has no specified units. Assuming units of "
                        f"{arg_validations['units'][0]}. To silence this warning, "
                        f"explicitly pass in an astropy Quantity "
                        f"(e.g. 5. * astropy.units.cm) "
                        f"(see http://docs.astropy.org/en/stable/units/)"
                    )
                )

        # check units
        arg, unit, equiv, err = self._check_unit_core(arg, arg_name, arg_validations)

        # convert quantity
        if (
            arg is not None
            and unit is not None
            and not arg_validations["pass_equivalent_units"]
        ):
            arg = arg.to(unit, equivalencies=equiv)
        elif err is not None:
            raise err

        self._check_value(arg, arg_name, arg_validations)

        return arg

    @property
    def validations(self):
        """
        Requested validations on the decorated function's input arguments and
        return variable.
        """
        return self._validations


def validate_quantities(func=None, validations_on_return=None, **validations):
    """
    A decorator to 'validate' — control and convert — the units and values
    of input and return arguments to a function or method.  Arguments are expected to
    be astropy :class:`~astropy.units.quantity.Quantity` objects.

    Parameters
    ----------
    func:
        The function to be decorated

    validations_on_return: dictionary of validation specifications
        Specifications for unit and value validations on the return of the
        function being wrapped. (see `quantity validations`_ for valid
        specifications.

    **validations: dictionary of validation specifications
        Specifications for unit and value validations on the input arguments of the
        function being wrapped.  Each keyword argument in ``validations`` is the
        name of a function argument to be validated and the keyword value contains
        the unit and value validation specifications.

        .. _`quantity validations`:

        Unit and value validations can be defined by passing one of the astropy
        :mod:`~astropy.units`, a list of astropy units, or a dictionary containing
        the keys defined below.  Units can also be defined with function annotations,
        but must be consistent with decorator ``**validations`` arguments if used
        concurrently.  If a key is omitted, then the default value will be assumed.

        ====================== ======= ================================================
        Key                    Type    Description
        ====================== ======= ================================================
        units                          list of desired astropy :mod:`~astropy.units`
        equivalencies                  | [DEFAULT `None`] A list of equivalent pairs to
                                         try if
                                       | the units are not directly convertible.
                                       | (see |Astropy Equivalencies|)
        pass_equivalent_units  `bool`  | [DEFAULT `False`] allow equivalent units
                                       | to pass
        can_be_negative        `bool`  [DEFAULT `True`] values can be negative
        can_be_complex         `bool`  [DEFAULT `False`] values can be complex numbers
        can_be_inf             `bool`  [DEFAULT `True`] values can be :data:`~numpy.inf`
        can_be_nan             `bool`  [DEFAULT `True`] values can be :data:`~numpy.nan`
        none_shall_pass        `bool`  [DEFAULT `False`] values can be a python `None`
        can_be_zero            `bool`  [DEFAULT `True`] values can be zero
        ====================== ======= ================================================

    Notes
    -----
    * Validation of function arguments ``*args`` and ``**kwargs`` is not supported.
    * `None` values will pass when `None` is included in the list of specified units,
      is set as a default value for the function argument, or ``none_shall_pass`` is
      set to `True`.  If ``none_shall_pass`` is doubly/triply defined through the
      mentioned options, then they all must be consistent with each other.
    * If units are not specified in ``validations``, then the decorator will attempt
      to identify desired units by examining the function annotations.
    * Full functionality is defined by the class :class:`ValidateQuantities`.

    Examples
    --------
    Define unit and value validations with decorator parameters::

        import astropy.units as u
        from plasmapy.utils.decorators import validate_quantities


        @validate_quantities(
            mass={"units": u.g, "can_be_negative": False},
            vel=u.cm / u.s,
            validations_on_return=[u.g * u.cm / u.s, u.kg * u.m / u.s],
        )
        def foo(mass, vel):
            return mass * vel


        # on a method
        class Foo:
            @validate_quantities(
                mass={"units": u.g, "can_be_negative": False},
                vel=u.cm / u.s,
                validations_on_return=[u.g * u.cm / u.s, u.kg * u.m / u.s],
            )
            def bar(self, mass, vel):
                return mass * vel

    Define units with function annotations::

        @validate_quantities(mass={"can_be_negative": False})
        def foo(mass: u.g, vel: u.cm / u.s) -> u.g * u.cm / u.s:
            return mass * vel


        # rely only on annotations
        @validate_quantities
        def foo(x: u.cm, time: u.s) -> u.cm / u.s:
            return x / time


        # on a method
        class Foo:
            @validate_quantities(mass={"can_be_negative": False})
            def bar(self, mass: u.g, vel: u.cm / u.s) -> u.g * u.cm / u.s:
                return mass * vel

    Define units using type hint annotations::

        @validate_quantities
        def foo(x: u.Quantity[u.m], time: u.Quantity[u.s]) -> u.Quantity[u.m / u.s]:
            return x / time

    Allow `None` values to pass::

<<<<<<< HEAD
        @validate_quantities(arg2={"none_shall_pass": True}, validations_on_return=[u.cm, None])
=======
        @validate_quantities(
            arg2={"none_shall_pass": True}, validations_on_return=[u.cm, None]
        )
>>>>>>> d3a9e001
        def foo(arg1: u.cm, arg2: u.cm = None):
            return None

    Allow return values to have equivalent units::

        @validate_quantities(
            arg1={"units": u.cm},
            validations_on_return={"units": u.km, "pass_equivalent_units": True},
        )
        def foo(arg1):
            return arg1

    Allow equivalent units to pass with specified equivalencies::

        @validate_quantities(
            arg1={
                "units": u.K,
                "equivalencies": u.temperature(),
                "pass_equivalent_units": True,
            }
        )
        def foo(arg1):
            return arg1

    .. _astropy equivalencies:
        https://docs.astropy.org/en/stable/units/equivalencies.html
    """

    if validations_on_return is not None:
        validations["validations_on_return"] = validations_on_return

    if func is not None:
        # `validate_quantities` called as a function
        return ValidateQuantities(**validations)(func)

    # `validate_quantities` called as a decorator "sugar-syntax"
    return ValidateQuantities(**validations)


def get_attributes_not_provided(
    self,
    expected_attributes: list[str] | None = None,
    both_or_either_attributes: list[Iterable[str]] | None = None,
    mutually_exclusive_attributes: list[Iterable[str]] | None = None,
):
    """
    Collect attributes that weren't provided during instantiation needed
    to access a method.
    """

    attributes_not_provided = []

    if expected_attributes is not None:
        attributes_not_provided.extend(
            attribute
            for attribute in expected_attributes
            if getattr(self, attribute) is None
        )
    if both_or_either_attributes is not None:
        for attribute_tuple in both_or_either_attributes:
            number_of_attributes_provided = sum(
                getattr(self, attribute) is not None for attribute in attribute_tuple
            )
            if number_of_attributes_provided == 0:
                attributes_not_provided.append(
                    f"at least one of {' or '.join(attribute_tuple)}"
                )

    if mutually_exclusive_attributes is not None:
        for attribute_tuple in mutually_exclusive_attributes:
            number_of_attributes_provided = sum(
                getattr(self, attribute) is not None for attribute in attribute_tuple
            )
            if number_of_attributes_provided != 1:
                attributes_not_provided.append(
                    f"exactly one of {' or '.join(attribute_tuple)}"
                )

    return attributes_not_provided


def validate_class_attributes(
    expected_attributes: list[str] | None = None,
    both_or_either_attributes: list[Iterable[str]] | None = None,
    mutually_exclusive_attributes: list[Iterable[str]] | None = None,
):
    """
    A decorator responsible for raising errors if the expected arguments weren't
    provided during class instantiation.
    """

    def decorator(attribute):
        def wrapper(self, *args, **kwargs):
            arguments_not_provided = get_attributes_not_provided(
                self,
                expected_attributes,
                both_or_either_attributes,
                mutually_exclusive_attributes,
            )

            if len(arguments_not_provided) > 0:
                raise ValueError(
                    f"{attribute.__name__} expected the following "
                    f"additional arguments: {', '.join(arguments_not_provided)}"
                )

            return attribute(self, *args, **kwargs)

        return wrapper

    return decorator<|MERGE_RESOLUTION|>--- conflicted
+++ resolved
@@ -121,11 +121,7 @@
 
         @ValidateQuantities(
             arg1={"units": u.cm},
-<<<<<<< HEAD
-            validations_on_return ={"units": u.km, "pass_equivalent_units": True},
-=======
-            validations_on_return={"units": u.km, "pass_equivalent_units": True},
->>>>>>> d3a9e001
+            validations_on_return = {"units": u.km, "pass_equivalent_units": True},
         )
         def foo(arg1):
             return arg1
@@ -503,13 +499,10 @@
 
     Allow `None` values to pass::
 
-<<<<<<< HEAD
-        @validate_quantities(arg2={"none_shall_pass": True}, validations_on_return=[u.cm, None])
-=======
         @validate_quantities(
-            arg2={"none_shall_pass": True}, validations_on_return=[u.cm, None]
-        )
->>>>>>> d3a9e001
+            arg2={"none_shall_pass": True},
+            validations_on_return=[u.cm, None],
+        )
         def foo(arg1: u.cm, arg2: u.cm = None):
             return None
 
