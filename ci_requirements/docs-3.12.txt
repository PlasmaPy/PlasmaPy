# This file was autogenerated by uv via the following command:
#    nox -s requirements
alabaster==0.7.16
    # via sphinx
anyio==4.4.0
    # via jupyter-server
argcomplete==3.3.0
    # via nox
argon2-cffi==23.1.0
    # via jupyter-server
argon2-cffi-bindings==21.2.0
    # via argon2-cffi
arrow==1.3.0
    # via isoduration
asteval==0.9.33
    # via lmfit
astropy==6.1.0
    # via plasmapy (pyproject.toml)
astropy-iers-data==0.2024.6.3.0.31.14
    # via astropy
asttokens==2.4.1
    # via stack-data
attrs==23.2.0
    # via
    #   jsonschema
    #   referencing
babel==2.15.0
    # via
    #   jupyterlab-server
    #   sphinx
beautifulsoup4==4.12.3
    # via
    #   nbconvert
    #   sphinx-codeautolink
bleach==6.1.0
    # via nbconvert
cachetools==5.3.3
    # via tox
certifi==2024.6.2
    # via requests
cffi==1.16.0
    # via argon2-cffi-bindings
chardet==5.2.0
    # via tox
charset-normalizer==3.3.2
    # via requests
click==8.1.7
    # via towncrier
colorama==0.4.6
    # via tox
colorlog==6.8.2
    # via nox
comm==0.2.2
    # via
    #   ipykernel
    #   ipywidgets
contourpy==1.2.1
    # via matplotlib
cycler==0.12.1
    # via matplotlib
debugpy==1.8.1
    # via ipykernel
decorator==5.1.1
    # via ipython
defusedxml==0.7.1
    # via nbconvert
dill==0.3.8
    # via lmfit
distlib==0.3.8
    # via virtualenv
docutils==0.20.1
    # via
    #   plasmapy (pyproject.toml)
    #   nbsphinx
    #   pybtex-docutils
    #   sphinx
    #   sphinx-rtd-theme
    #   sphinx-tabs
    #   sphinxcontrib-bibtex
executing==2.0.1
    # via stack-data
fastjsonschema==2.19.1
    # via nbformat
filelock==3.14.0
    # via
    #   tox
    #   virtualenv
<<<<<<< HEAD
fonttools==4.52.4
=======
fonttools==4.53.0
>>>>>>> f176e844
    # via matplotlib
fqdn==1.5.1
    # via jsonschema
future==1.0.0
    # via uncertainties
h5py==3.11.0
    # via plasmapy (pyproject.toml)
idna==3.7
    # via
    #   anyio
    #   jsonschema
    #   requests
imagesize==1.4.1
    # via sphinx
incremental==22.10.0
    # via towncrier
ipykernel==6.29.4
    # via plasmapy (pyproject.toml)
ipython==8.25.0
    # via
    #   ipykernel
    #   ipywidgets
ipywidgets==8.1.3
    # via plasmapy (pyproject.toml)
isoduration==20.11.0
    # via jsonschema
jedi==0.19.1
    # via ipython
jinja2==3.1.4
    # via
    #   plasmapy (pyproject.toml)
    #   jupyter-server
    #   jupyterlab-server
    #   nbconvert
    #   nbsphinx
    #   sphinx
    #   towncrier
json5==0.9.25
    # via jupyterlab-server
jsonpointer==2.4
    # via jsonschema
jsonschema==4.22.0
    # via
    #   jupyter-events
    #   jupyterlab-server
    #   nbformat
jsonschema-specifications==2023.12.1
    # via jsonschema
jupyter-client==8.6.2
    # via
    #   ipykernel
    #   jupyter-server
    #   nbclient
    #   voila
jupyter-core==5.7.2
    # via
    #   ipykernel
    #   jupyter-client
    #   jupyter-server
    #   nbclient
    #   nbconvert
    #   nbformat
    #   voila
jupyter-events==0.10.0
    # via jupyter-server
jupyter-server==2.14.1
    # via
    #   jupyterlab-server
    #   voila
jupyter-server-terminals==0.5.3
    # via jupyter-server
jupyterlab-pygments==0.3.0
    # via nbconvert
jupyterlab-server==2.27.2
    # via voila
jupyterlab-widgets==3.0.11
    # via ipywidgets
kiwisolver==1.4.5
    # via matplotlib
latexcodec==3.0.0
    # via pybtex
llvmlite==0.42.0
    # via numba
lmfit==1.3.1
    # via plasmapy (pyproject.toml)
markupsafe==2.1.5
    # via
    #   jinja2
    #   nbconvert
matplotlib==3.9.0
    # via plasmapy (pyproject.toml)
matplotlib-inline==0.1.7
    # via
    #   ipykernel
    #   ipython
mistune==3.0.2
    # via nbconvert
mpmath==1.3.0
    # via plasmapy (pyproject.toml)
nbclient==0.10.0
    # via
    #   nbconvert
    #   voila
nbconvert==7.16.4
    # via
    #   jupyter-server
    #   nbsphinx
    #   voila
nbformat==5.10.4
    # via
    #   jupyter-server
    #   nbclient
    #   nbconvert
    #   nbsphinx
nbsphinx==0.9.4
    # via plasmapy (pyproject.toml)
nest-asyncio==1.6.0
    # via ipykernel
nox==2024.4.15
    # via plasmapy (pyproject.toml)
numba==0.59.1
    # via plasmapy (pyproject.toml)
numpy==1.26.4
    # via
    #   plasmapy (pyproject.toml)
    #   astropy
    #   contourpy
    #   h5py
    #   lmfit
    #   matplotlib
    #   numba
    #   pandas
    #   pyerfa
    #   scipy
    #   xarray
numpydoc==1.7.0
    # via plasmapy (pyproject.toml)
overrides==7.7.0
    # via jupyter-server
packaging==24.0
    # via
    #   plasmapy (pyproject.toml)
    #   astropy
    #   ipykernel
    #   jupyter-server
    #   jupyterlab-server
    #   matplotlib
    #   nbconvert
    #   nox
    #   pyproject-api
    #   sphinx
    #   tox
    #   tox-uv
    #   xarray
pandas==2.2.2
    # via
    #   plasmapy (pyproject.toml)
    #   xarray
pandocfilters==1.5.1
    # via nbconvert
parso==0.8.4
    # via jedi
pexpect==4.9.0
    # via ipython
pillow==10.3.0
    # via
    #   plasmapy (pyproject.toml)
    #   matplotlib
    #   sphinx-gallery
platformdirs==4.2.2
    # via
    #   jupyter-core
    #   tox
    #   virtualenv
pluggy==1.5.0
    # via tox
prometheus-client==0.20.0
    # via jupyter-server
prompt-toolkit==3.0.45
    # via ipython
psutil==5.9.8
    # via ipykernel
ptyprocess==0.7.0
    # via
    #   pexpect
    #   terminado
pure-eval==0.2.2
    # via stack-data
pybtex==0.24.0
    # via
    #   pybtex-docutils
    #   sphinxcontrib-bibtex
pybtex-docutils==1.0.3
    # via sphinxcontrib-bibtex
pycparser==2.22
    # via cffi
pyerfa==2.0.1.4
    # via astropy
pygments==2.18.0
    # via
    #   plasmapy (pyproject.toml)
    #   ipython
    #   nbconvert
    #   sphinx
    #   sphinx-tabs
pyparsing==3.1.2
    # via matplotlib
pyproject-api==1.6.1
    # via tox
python-dateutil==2.9.0.post0
    # via
    #   arrow
    #   jupyter-client
    #   matplotlib
    #   pandas
python-json-logger==2.0.7
    # via jupyter-events
pytz==2024.1
    # via pandas
pyyaml==6.0.1
    # via
    #   astropy
    #   jupyter-events
    #   pybtex
pyzmq==26.0.3
    # via
    #   ipykernel
    #   jupyter-client
    #   jupyter-server
referencing==0.35.1
    # via
    #   jsonschema
    #   jsonschema-specifications
    #   jupyter-events
requests==2.32.3
    # via
    #   plasmapy (pyproject.toml)
    #   jupyterlab-server
    #   sphinx
rfc3339-validator==0.1.4
    # via
    #   jsonschema
    #   jupyter-events
rfc3986-validator==0.1.1
    # via
    #   jsonschema
    #   jupyter-events
rpds-py==0.18.1
    # via
    #   jsonschema
    #   referencing
scipy==1.13.1
    # via
    #   plasmapy (pyproject.toml)
    #   lmfit
send2trash==1.8.3
    # via jupyter-server
setuptools==70.0.0
    # via plasmapy (pyproject.toml)
six==1.16.0
    # via
    #   asttokens
    #   bleach
    #   pybtex
    #   python-dateutil
    #   rfc3339-validator
sniffio==1.3.1
    # via anyio
snowballstemmer==2.2.0
    # via sphinx
soupsieve==2.5
    # via beautifulsoup4
sphinx==7.3.7
    # via
    #   plasmapy (pyproject.toml)
    #   nbsphinx
    #   numpydoc
    #   sphinx-changelog
    #   sphinx-codeautolink
    #   sphinx-collapse
    #   sphinx-copybutton
    #   sphinx-gallery
    #   sphinx-hoverxref
    #   sphinx-issues
    #   sphinx-notfound-page
    #   sphinx-reredirects
    #   sphinx-rtd-theme
    #   sphinx-tabs
    #   sphinxcontrib-bibtex
    #   sphinxcontrib-globalsubs
    #   sphinxcontrib-jquery
sphinx-changelog==1.5.0
    # via plasmapy (pyproject.toml)
sphinx-codeautolink==0.15.1
    # via plasmapy (pyproject.toml)
sphinx-collapse==0.1.3
    # via plasmapy (pyproject.toml)
sphinx-copybutton==0.5.2
    # via plasmapy (pyproject.toml)
sphinx-gallery==0.16.0
    # via plasmapy (pyproject.toml)
sphinx-hoverxref==1.4.0
    # via plasmapy (pyproject.toml)
sphinx-issues==4.1.0
    # via plasmapy (pyproject.toml)
sphinx-notfound-page==1.0.2
    # via plasmapy (pyproject.toml)
sphinx-reredirects==0.1.3
    # via plasmapy (pyproject.toml)
sphinx-rtd-theme==2.0.0
    # via plasmapy (pyproject.toml)
sphinx-tabs==3.4.5
    # via plasmapy (pyproject.toml)
sphinxcontrib-applehelp==1.0.8
    # via sphinx
sphinxcontrib-bibtex==2.6.2
    # via plasmapy (pyproject.toml)
sphinxcontrib-devhelp==1.0.6
    # via sphinx
sphinxcontrib-globalsubs==0.1.1
    # via plasmapy (pyproject.toml)
sphinxcontrib-htmlhelp==2.0.5
    # via sphinx
sphinxcontrib-jquery==4.1
    # via
    #   sphinx-hoverxref
    #   sphinx-rtd-theme
sphinxcontrib-jsmath==1.0.1
    # via sphinx
sphinxcontrib-qthelp==1.0.7
    # via sphinx
sphinxcontrib-serializinghtml==1.1.10
    # via sphinx
stack-data==0.6.3
    # via ipython
tabulate==0.9.0
    # via numpydoc
terminado==0.18.1
    # via
    #   jupyter-server
    #   jupyter-server-terminals
tinycss2==1.3.0
    # via nbconvert
tornado==6.4
    # via
    #   ipykernel
    #   jupyter-client
    #   jupyter-server
    #   terminado
towncrier==23.11.0
    # via
    #   plasmapy (pyproject.toml)
    #   sphinx-changelog
tox==4.15.0
    # via
    #   plasmapy (pyproject.toml)
    #   tox-uv
tox-uv==1.9.0
    # via plasmapy (pyproject.toml)
tqdm==4.66.4
    # via plasmapy (pyproject.toml)
traitlets==5.14.3
    # via
    #   comm
    #   ipykernel
    #   ipython
    #   ipywidgets
    #   jupyter-client
    #   jupyter-core
    #   jupyter-events
    #   jupyter-server
    #   matplotlib-inline
    #   nbclient
    #   nbconvert
    #   nbformat
    #   nbsphinx
    #   voila
types-python-dateutil==2.9.0.20240316
    # via arrow
tzdata==2024.1
    # via pandas
uncertainties==3.1.7
    # via lmfit
unidecode==1.3.8
    # via plasmapy (pyproject.toml)
uri-template==1.3.0
    # via jsonschema
urllib3==2.2.1
    # via requests
uv==0.2.5
    # via tox-uv
virtualenv==20.26.2
    # via
    #   nox
    #   tox
voila==0.5.7
    # via plasmapy (pyproject.toml)
wcwidth==0.2.13
    # via prompt-toolkit
webcolors==1.13
    # via jsonschema
webencodings==0.5.1
    # via
    #   bleach
    #   tinycss2
websocket-client==1.8.0
    # via jupyter-server
websockets==12.0
    # via voila
widgetsnbextension==4.0.11
    # via ipywidgets
wrapt==1.16.0
    # via plasmapy (pyproject.toml)
xarray==2024.5.0
    # via plasmapy (pyproject.toml)<|MERGE_RESOLUTION|>--- conflicted
+++ resolved
@@ -85,16 +85,10 @@
     # via
     #   tox
     #   virtualenv
-<<<<<<< HEAD
-fonttools==4.52.4
-=======
 fonttools==4.53.0
->>>>>>> f176e844
     # via matplotlib
 fqdn==1.5.1
     # via jsonschema
-future==1.0.0
-    # via uncertainties
 h5py==3.11.0
     # via plasmapy (pyproject.toml)
 idna==3.7
@@ -383,7 +377,7 @@
     #   sphinxcontrib-jquery
 sphinx-changelog==1.5.0
     # via plasmapy (pyproject.toml)
-sphinx-codeautolink==0.15.1
+sphinx-codeautolink==0.15.2
     # via plasmapy (pyproject.toml)
 sphinx-collapse==0.1.3
     # via plasmapy (pyproject.toml)
@@ -471,7 +465,7 @@
     # via arrow
 tzdata==2024.1
     # via pandas
-uncertainties==3.1.7
+uncertainties==3.2.0
     # via lmfit
 unidecode==1.3.8
     # via plasmapy (pyproject.toml)
