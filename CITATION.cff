title: PlasmaPy
type: software
version: 2024.7.0
identifiers:
- type: doi
  value: 10.5281/zenodo.12788848
date-released: '2024-07-21'
message: >-
  Please cite the specific version of PlasmaPy used
  during a research project.
repository-code: https://github.com/PlasmaPy/PlasmaPy
url: https://docs.plasmapy.org
repository-artifact: https://pypi.org/project/plasmapy
abstract: >-
  PlasmaPy is an open source Python package for plasma research and
  education.
contact:
- email: team@plasmapy.org
  name: The PlasmaPy Team
keywords:
- plasma
- physics
- particles
- science
license: BSD-3-Clause
cff-version: 1.2.0

authors:

- given-names: Nicholas
  family-names: Murphy
  email: namurphy@cfa.harvard.edu
  affiliation: Center for Astrophysics | Harvard & Smithsonian
  orcid: https://orcid.org/0000-0001-6628-8033
  alias: namurphy

- given-names: Erik T.
  family-names: Everson
  email: eeverson@ucla.edu
  affiliation: UCLA
  orcid: https://orcid.org/0000-0001-6079-8307
  alias: rocco8773

- given-names: Dominik
  family-names: Stańczak-Marikin
  email: stanczakdominik@gmail.com
  orcid: https://orcid.org/0000-0001-6291-8843
  alias: StanczakDominik

- given-names: Peter V.
  family-names: Heuer
  affiliation: University of Rochester
  orcid: https://orcid.org/0000-0001-5050-6606
  alias: pheuer

- given-names: Pawel M.
  family-names: Kozlowski
  affiliation: Los Alamos National Laboratory
  orcid: https://orcid.org/0000-0001-6849-3612
  alias: lemmatum

- given-names: Elliot
  family-names: Johnson
  affiliation: University of Delaware
  orcid: https://orcid.org/0000-0003-2892-6924
  alias: ejohnson-96

- given-names: Ritiek
  family-names: Malhotra
  affiliation: Chandigarh University
  alias: ritiek

- given-names: James
  family-names: Addison
  alias: jayaddison

- given-names: Ataf Fazledin
  family-names: Ahamed
  affiliation: OpenRefactory Inc.
  alias: fazledyn-or

- given-names: Christoper
  family-names: Arran
  affiliation: University of York
  orcid: https://orcid.org/0000-0002-8644-8118
  alias: ChrisArran

- given-names: Haman
  family-names: Bagherianlemraski
  affiliation: University of Massachusetts Amherst
  orcid: https://orcid.org/0000-0001-7381-1996
  alias: haman80

- given-names: Jasper
  family-names: Beckers
  alias: jasperbeckers

- given-names: Manas
  family-names: Bedmutha
  alias: manasbedmutha98

- given-names: Justin
  family-names: Bergeron
  alias: Justin-Bergeron

- given-names: Ludovico
  family-names: Bessi
  alias: ludoro

- alias: BH4

- given-names: Riley
  family-names: Britten
  alias: riley-britten

- given-names: Shane
  family-names: Brown
  affiliation: University of Delaware
  alias: Sjbrownian

- given-names: Khalil
  family-names: Bryant
  affiliation: University of Michigan
  orcid: https://orcid.org/0000-0002-2105-0280
  alias: KhalilBryant

- alias: Bzero

- given-names: Sean
  family-names: Carroll
  alias: seanwilliamcarroll

- given-names: Carlos
  family-names: Cartagena-Sanchez
  affiliation: Beloit College
  orcid: https://orcid.org/0000-0002-0486-1292
  alias: cacsphysics

- given-names: Sarthak
  family-names: Choudhary
  alias: martha889

- given-names: Christian
  family-names: Clauss
  alias: cclauss

- given-names: Sean
  family-names: Chambers
  alias: schambers

- given-names: Ankur
  family-names: Chattopadhyay
  alias: chttrjeankr

- given-names: Apoorv
  family-names: Choubey
  alias: apooravc

- given-names: Jacob
  family-names: Deal
  alias: Jac0bDeal

- given-names: Gregor
  family-names: Decristoforo
  affiliation: UiT The Arctic University of Norway
  orcid: https://orcid.org/0000-0002-7616-0946
  alias: gregordecristoforo

- given-names: Diego A.
  family-names: Diaz Riega
  alias: diego7319

- given-names: Fionnlagh Mackenzie
  family-names: Dover
  affiliation: University of Sheffield
  orcid: https://orcid.org/0000-0002-1984-7303
  alias: FinMacDov

- given-names: David
  family-names: Drozdov
  alias: davemus

- given-names: Tiger
  family-names: Du
  affiliation: Vanderbilt University
  orcid: https://orcid.org/0000-0002-8676-1710
  alias: Tiger-Du

- given-names: Leah
  family-names: Einhorn
  alias: leahein

- given-names: Thomas
  family-names: Fan
  affiliation: Quansight Labs
  alias: thomasjpfan

- given-names: Samaiyah I.
  family-names: Farid
  affiliation: Yale University
  orcid: https://orcid.org/0000-0003-0223-7004
  alias: samaiyahfarid

- given-names: Michael
  family-names: Fischer

- alias: flaixman

- given-names: Bryan
  family-names: Foo
  orcid: https://orcid.org/0000-0001-5308-6870
  alias: bryancfoo

- given-names: Heinz-Alexander
  family-names: Fütterer
  orcid: https://orcid.org/0000-0003-4397-027X
  alias: afuetterer

- given-names: Rajagopalan
  family-names: Gangadharan
  alias: RAJAGOPALAN-GANGADHARAN

- given-names: Brian
  family-names: Goodall
  alias: goodab

- given-names: Marco
  family-names: Gorelli
  alias: MarcoGorelli

- given-names: Graham
  family-names: Goudeau
  alias: GrahamGoudeau

- given-names: Silvina
  family-names: Guidoni
  orcid: https://orcid.org/0000-0003-1439-4218
  affiliation: American University

- given-names: Julia
  family-names: Guimiot
  alias: JuliaGuimiot

- given-names: Colby
  family-names: Haggerty
  affiliation: University of Hawaiʻi at Mānoa
  orcid: https://orcid.org/0000-0002-2160-7288
  alias: colbych

- given-names: Raymon Skjørten
  family-names: Hansen
  alias: raymonshansen

- given-names: Mohammed
  family-names: Haque
  affiliation: Hunter College
  alias: mohawk811

- given-names: Julien
  family-names: Hillairet
  affiliation: CEA
  orcid: https://orcid.org/0000-0002-1073-6383
  alias: jhillairet

- given-names: Chris
  family-names: Hoang
  alias: bucket420

- given-names: Poh Zi
  family-names: How
  alias: pohzipohzi

- given-names: Yi-Min
  family-names: Huang
  affiliation: Princeton University
  orcid: https://orcid.org/0000-0002-4237-2211
  alias: yopology

- given-names: Nabil
  family-names: Humphrey
  orcid: https://orcid.org/0000-0002-4227-2544
  alias: NabilHumphrey

- given-names: Maria
  family-names: Isupova
  alias: misupova

- alias: itsraashi

- given-names: Alexis
  family-names: Jeandet
  affiliation: Laboratoire de Physique des Plasmas
  orcid: https://orcid.org/0000-0003-2892-6924
  alias: jeandet

- given-names: Evan
  family-names: Jones
  orcid: https://orcid.org/0009-0004-6699-4869
  alias: E-W-Jones

- given-names: Marcin
  family-names: Kastek
  alias: MKastek

- given-names: James
  family-names: Kent
  alias: jdkent

- given-names: Dusan
  family-names: Klima
  orcid: https://orcid.org/0009-0008-5134-6171
  alias: ironwod

- given-names: Alf
  family-names: Köhn-Seemann
  affiliation: University of Stuttgart
  orcid: https://orcid.org/0000-0002-1192-2057
  alias: alfkoehn

- given-names: Siddharth
  family-names: Kulshrestha
  alias: siddharthk07

- given-names: Sundaran
  family-names: Kumar
  alias: daran9

- given-names: Piotr
  family-names: Kuszaj
  alias: kuszaj

- given-names: Samuel
  family-names: Langendorf
  affiliation: Los Alamos National Laboratory
  orcid: https://orcid.org/0000-0002-7757-5879
  alias: samurai688

- given-names: Anna
  family-names: Lanteri
  alias: alanteriBW

- given-names: Terrance Takho
  family-names: Lee
  alias: tlee0818

- given-names: Drew
  family-names: Leonard
  affiliation: Aperio Software
  orcid: https://orcid.org/0000-0001-5270-7487
  alias: SolarDrew

- given-names: Nicolas
  family-names: Lequette
  affiliation: Laboratoire de Physique des Plasmas
  alias: Quettle

- alias: lgoenner

- given-names: Pey Lian
  family-names: Lim
  affiliation: Space Telescope Science Institute
  orcid: https://orcid.org/0000-0003-0079-4114
  alias: pllim

- given-names: Aditya
  family-names: Magarde
  alias: adityamagarde

- given-names: Joao Victor
  family-names: Martinelli
  alias: JvPy

- given-names: Muhammad
  family-names: Masood
  affiliation: University of Edinburgh
  alias: MuhammadHMasood

- given-names: Isaias
  family-names: McHardy
  orcid: https://orcid.org/0000-0001-5394-9445
  alias: jota33

- given-names: Dhawal
  family-names: Modi
  alias: Dhawal-Modi

- given-names: Kevin
  family-names: Montes
  affiliation: MIT
  orcid: https://orcid.org/0000-0002-0762-3708
  alias: kjmontes

- given-names: Stuart
  family-names: Mumford
  affiliation: Aperio Software
  orcid: https://orcid.org/0000-0003-4217-4642
  alias: Cadair

- given-names: Joshua
  family-names: Munn
  alias: jams2

- given-names: Leo
  family-names: Murphy
  affiliation: College of William & Mary
  alias: LeoMurphyWM24

- given-names: Suzanne
  family-names: Nie
  alias: sznie

- alias: nrb1234

- given-names: Oscar
  alias: 0scvr

- given-names: Mahima
  family-names: Pannala
  alias: mahimapannala

- given-names: Tulasi
  family-names: Parashar
  affiliation: Victoria University of Wellington
  orcid: https://orcid.org/0000-0003-0602-8381
  alias: tulasinandan

- given-names: Neil
  family-names: Patel
  alias: ministrike3

- given-names: Francisco Silva
  family-names: Pavon
  alias: silvafrancisco

- given-names: Jakub
  family-names: Polak

- given-names: Roberto Díaz
  family-names: Pérez
  alias: RoberTnf

- given-names: Ramiz
  family-names: Qudsi
  affiliation: Boston University
  orcid: https://orcid.org/0000-0001-8358-0482
  alias: qudsiramiz

- given-names: Raajit
  family-names: Raj
  alias: raajitr

- given-names: Vishwas
  family-names: Rajashekar
  affiliation: PES University
  orcid: https://orcid.org/0000-0002-4914-6612
  alias: vrajashkr

- given-names: Afzal
  family-names: Rao
  alias: thecasuist

- given-names: Jeffrey
  family-names: Reep
  affiliation: University of Hawaiʻi at Manoa
  orcid: https://orcid.org/0000-0003-4739-1152
  alias: jwreep

- alias: seanjunheng2

- given-names: Steve
  family-names: Richardson
  affiliation: U.S. Naval Research Laboratory
  orcid: https://orcid.org/0000-0002-3056-6334
  alias: arichar6

- given-names: Jayden
  family-names: Roberts
  orcid: https://orcid.org/0009-0009-9490-5284
  alias: JaydenR2305

- given-names: Reynaldo
  family-names: Rojas Zelaya
  alias: userr2232

- given-names: Armando
  family-names: Salcido
  alias: aksalcido

- alias: sandshrew118

- given-names: Antonia
  family-names: Savcheva
  affiliation: Planetary Science Institute
  orcid: https://orcid.org/0000-0002-5598-046X
  alias: savcheva

- given-names: Cora
  family-names: Schneck
  alias: cyschneck

- given-names: Chengcai
  family-names: Shen
  affiliation: Center for Astrophysics | Harvard & Smithsonian
  orcid: https://orcid.org/0000-0002-9258-4490
  alias: ionizationcalc

- given-names: Andrew
  family-names: Sheng
  alias: andrewsheng2

- given-names: Dawa Nurbu
  family-names: Sherpa
  alias: nurbu5

- given-names: Luciano
  family-names: Silvestri
  affiliation: Michigan State University
  orcid: https://orcid.org/0000-0003-3530-7910
  alias: lucianogsilvestri

- given-names: Trestan
  family-names: Simon
  alias: TrestanSimon

- given-names: Angad
  family-names: Singh
  alias: singha95

- given-names: Ankit
  family-names: Singh
  alias: Griffintaur

- given-names: Brigitta
  family-names: Sipőcz
  affiliation: University of Washington
  orcid: https://orcid.org/0000-0002-3713-6337
  alias: bsipocz

- given-names: Cody
  family-names: Skinner
  affiliation: Phoenix Security Labs
  alias: cskinner74

- given-names: Tomasz Adam
  family-names: Skrzypczak
  alias: tomasz-adam-skrzypczak

- given-names: Nikita
  family-names: Smirnov
  alias: Nismirno

- given-names: Stuart
  family-names: Sobeske
  affiliation: University of Michigan
  alias: Sobeskes

- given-names: Matteo
  family-names: Spedicato
  alias: Spedi

- given-names: David
  family-names: Stansby
  affiliation: Mullard Space Science Laboratory
  orcid: https://orcid.org/0000-0002-1365-1908
  alias: dstansby

- given-names: Tomás
  family-names: Stinson
  alias: 14tstinson

- given-names: Michaela
  family-names: Švancarová
  alias: mysakli

- given-names: Antoine
  family-names: Tavant
  affiliation: Centre Spatial de l'École Polytechnique
  alias: antoinetavant

- given-names: Thomas
  family-names: Ulrich
  alias: Elfhelm

- given-names: Thomas
  family-names: Varnish
  affiliation: MIT
  alias: tvarnish

- given-names: Tien
  family-names: Vo
  affiliation: Laboratory for Atmospheric and Space Physics
  orcid: https://orcid.org/0000-0002-8335-1441
  alias: tien-vo

- given-names: Veronica
  family-names: Tranquilino
  affiliation: University of Michigan
  alias: tranqver

- given-names: Steve
  family-names: Vincena
  affiliation: UCLA
  orcid: https://orcid.org/0000-0002-6468-5710
  alias: svincena

- alias: WineDarkMoon

- given-names: Tingfeng
  family-names: Wu
  orcid: https://orcid.org/0000-0001-8745-204X
  alias: elliotwutingfeng

- given-names: Sixue
  family-names: Xu
  orcid: https://orcid.org/0000-0001-7959-8495
  alias: hzxusx

- given-names: Chun Hei
  family-names: Yip
  alias: syip1

- given-names: Carol
  family-names: Zhang
  alias: carolyz

- given-names: Chase
  family-names: Davies
  alias: chasepd

- given-names: Shivam
  family-names: Panda
  alias: Panda5130

- given-names: Shauna
  family-names: Gordon-McKeon
  alias: shaunagm

<<<<<<< HEAD
- given-names: Camilo
  family-names: Bedoya-López
  orcid: https://orcid.org/0000-0002-3634-2729
  alias: Stray235
=======
- given-names: David
  family-names: Schaffner
  alias: dschaffner
>>>>>>> 482a6909
<|MERGE_RESOLUTION|>--- conflicted
+++ resolved
@@ -635,13 +635,11 @@
   family-names: Gordon-McKeon
   alias: shaunagm
 
-<<<<<<< HEAD
 - given-names: Camilo
   family-names: Bedoya-López
   orcid: https://orcid.org/0000-0002-3634-2729
   alias: Stray235
-=======
+
 - given-names: David
   family-names: Schaffner
-  alias: dschaffner
->>>>>>> 482a6909
+  alias: dschaffner