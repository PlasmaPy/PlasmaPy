--- conflicted
+++ resolved
@@ -747,9 +747,8 @@
 
 - given-names: Carol
   family-names: Zhang
-<<<<<<< HEAD
   alias: carolyz
-
+  
 - given-names: Bao
   family-names: Nguyen
   affiliation: Imperial College London
@@ -769,7 +768,4 @@
 - given-names: Maimoona
   family-names: Irfan
   affiliation: Bryn Mawr College 
-  alias: mirfan4906
-=======
-  alias: carolyz
->>>>>>> e4bda5da
+  alias: mirfan4906