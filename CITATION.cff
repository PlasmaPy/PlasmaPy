--- conflicted
+++ resolved
@@ -749,19 +749,13 @@
   family-names: Zhang
   alias: carolyz
 
-<<<<<<< HEAD
 - given-names: Cameron
   family-names: Kuchta
   affiliation: UW-Madison
   orcid: https://orcid.org/0000-0001-5028-4898
   alias: kuchtact
 
-- given-names: Chase
-  family-names: Davies
-  alias: chasepd
-=======
 - given-names: Clément
   family-names: Robert
   orcid: https://orcid.org/0000-0001-8629-7068
-  alias: neutrinoceros
->>>>>>> 4d0bc69d
+  alias: neutrinoceros