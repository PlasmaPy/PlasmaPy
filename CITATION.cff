title: PlasmaPy
type: software
version: 2024.7.0
identifiers:
- type: doi
  value: 10.5281/zenodo.12788848
date-released: '2024-07-21'
message: >-
  Please cite the specific version of PlasmaPy used
  during a research project.
repository-code: https://github.com/PlasmaPy/PlasmaPy
url: https://docs.plasmapy.org
repository-artifact: https://pypi.org/project/plasmapy
abstract: >-
  PlasmaPy is an open source Python package for plasma research and
  education.
contact:
- email: team@plasmapy.org
  name: The PlasmaPy Team
keywords:
- plasma
- physics
- particles
- science
license: BSD-3-Clause
cff-version: 1.2.0

authors:

- given-names: Nicholas
  family-names: Murphy
  email: namurphy@cfa.harvard.edu
  affiliation: Center for Astrophysics | Harvard & Smithsonian
  orcid: https://orcid.org/0000-0001-6628-8033
  alias: namurphy

- given-names: Erik T.
  family-names: Everson
  email: eeverson@ucla.edu
  affiliation: UCLA
  orcid: https://orcid.org/0000-0001-6079-8307
  alias: rocco8773

- given-names: Dominik
  family-names: Stańczak-Marikin
  email: stanczakdominik@gmail.com
  orcid: https://orcid.org/0000-0001-6291-8843
  alias: StanczakDominik

- given-names: Peter V.
  family-names: Heuer
  affiliation: University of Rochester
  orcid: https://orcid.org/0000-0001-5050-6606
  alias: pheuer

- given-names: Pawel M.
  family-names: Kozlowski
  affiliation: Los Alamos National Laboratory
  orcid: https://orcid.org/0000-0001-6849-3612
  alias: lemmatum

- given-names: Elliot
  family-names: Johnson
  affiliation: University of Delaware
  orcid: https://orcid.org/0000-0003-2892-6924
  alias: ejohnson-96

- given-names: Ritiek
  family-names: Malhotra
  affiliation: Chandigarh University
  alias: ritiek

- given-names: James
  family-names: Addison
  alias: jayaddison

- given-names: Ataf Fazledin
  family-names: Ahamed
  affiliation: OpenRefactory Inc.
  alias: fazledyn-or

- given-names: Christoper
  family-names: Arran
  affiliation: University of York
  orcid: https://orcid.org/0000-0002-8644-8118
  alias: ChrisArran

- given-names: Haman
  family-names: Bagherianlemraski
  affiliation: University of Massachusetts Amherst
  orcid: https://orcid.org/0000-0001-7381-1996
  alias: haman80

- given-names: Jasper
  family-names: Beckers
  alias: jasperbeckers

- given-names: Manas
  family-names: Bedmutha
  alias: manasbedmutha98

- given-names: Justin
  family-names: Bergeron
  alias: Justin-Bergeron

- given-names: Ludovico
  family-names: Bessi
  alias: ludoro

- alias: BH4

- given-names: Riley
  family-names: Britten
  alias: riley-britten

- given-names: Shane
  family-names: Brown
  affiliation: University of Delaware
  alias: Sjbrownian

- given-names: Khalil
  family-names: Bryant
  affiliation: University of Michigan
  orcid: https://orcid.org/0000-0002-2105-0280
  alias: KhalilBryant

- alias: Bzero

- given-names: Sean
  family-names: Carroll
  alias: seanwilliamcarroll

- given-names: Carlos
  family-names: Cartagena-Sanchez
  affiliation: Beloit College
  orcid: https://orcid.org/0000-0002-0486-1292
  alias: cacsphysics

- given-names: Sarthak
  family-names: Choudhary
  alias: martha889

- given-names: Christian
  family-names: Clauss
  alias: cclauss

- given-names: Sean
  family-names: Chambers
  alias: schambers

- given-names: Ankur
  family-names: Chattopadhyay
  alias: chttrjeankr

- given-names: Apoorv
  family-names: Choubey
  alias: apooravc

- given-names: Sebastian
  family-names: Colom
  email: sebastian.v.colom@nasa.gov
  affiliation: NASA Ames Research Center
  orcid: https://orcid.org/0009-0006-0863-0180
  alias: Cool-Whiskers

- given-names: Jacob
  family-names: Deal
  alias: Jac0bDeal

- given-names: Gregor
  family-names: Decristoforo
  affiliation: UiT The Arctic University of Norway
  orcid: https://orcid.org/0000-0002-7616-0946
  alias: gregordecristoforo

- given-names: Diego A.
  family-names: Diaz Riega
  alias: diego7319

- given-names: Fionnlagh Mackenzie
  family-names: Dover
  affiliation: University of Sheffield
  orcid: https://orcid.org/0000-0002-1984-7303
  alias: FinMacDov

- given-names: David
  family-names: Drozdov
  alias: davemus

- given-names: Tiger
  family-names: Du
  affiliation: Vanderbilt University
  orcid: https://orcid.org/0000-0002-8676-1710
  alias: Tiger-Du

- given-names: Leah
  family-names: Einhorn
  alias: leahein

- given-names: Thomas
  family-names: Fan
  affiliation: Quansight Labs
  alias: thomasjpfan

- given-names: Samaiyah I.
  family-names: Farid
  affiliation: Yale University
  orcid: https://orcid.org/0000-0003-0223-7004
  alias: samaiyahfarid

- given-names: Michael
  family-names: Fischer

- alias: flaixman

- given-names: Bryan
  family-names: Foo
  orcid: https://orcid.org/0000-0001-5308-6870
  alias: bryancfoo

- given-names: Heinz-Alexander
  family-names: Fütterer
  orcid: https://orcid.org/0000-0003-4397-027X
  alias: afuetterer

- given-names: Rajagopalan
  family-names: Gangadharan
  alias: RAJAGOPALAN-GANGADHARAN

- given-names: Brian
  family-names: Goodall
  alias: goodab

- given-names: Marco
  family-names: Gorelli
  alias: MarcoGorelli

- given-names: Graham
  family-names: Goudeau
  alias: GrahamGoudeau

- given-names: Silvina
  family-names: Guidoni
  orcid: https://orcid.org/0000-0003-1439-4218
  affiliation: American University

- given-names: Julia
  family-names: Guimiot
  alias: JuliaGuimiot

- given-names: Colby
  family-names: Haggerty
  affiliation: University of Hawaiʻi at Mānoa
  orcid: https://orcid.org/0000-0002-2160-7288
  alias: colbych

- given-names: Raymon Skjørten
  family-names: Hansen
  alias: raymonshansen

- given-names: Mohammed
  family-names: Haque
  affiliation: Hunter College
  alias: mohawk811

- given-names: Julien
  family-names: Hillairet
  affiliation: CEA
  orcid: https://orcid.org/0000-0002-1073-6383
  alias: jhillairet

- given-names: Chris
  family-names: Hoang
  alias: bucket420

- given-names: Poh Zi
  family-names: How
  alias: pohzipohzi

- given-names: Yi-Min
  family-names: Huang
  affiliation: Princeton University
  orcid: https://orcid.org/0000-0002-4237-2211
  alias: yopology

- given-names: Nabil
  family-names: Humphrey
  orcid: https://orcid.org/0000-0002-4227-2544
  alias: NabilHumphrey

- given-names: Maria
  family-names: Isupova
  alias: misupova

- alias: itsraashi

- given-names: Alexis
  family-names: Jeandet
  affiliation: Laboratoire de Physique des Plasmas
  orcid: https://orcid.org/0000-0003-2892-6924
  alias: jeandet

- given-names: Evan
  family-names: Jones
  orcid: https://orcid.org/0009-0004-6699-4869
  alias: E-W-Jones

- given-names: Marcin
  family-names: Kastek
  alias: MKastek

- given-names: James
  family-names: Kent
  alias: jdkent

- given-names: Dusan
  family-names: Klima
  orcid: https://orcid.org/0009-0008-5134-6171
  alias: ironwod

- given-names: Alf
  family-names: Köhn-Seemann
  affiliation: University of Stuttgart
  orcid: https://orcid.org/0000-0002-1192-2057
  alias: alfkoehn

- given-names: Siddharth
  family-names: Kulshrestha
  alias: siddharthk07

- given-names: Sundaran
  family-names: Kumar
  alias: daran9

- given-names: Piotr
  family-names: Kuszaj
  alias: kuszaj

- given-names: Samuel
  family-names: Langendorf
  affiliation: Los Alamos National Laboratory
  orcid: https://orcid.org/0000-0002-7757-5879
  alias: samurai688

- given-names: Anna
  family-names: Lanteri
  alias: alanteriBW

- given-names: Terrance Takho
  family-names: Lee
  alias: tlee0818

- given-names: Drew
  family-names: Leonard
  affiliation: Aperio Software
  orcid: https://orcid.org/0000-0001-5270-7487
  alias: SolarDrew

- given-names: Nicolas
  family-names: Lequette
  affiliation: Laboratoire de Physique des Plasmas
  alias: Quettle

- alias: lgoenner

- given-names: Pey Lian
  family-names: Lim
  affiliation: Space Telescope Science Institute
  orcid: https://orcid.org/0000-0003-0079-4114
  alias: pllim

- given-names: Aditya
  family-names: Magarde
  alias: adityamagarde

- given-names: Joao Victor
  family-names: Martinelli
  alias: JvPy

- given-names: Muhammad
  family-names: Masood
  affiliation: University of Edinburgh
  alias: MuhammadHMasood

- given-names: Isaias
  family-names: McHardy
  orcid: https://orcid.org/0000-0001-5394-9445
  alias: jota33

- given-names: Dhawal
  family-names: Modi
  alias: Dhawal-Modi

- given-names: Kevin
  family-names: Montes
  affiliation: MIT
  orcid: https://orcid.org/0000-0002-0762-3708
  alias: kjmontes

- given-names: Stuart
  family-names: Mumford
  affiliation: Aperio Software
  orcid: https://orcid.org/0000-0003-4217-4642
  alias: Cadair

- given-names: Joshua
  family-names: Munn
  alias: jams2

- given-names: Leo
  family-names: Murphy
  affiliation: College of William & Mary
  alias: LeoMurphyWM24

- given-names: Suzanne
  family-names: Nie
  alias: sznie

- alias: nrb1234

- given-names: Oscar
  alias: 0scvr

- given-names: Mahima
  family-names: Pannala
  alias: mahimapannala

- given-names: Tulasi
  family-names: Parashar
  affiliation: Victoria University of Wellington
  orcid: https://orcid.org/0000-0003-0602-8381
  alias: tulasinandan

- given-names: Neil
  family-names: Patel
  alias: ministrike3

- given-names: Francisco Silva
  family-names: Pavon
  alias: silvafrancisco

- given-names: Jakub
  family-names: Polak

- given-names: Roberto Díaz
  family-names: Pérez
  alias: RoberTnf

- given-names: Ramiz
  family-names: Qudsi
  affiliation: Boston University
  orcid: https://orcid.org/0000-0001-8358-0482
  alias: qudsiramiz

- given-names: Raajit
  family-names: Raj
  alias: raajitr

- given-names: Vishwas
  family-names: Rajashekar
  affiliation: PES University
  orcid: https://orcid.org/0000-0002-4914-6612
  alias: vrajashkr

- given-names: Afzal
  family-names: Rao
  alias: thecasuist

- given-names: Jeffrey
  family-names: Reep
  affiliation: University of Hawaiʻi at Manoa
  orcid: https://orcid.org/0000-0003-4739-1152
  alias: jwreep

- alias: seanjunheng2

- given-names: Steve
  family-names: Richardson
  affiliation: U.S. Naval Research Laboratory
  orcid: https://orcid.org/0000-0002-3056-6334
  alias: arichar6

- given-names: Jayden
  family-names: Roberts
  orcid: https://orcid.org/0009-0009-9490-5284
  alias: JaydenR2305

- given-names: Reynaldo
  family-names: Rojas Zelaya
  alias: userr2232

- given-names: Armando
  family-names: Salcido
  alias: aksalcido

- alias: sandshrew118

- given-names: Antonia
  family-names: Savcheva
  affiliation: Planetary Science Institute
  orcid: https://orcid.org/0000-0002-5598-046X
  alias: savcheva

- given-names: Cora
  family-names: Schneck
  alias: cyschneck

- given-names: Chengcai
  family-names: Shen
  affiliation: Center for Astrophysics | Harvard & Smithsonian
  orcid: https://orcid.org/0000-0002-9258-4490
  alias: ionizationcalc

- given-names: Andrew
  family-names: Sheng
  alias: andrewsheng2

- given-names: Dawa Nurbu
  family-names: Sherpa
  alias: nurbu5

- given-names: Luciano
  family-names: Silvestri
  affiliation: Michigan State University
  orcid: https://orcid.org/0000-0003-3530-7910
  alias: lucianogsilvestri

- given-names: Trestan
  family-names: Simon
  alias: TrestanSimon

- given-names: Angad
  family-names: Singh
  alias: singha95

- given-names: Ankit
  family-names: Singh
  alias: Griffintaur

- given-names: Brigitta
  family-names: Sipőcz
  affiliation: University of Washington
  orcid: https://orcid.org/0000-0002-3713-6337
  alias: bsipocz

- given-names: Cody
  family-names: Skinner
  affiliation: Phoenix Security Labs
  alias: cskinner74

- given-names: Tomasz Adam
  family-names: Skrzypczak
  alias: tomasz-adam-skrzypczak

- given-names: Nikita
  family-names: Smirnov
  alias: Nismirno

- given-names: Joseph
  family-names: Smith
  affiliation: Marietta College
  orcid: https://orcid.org/0000-0002-5978-6840
  alias: josephrhsmith

- given-names: Stuart
  family-names: Sobeske
  affiliation: University of Michigan
  alias: Sobeskes

- given-names: Matteo
  family-names: Spedicato
  alias: Spedi

- given-names: David
  family-names: Stansby
  affiliation: Mullard Space Science Laboratory
  orcid: https://orcid.org/0000-0002-1365-1908
  alias: dstansby

- given-names: Tomás
  family-names: Stinson
  alias: 14tstinson

- given-names: Michaela
  family-names: Švancarová
  alias: mysakli

- given-names: Antoine
  family-names: Tavant
  affiliation: Centre Spatial de l'École Polytechnique
  alias: antoinetavant

- given-names: Thomas
  family-names: Ulrich
  alias: Elfhelm

- given-names: Thomas
  family-names: Varnish
  affiliation: MIT
  alias: tvarnish

- given-names: Tien
  family-names: Vo
  affiliation: Laboratory for Atmospheric and Space Physics
  orcid: https://orcid.org/0000-0002-8335-1441
  alias: tien-vo

- given-names: Veronica
  family-names: Tranquilino
  affiliation: University of Michigan
  alias: tranqver

- given-names: Steve
  family-names: Vincena
  affiliation: UCLA
  orcid: https://orcid.org/0000-0002-6468-5710
  alias: svincena

- alias: WineDarkMoon

- given-names: Tingfeng
  family-names: Wu
  orcid: https://orcid.org/0000-0001-8745-204X
  alias: elliotwutingfeng

- given-names: Sixue
  family-names: Xu
  orcid: https://orcid.org/0000-0001-7959-8495
  alias: hzxusx

- given-names: Chun Hei
  family-names: Yip
  alias: syip1

- given-names: Carol
  family-names: Zhang
  alias: carolyz

- given-names: Chase
  family-names: Davies
  alias: chasepd

- given-names: Shivam
  family-names: Panda
  alias: Panda5130

- given-names: Shauna
  family-names: Gordon-McKeon
  alias: shaunagm

<<<<<<< HEAD
- given-names: Paula Valentina
  family-names: Alarcon
  orcid: https://orcid.org/0000-0002-7860-9567
  alias: pvalarcon
=======
- given-names: Shanshan
  family-names: Rodriguez
  alias: slrodriguez
>>>>>>> 548766a4

- given-names: Shelley
  family-names: Sugiharto, Kerr
  affiliation: Texas A&M University
  orcid: https://orcid.org/0009-0003-3159-0541
  alias: ShelleySugiharto

- given-names: David
  family-names: Schaffner
  alias: dschaffner<|MERGE_RESOLUTION|>--- conflicted
+++ resolved
@@ -648,16 +648,14 @@
   family-names: Gordon-McKeon
   alias: shaunagm
 
-<<<<<<< HEAD
 - given-names: Paula Valentina
   family-names: Alarcon
   orcid: https://orcid.org/0000-0002-7860-9567
   alias: pvalarcon
-=======
+
 - given-names: Shanshan
   family-names: Rodriguez
   alias: slrodriguez
->>>>>>> 548766a4
 
 - given-names: Shelley
   family-names: Sugiharto, Kerr
