title: PlasmaPy
type: software
version: 2024.7.0
identifiers:
- type: doi
  value: 10.5281/zenodo.12788848
date-released: '2024-07-21'
message: >-
  Please cite the specific version of PlasmaPy used
  during a research project.
repository-code: https://github.com/PlasmaPy/PlasmaPy
url: https://docs.plasmapy.org
repository-artifact: https://pypi.org/project/plasmapy
abstract: >-
  PlasmaPy is an open source Python package for plasma research and
  education.
contact:
- email: team@plasmapy.org
  name: The PlasmaPy Team
keywords:
- plasma
- physics
- particles
- science
license: BSD-3-Clause
cff-version: 1.2.0

authors:

- given-names: Nicholas
  family-names: Murphy
  email: namurphy@cfa.harvard.edu
  affiliation: Center for Astrophysics | Harvard & Smithsonian
  orcid: https://orcid.org/0000-0001-6628-8033
  alias: namurphy

- given-names: Erik T.
  family-names: Everson
  email: eeverson@ucla.edu
  affiliation: UCLA
  orcid: https://orcid.org/0000-0001-6079-8307
  alias: rocco8773

- given-names: Dominik
  family-names: Stańczak-Marikin
  email: stanczakdominik@gmail.com
  orcid: https://orcid.org/0000-0001-6291-8843
  alias: StanczakDominik

- given-names: Peter V.
  family-names: Heuer
  affiliation: University of Rochester
  orcid: https://orcid.org/0000-0001-5050-6606
  alias: pheuer

- given-names: Pawel M.
  family-names: Kozlowski
  affiliation: Los Alamos National Laboratory
  orcid: https://orcid.org/0000-0001-6849-3612
  alias: lemmatum

- given-names: Elliot
  family-names: Johnson
  affiliation: University of Delaware
  orcid: https://orcid.org/0000-0003-2892-6924
  alias: ejohnson-96

- given-names: Ritiek
  family-names: Malhotra
  affiliation: Chandigarh University
  alias: ritiek

- given-names: James
  family-names: Addison
  alias: jayaddison

- given-names: Ataf Fazledin
  family-names: Ahamed
  affiliation: OpenRefactory Inc.
  alias: fazledyn-or

- given-names: Christoper
  family-names: Arran
  affiliation: University of York
  orcid: https://orcid.org/0000-0002-8644-8118
  alias: ChrisArran

- given-names: Haman
  family-names: Bagherianlemraski
  affiliation: University of Massachusetts Amherst
  orcid: https://orcid.org/0000-0001-7381-1996
  alias: haman80

- given-names: Jasper
  family-names: Beckers
  alias: jasperbeckers

- given-names: Manas
  family-names: Bedmutha
  alias: manasbedmutha98

- given-names: Justin
  family-names: Bergeron
  alias: Justin-Bergeron

- given-names: Ludovico
  family-names: Bessi
  alias: ludoro

- alias: BH4

- given-names: Riley
  family-names: Britten
  alias: riley-britten

- given-names: Shane
  family-names: Brown
  affiliation: University of Delaware
  alias: Sjbrownian

- given-names: Khalil
  family-names: Bryant
  affiliation: University of Michigan
  orcid: https://orcid.org/0000-0002-2105-0280
  alias: KhalilBryant

- alias: Bzero

- given-names: Sean
  family-names: Carroll
  alias: seanwilliamcarroll

- given-names: Carlos
  family-names: Cartagena-Sanchez
  affiliation: Beloit College
  orcid: https://orcid.org/0000-0002-0486-1292
  alias: cacsphysics

- given-names: Sarthak
  family-names: Choudhary
  alias: martha889

- given-names: Christian
  family-names: Clauss
  alias: cclauss

- given-names: Sean
  family-names: Chambers
  alias: schambers

- given-names: Ankur
  family-names: Chattopadhyay
  alias: chttrjeankr

- given-names: Apoorv
  family-names: Choubey
  alias: apooravc

- given-names: Sebastian
  family-names: Colom
  email: sebastian.v.colom@nasa.gov
  affiliation: NASA Ames Research Center
  orcid: https://orcid.org/0009-0006-0863-0180
  alias: Cool-Whiskers

- given-names: Jacob
  family-names: Deal
  alias: Jac0bDeal

- given-names: Gregor
  family-names: Decristoforo
  affiliation: UiT The Arctic University of Norway
  orcid: https://orcid.org/0000-0002-7616-0946
  alias: gregordecristoforo

- given-names: Diego A.
  family-names: Diaz Riega
  alias: diego7319

- given-names: Fionnlagh Mackenzie
  family-names: Dover
  affiliation: University of Sheffield
  orcid: https://orcid.org/0000-0002-1984-7303
  alias: FinMacDov

- given-names: David
  family-names: Drozdov
  alias: davemus

- given-names: Tiger
  family-names: Du
  affiliation: Vanderbilt University
  orcid: https://orcid.org/0000-0002-8676-1710
  alias: Tiger-Du

- given-names: Leah
  family-names: Einhorn
  alias: leahein

- given-names: Thomas
  family-names: Fan
  affiliation: Quansight Labs
  alias: thomasjpfan

- given-names: Samaiyah I.
  family-names: Farid
  affiliation: Yale University
  orcid: https://orcid.org/0000-0003-0223-7004
  alias: samaiyahfarid

- given-names: Michael
  family-names: Fischer

- alias: flaixman

- given-names: Bryan
  family-names: Foo
  orcid: https://orcid.org/0000-0001-5308-6870
  alias: bryancfoo

- given-names: Heinz-Alexander
  family-names: Fütterer
  orcid: https://orcid.org/0000-0003-4397-027X
  alias: afuetterer

- given-names: Rajagopalan
  family-names: Gangadharan
  alias: RAJAGOPALAN-GANGADHARAN

- given-names: Brian
  family-names: Goodall
  alias: goodab

- given-names: Marco
  family-names: Gorelli
  alias: MarcoGorelli

- given-names: Graham
  family-names: Goudeau
  alias: GrahamGoudeau

- given-names: Silvina
  family-names: Guidoni
  orcid: https://orcid.org/0000-0003-1439-4218
  affiliation: American University

- given-names: Julia
  family-names: Guimiot
  alias: JuliaGuimiot

- given-names: Colby
  family-names: Haggerty
  affiliation: University of Hawaiʻi at Mānoa
  orcid: https://orcid.org/0000-0002-2160-7288
  alias: colbych

- given-names: Raymon Skjørten
  family-names: Hansen
  alias: raymonshansen

- given-names: Mohammed
  family-names: Haque
  affiliation: Hunter College
  alias: mohawk811

- given-names: Julien
  family-names: Hillairet
  affiliation: CEA
  orcid: https://orcid.org/0000-0002-1073-6383
  alias: jhillairet

- given-names: Chris
  family-names: Hoang
  alias: bucket420

- given-names: Poh Zi
  family-names: How
  alias: pohzipohzi

- given-names: Yi-Min
  family-names: Huang
  affiliation: Princeton University
  orcid: https://orcid.org/0000-0002-4237-2211
  alias: yopology

- given-names: Nabil
  family-names: Humphrey
  orcid: https://orcid.org/0000-0002-4227-2544
  alias: NabilHumphrey

- given-names: Maria
  family-names: Isupova
  alias: misupova

- alias: itsraashi

- given-names: Alexis
  family-names: Jeandet
  affiliation: Laboratoire de Physique des Plasmas
  orcid: https://orcid.org/0000-0003-2892-6924
  alias: jeandet

- given-names: Evan
  family-names: Jones
  orcid: https://orcid.org/0009-0004-6699-4869
  alias: E-W-Jones

- given-names: Marcin
  family-names: Kastek
  alias: MKastek

- given-names: James
  family-names: Kent
  alias: jdkent

- given-names: Dusan
  family-names: Klima
  orcid: https://orcid.org/0009-0008-5134-6171
  alias: ironwod

- given-names: Alf
  family-names: Köhn-Seemann
  affiliation: University of Stuttgart
  orcid: https://orcid.org/0000-0002-1192-2057
  alias: alfkoehn

- given-names: Siddharth
  family-names: Kulshrestha
  alias: siddharthk07

- given-names: Sundaran
  family-names: Kumar
  alias: daran9

- given-names: Piotr
  family-names: Kuszaj
  alias: kuszaj

- given-names: Samuel
  family-names: Langendorf
  affiliation: Los Alamos National Laboratory
  orcid: https://orcid.org/0000-0002-7757-5879
  alias: samurai688

- given-names: Anna
  family-names: Lanteri
  alias: alanteriBW

- given-names: Terrance Takho
  family-names: Lee
  alias: tlee0818

- given-names: Drew
  family-names: Leonard
  affiliation: Aperio Software
  orcid: https://orcid.org/0000-0001-5270-7487
  alias: SolarDrew

- given-names: Nicolas
  family-names: Lequette
  affiliation: Laboratoire de Physique des Plasmas
  alias: Quettle

- alias: lgoenner

- given-names: Pey Lian
  family-names: Lim
  affiliation: Space Telescope Science Institute
  orcid: https://orcid.org/0000-0003-0079-4114
  alias: pllim

- given-names: Aditya
  family-names: Magarde
  alias: adityamagarde

- given-names: Joao Victor
  family-names: Martinelli
  alias: JvPy

- given-names: Muhammad
  family-names: Masood
  affiliation: University of Edinburgh
  alias: MuhammadHMasood

- given-names: Isaias
  family-names: McHardy
  orcid: https://orcid.org/0000-0001-5394-9445
  alias: jota33

- given-names: Dhawal
  family-names: Modi
  alias: Dhawal-Modi

- given-names: Kevin
  family-names: Montes
  affiliation: MIT
  orcid: https://orcid.org/0000-0002-0762-3708
  alias: kjmontes

- given-names: Stuart
  family-names: Mumford
  affiliation: Aperio Software
  orcid: https://orcid.org/0000-0003-4217-4642
  alias: Cadair

- given-names: Joshua
  family-names: Munn
  alias: jams2

- given-names: Leo
  family-names: Murphy
  affiliation: College of William & Mary
  alias: LeoMurphyWM24

- given-names: Suzanne
  family-names: Nie
  alias: sznie

- alias: nrb1234

- given-names: Oscar
  alias: 0scvr

- given-names: Mahima
  family-names: Pannala
  alias: mahimapannala

- given-names: Tulasi
  family-names: Parashar
  affiliation: Victoria University of Wellington
  orcid: https://orcid.org/0000-0003-0602-8381
  alias: tulasinandan

- given-names: Neil
  family-names: Patel
  alias: ministrike3

- given-names: Francisco Silva
  family-names: Pavon
  alias: silvafrancisco

- given-names: Jakub
  family-names: Polak

- given-names: Roberto Díaz
  family-names: Pérez
  alias: RoberTnf

- given-names: Ramiz
  family-names: Qudsi
  affiliation: Boston University
  orcid: https://orcid.org/0000-0001-8358-0482
  alias: qudsiramiz

- given-names: Raajit
  family-names: Raj
  alias: raajitr

- given-names: Vishwas
  family-names: Rajashekar
  affiliation: PES University
  orcid: https://orcid.org/0000-0002-4914-6612
  alias: vrajashkr

- given-names: Afzal
  family-names: Rao
  alias: thecasuist

- given-names: Jeffrey
  family-names: Reep
  affiliation: University of Hawaiʻi at Manoa
  orcid: https://orcid.org/0000-0003-4739-1152
  alias: jwreep

- alias: seanjunheng2

- given-names: Steve
  family-names: Richardson
  affiliation: U.S. Naval Research Laboratory
  orcid: https://orcid.org/0000-0002-3056-6334
  alias: arichar6

- given-names: Jayden
  family-names: Roberts
  orcid: https://orcid.org/0009-0009-9490-5284
  alias: JaydenR2305

- given-names: Reynaldo
  family-names: Rojas Zelaya
  alias: userr2232

- given-names: Armando
  family-names: Salcido
  alias: aksalcido

- alias: sandshrew118

- given-names: Antonia
  family-names: Savcheva
  affiliation: Planetary Science Institute
  orcid: https://orcid.org/0000-0002-5598-046X
  alias: savcheva

- given-names: Cora
  family-names: Schneck
  alias: cyschneck

- given-names: Chengcai
  family-names: Shen
  affiliation: Center for Astrophysics | Harvard & Smithsonian
  orcid: https://orcid.org/0000-0002-9258-4490
  alias: ionizationcalc

- given-names: Andrew
  family-names: Sheng
  alias: andrewsheng2

- given-names: Dawa Nurbu
  family-names: Sherpa
  alias: nurbu5

- given-names: Luciano
  family-names: Silvestri
  affiliation: Michigan State University
  orcid: https://orcid.org/0000-0003-3530-7910
  alias: lucianogsilvestri

- given-names: Trestan
  family-names: Simon
  alias: TrestanSimon

- given-names: Angad
  family-names: Singh
  alias: singha95

- given-names: Ankit
  family-names: Singh
  alias: Griffintaur

- given-names: Brigitta
  family-names: Sipőcz
  affiliation: University of Washington
  orcid: https://orcid.org/0000-0002-3713-6337
  alias: bsipocz

- given-names: Cody
  family-names: Skinner
  affiliation: Phoenix Security Labs
  alias: cskinner74

- given-names: Tomasz Adam
  family-names: Skrzypczak
  alias: tomasz-adam-skrzypczak

- given-names: Nikita
  family-names: Smirnov
  alias: Nismirno

- given-names: Joseph
  family-names: Smith
  affiliation: Marietta College
  orcid: https://orcid.org/0000-0002-5978-6840
  alias: josephrhsmith

- given-names: Stuart
  family-names: Sobeske
  affiliation: University of Michigan
  alias: Sobeskes

- given-names: Matteo
  family-names: Spedicato
  alias: Spedi

- given-names: David
  family-names: Stansby
  affiliation: Mullard Space Science Laboratory
  orcid: https://orcid.org/0000-0002-1365-1908
  alias: dstansby

- given-names: Tomás
  family-names: Stinson
  alias: 14tstinson

- given-names: Michaela
  family-names: Švancarová
  alias: mysakli

- given-names: Antoine
  family-names: Tavant
  affiliation: Centre Spatial de l'École Polytechnique
  alias: antoinetavant

- given-names: Thomas
  family-names: Ulrich
  alias: Elfhelm

- given-names: Thomas
  family-names: Varnish
  affiliation: MIT
  alias: tvarnish

- given-names: Tien
  family-names: Vo
  affiliation: Laboratory for Atmospheric and Space Physics
  orcid: https://orcid.org/0000-0002-8335-1441
  alias: tien-vo

- given-names: Veronica
  family-names: Tranquilino
  affiliation: University of Michigan
  alias: tranqver

- given-names: Steve
  family-names: Vincena
  affiliation: UCLA
  orcid: https://orcid.org/0000-0002-6468-5710
  alias: svincena

- alias: WineDarkMoon

- given-names: Tingfeng
  family-names: Wu
  orcid: https://orcid.org/0000-0001-8745-204X
  alias: elliotwutingfeng

- given-names: Sixue
  family-names: Xu
  orcid: https://orcid.org/0000-0001-7959-8495
  alias: hzxusx

- given-names: Chun Hei
  family-names: Yip
  alias: syip1

- given-names: Carol
  family-names: Zhang
  alias: carolyz

- given-names: Chase
  family-names: Davies
  alias: chasepd

- given-names: Shivam
  family-names: Panda
  alias: Panda5130

- given-names: Benjamin
  family-names: Antognetti
  alias: broantognetti

- given-names: Shauna
  family-names: Gordon-McKeon
  alias: shaunagm

<<<<<<< HEAD
- given-names: Paula Valentina
  family-names: Alarcon
  orcid: https://orcid.org/0000-0002-7860-9567
  alias: pvalarcon
=======
- alias: Stray235

- given-names: Mel
  family-names: Abler
  alias: dancingplasma

>>>>>>> 5ae3042a

- given-names: Shanshan
  family-names: Rodriguez
  alias: slrodriguez

- given-names: Shelley
  family-names: Sugiharto, Kerr
  affiliation: Texas A&M University
  orcid: https://orcid.org/0009-0003-3159-0541
  alias: ShelleySugiharto

- given-names: David
  family-names: Schaffner
  alias: dschaffner<|MERGE_RESOLUTION|>--- conflicted
+++ resolved
@@ -652,19 +652,16 @@
   family-names: Gordon-McKeon
   alias: shaunagm
 
-<<<<<<< HEAD
 - given-names: Paula Valentina
   family-names: Alarcon
   orcid: https://orcid.org/0000-0002-7860-9567
   alias: pvalarcon
-=======
+
 - alias: Stray235
 
 - given-names: Mel
   family-names: Abler
   alias: dancingplasma
-
->>>>>>> 5ae3042a
 
 - given-names: Shanshan
   family-names: Rodriguez
