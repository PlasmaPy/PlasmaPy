--- conflicted
+++ resolved
@@ -109,10 +109,7 @@
     "IPython.sphinxext.ipython_console_highlighting",
     "sphinx_changelog",
     "plasmapy_sphinx",
-<<<<<<< HEAD
-=======
     "sphinxcontrib.bibtex",
->>>>>>> 7b4e4aaf
 ]
 
 bibtex_bibfiles = ["bibliography.bib"]
@@ -133,12 +130,8 @@
         "https://sphinx-automodapi.readthedocs.io/en/latest/",
         None,
     ),
-<<<<<<< HEAD
-    "spihnx": ("https://www.sphinx-doc.org/en/master/", None),
+    "sphinx": ("https://www.sphinx-doc.org/en/master/", None),
     "numba": ("https://numba.readthedocs.io/en/stable/", None),
-=======
-    "sphinx": ("https://www.sphinx-doc.org/en/master/", None),
->>>>>>> 7b4e4aaf
 }
 
 autoclass_content = "both"
