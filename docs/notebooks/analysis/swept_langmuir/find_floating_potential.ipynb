--- conflicted
+++ resolved
@@ -140,11 +140,6 @@
     "\n",
     "### Interpreting results\n",
     "\n",
-<<<<<<< HEAD
-    "The [find_floating_potential()] function returns a 2 element named tuple, where the first element is the calculated floating potential $V_f$ and the second element is a named tuple [VFExtras] containing additional parameters resulting from the calculation.\n",
-    "\n",
-    "- `results[0]` is the determined floating potential (same units as the pass `voltage` array)"
-=======
     "The [find_floating_potential()] function returns a 2 element tuple, where the first element is the calculated floating potential $V_f$ and the second element is a named tuple [VFExtras] containing additional parameters resulting from the calculation.\n",
     "\n",
     "- `results[0]` is the determined floating potential (same units as the pass `voltage` array)"
@@ -167,107 +162,59 @@
     "[VFExtras]: ../../../api/plasmapy.analysis.swept_langmuir.floating_potential.VFExtras.rst#vfextras\n",
     "\n",
     "- `results[1]` is an instance of [VFExtras] and contains additional information from the calculation"
->>>>>>> c240490d
-   ]
-  },
-  {
-   "cell_type": "code",
-   "execution_count": null,
-   "metadata": {},
-   "outputs": [],
-   "source": [
-<<<<<<< HEAD
-    "vf = results[0]\n",
-    "vf"
-=======
+   ]
+  },
+  {
+   "cell_type": "code",
+   "execution_count": null,
+   "metadata": {},
+   "outputs": [],
+   "source": [
     "extras = results[1]\n",
     "extras"
->>>>>>> c240490d
-   ]
-  },
-  {
-   "cell_type": "markdown",
-   "metadata": {},
-   "source": [
-<<<<<<< HEAD
-    "[VFExtras]: ../../../api/plasmapy.analysis.swept_langmuir.floating_potential.VFExtras.rst#vfextras\n",
-    "\n",
-    "- `results[1]` is an instance of [VFExtras] and contains additioanl information from the calculation"
-=======
+   ]
+  },
+  {
+   "cell_type": "markdown",
+   "metadata": {},
+   "source": [
     "- `extras[0]` = `extras.vf_err` = the associated uncertainty in the $V_f$ calculation (same units as `vf`)"
->>>>>>> c240490d
-   ]
-  },
-  {
-   "cell_type": "code",
-   "execution_count": null,
-   "metadata": {},
-   "outputs": [],
-   "source": [
-<<<<<<< HEAD
-    "extras = results[1]\n",
-    "extras"
-=======
+   ]
+  },
+  {
+   "cell_type": "code",
+   "execution_count": null,
+   "metadata": {},
+   "outputs": [],
+   "source": [
     "(extras[0], extras.vf_err)"
->>>>>>> c240490d
-   ]
-  },
-  {
-   "cell_type": "markdown",
-   "metadata": {},
-   "source": [
-<<<<<<< HEAD
-    "- `extras[0]` = `extras.vf_err` = the associated uncertainty in the $V_F$ calculation (same units as `vf`)"
-=======
+   ]
+  },
+  {
+   "cell_type": "markdown",
+   "metadata": {},
+   "source": [
     "- `extras[1]` = `extras.rsq` = the coefficient of determination (r-squared) value of the fit"
->>>>>>> c240490d
-   ]
-  },
-  {
-   "cell_type": "code",
-   "execution_count": null,
-   "metadata": {},
-   "outputs": [],
-   "source": [
-<<<<<<< HEAD
-    "(extras[0], extras.vf_err)"
-=======
+   ]
+  },
+  {
+   "cell_type": "code",
+   "execution_count": null,
+   "metadata": {},
+   "outputs": [],
+   "source": [
     "(extras[1], extras.rsq)"
->>>>>>> c240490d
-   ]
-  },
-  {
-   "cell_type": "markdown",
-   "metadata": {},
-   "source": [
-<<<<<<< HEAD
-    "- `extras[1]` = `extras.rsq` = the coefficient of determination (r-squared) value of the fit"
-   ]
-  },
-  {
-   "cell_type": "code",
-   "execution_count": null,
-   "metadata": {},
-   "outputs": [],
-   "source": [
-    "(extras[1], extras.rsq)"
-   ]
-  },
-  {
-   "cell_type": "markdown",
-   "metadata": {},
-   "source": [
-=======
->>>>>>> c240490d
+   ]
+  },
+  {
+   "cell_type": "markdown",
+   "metadata": {},
+   "source": [
     "[FitFunction]: ../../../api_static/plasmapy.analysis.fit_functions.rst\n",
     "\n",
     "- `extras[2]` = `extras.fitted_func` = the resulting fitted function\n",
     "\n",
-<<<<<<< HEAD
-    "    - `extras.fitted_func` is a callable representation of the fitted function `I = results.func(V)`.\n",
-=======
     "    - `extras.fitted_func` is a callable representation of the fitted function `I = extras.fitted_func(V)`.\n",
->>>>>>> c240490d
     "    - `extras.fitted_func` is an instance of a sub-class of `AbstractFitFunction`. ([FitFunction classes][FitFunction])\n",
     "    - Since `extras.fitted_func` is a class instance, there are many other attributes available.  For example,\n",
     "        - `extras.fitted_func.params` is a named tuple of the fitted parameters\n",
@@ -472,11 +419,7 @@
    "name": "python",
    "nbconvert_exporter": "python",
    "pygments_lexer": "ipython3",
-<<<<<<< HEAD
-   "version": "3.9.6"
-=======
    "version": "3.10.2"
->>>>>>> c240490d
   }
  },
  "nbformat": 4,
