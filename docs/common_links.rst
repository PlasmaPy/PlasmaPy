--- conflicted
+++ resolved
@@ -176,15 +176,13 @@
    with the syntax for a substitution followed by an underscore to
    indicate that it's for a link: |docs/_static|_
 
-<<<<<<< HEAD
-.. _`astropy.units`: https://docs.astropy.org/en/stable/units/index.html
-.. |astropy.units| replace:: `astropy.units`
-=======
 .. For these workarounds, if the replacement is something in single back
    ticks (e.g., `xarray`), then it should also be added to
    nitpick_ignore_regex in docs/conf.py so that it doesn't get counted
    as an error in a nitpicky doc build (e.g., tox -e doc_build_nitpicky).
->>>>>>> 34c717ce
+
+.. _`astropy.units`: https://docs.astropy.org/en/stable/units/index.html
+.. |astropy.units| replace:: `astropy.units`
 
 .. _`docs/_static`: https://github.com/PlasmaPy/PlasmaPy/tree/main/docs/_static
 .. |docs/_static| replace:: :file:`docs/_static`
@@ -222,7 +220,6 @@
 .. _nbsphinx: https://nbsphinx.readthedocs.io
 .. |nbsphinx| replace:: `nbsphinx`
 
-<<<<<<< HEAD
 .. _pre-commit: https://pre-commit.com
 .. |pre-commit| replace:: ``pre-commit``
 
@@ -234,10 +231,9 @@
 
 .. _`requirements`: https://github.com/PlasmaPy/PlasmaPy/blob/main/requirements
 .. |requirements| replace:: :file:`requirements`
-=======
+
 .. _numba: https://numba.readthedocs.io
 .. |numba| replace:: `numba`
->>>>>>> 34c717ce
 
 .. _`setup.cfg`: https://github.com/PlasmaPy/PlasmaPy/blob/main/setup.cfg
 .. |setup.cfg| replace:: :file:`setup.cfg`
