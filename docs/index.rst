--- conflicted
+++ resolved
@@ -63,14 +63,8 @@
    :caption: First Steps
    :maxdepth: 1
 
-<<<<<<< HEAD
-   about/vision_statement
-   install
-=======
    Vision Statement <about/vision_statement>
    Installing <install>
-   getting_started
->>>>>>> ae18ec88
    auto_examples/index
    COMMUNICATION
    CONTRIBUTING
