@article{alfven:1942,
   author = {H. Alfvén},
   title = "{Existence of Electromagnetic-Hydrodynamic Waves}",
   year = 1942,
   journal = {Nature},
   volume = 150,
   number = 3805,
   pages = {405–406},
   doi = {10.1038/150405d0}
}
@book{bekefi:1966,
   author = {G. Bekefi},
   title = "{Radiation Processes in Plasmas}",
   year = {1966},
   publisher = {Wiley},
   isbn = {9780471063506},
}
@article{bellan:2012,
   author = {P. M. Bellan},
   title = "{Improved basis set for low frequency plasma waves}",
   year = 2012,
   journal = {Journal of Geophysical Research: Space Physics},
   volume = 117,
   number = {A12},
   doi = {10.1029/2012JA017856},
}
@book{bernstein:2015,
   author = {D. S. Bernstein},
   title = "{
      Beyond Legacy Code: Nine Practices to Extend the Life (and Value) of Your
      Software
   }",
   year = 2015,
   publisher = {Pragmatic Bookshelf},
   isbn = 9781680500790,
   url = {https://pragprog.com/titles/dblegacy/beyond-legacy-code},
   edition = {1st}
}
@book{birdsall:2004,
   author = {C. K. Birdsall and A. B. Langdon},
   title = "{Plasma Physics via Computer Simulation}",
   year = 2004,
   publisher = {{CRC} Press},
   doi = {10.1201/9781315275048}
}
@book{bohm:1949,
   title = "{The Characteristics of Electrical Discharges in Magnetic Fields}",
   author = {D. Bohm},
   year = 1949,
   publisher = {McGraw-Hill},
   editor = {A. Guthrie and R. K. Wakerling}
}
@book{bonitz:1998,
   author = {M. Bonitz},
   title = "{Quantum Kinetic Theory}",
   year = 1998,
   publisher = {Springer},
   doi = {10.1007/978-3-319-24121-0}
}
@inproceedings{boris:1970,
   author = {J. P. Boris},
   title = "{Relativistic plasma simulation—Optimization of a hybrid code}",
   year = 1970,
   booktitle = {Proceedings of Fourth Conference on Numerical Simulation of Plasmas},
   publisher = {Naval Research Laboratory},
   pages = {3–67},
   url = {https://apps.dtic.mil/sti/citations/ADA023511},
   editor = {J. P. Boris and R. A. Shanny}
}
@article{braginskii:1965,
   author = {S. I. Braginskii},
   title = "{Transport Processes in a Plasma}",
   year = 1965,
   journal = {Reviews of Plasma Physics},
   volume = 1,
   pages = 205
}
@unpublished{callen:unpublished,
   author = {J. Callen},
   title = {{Draft Material For "Fundamentals of Plasma Physics" Book}},
   note = {Unpublished},
   url = {https://docs.google.com/document/d/e/2PACX-1vQmvQ_b8p0P2cYsWGMQYVd92OBLX9Sm6XGiCMRBidoVSoJffj2MBvWiwpix46mqlq_HQvHD5ofpfrNF/pub}
}
@book{chen:2016,
   author = {F. Chen},
   title = "{Introduction to Plasma Physics and Controlled Fusion}",
   year = 2016,
   edition = {3rd},
   publisher = {Springer},
   doi = {10.1007/978-3-319-22309-4}
}
@article{epperlein:1986,
   author = {E. M. Epperlein and M. G. Haynes},
   title = "{
      Plasma transport coefficients in a magnetic field by direct numerical
      solution of the {Fokker–Planck} equation
   }",
   year = 1986,
   journal = {Physics of Fluids},
   volume = 29,
   pages = 1029,
   doi = {10.1063/1.865901}
}
@book{fried:1961,
   author = {Burton D. Fried and Samuel D. Conte},
   title = "{The Plasma Dispersion Function: The Hilbert Transformation of the Gaussian}",
   year = 1961,
   publisher = {Academic Press},
   doi = {10.1016/C2013-0-12176-9}
}
@book{froula:2011,
   author = {D. H. Froula and S. H. Glenzer and N. C. Luhmann and J. Sheffield},
   title = "{Plasma Scattering of Electromagnetic Radiation}",
   year = 2011,
   publisher = {Academic Press},
   edition = {2nd},
   pages = {103142},
   isbn = {978-0-12-374877-5},
   doi = {10.1016/C2009-0-20048-1}
}
@techreport{fundamenski:2007,
   author = {W. Fundamenski and O. E. Garcia},
   title = "{
      Comparison of Coulomb Collision Rates in the Plasma Physics and
      Magnetically Confined Fusion Literature
   }",
   year = 2007,
   institution = {EDFA-JET},
   number = "{EFDA–JET–R(07)01}",
   url = {https://scipub.euro-fusion.org/archives/jet-archive/comparison-of-coulomb-collision-rates-in-the-plasma-physics-and-magnetically-confined-fusion-literature}
}
@article{gericke:2002,
   author = {D. O. Gericke and M. S. Murillo and M. Schlanges},
   title = "{Dense plasma temperature equilibration in the binary collision approximation}",
   year = 2002,
   journal = {Physical Review E},
   volume = 65,
   number = 3,
   pages = 036418,
   doi = {10.1103/PhysRevE.65.036418}
}
@article{ji:2013,
   author = {J.-Y. Ji and E. D. Held},
   title = "{Closure and transport theory for high-collisionality electron-ion plasmas}",
   year = 2013,
   journal = {Physics of Plasmas},
   volume = {20},
   number = {042114},
   doi = {10.1063/1.4801022}
}
<<<<<<< HEAD
@article{hirose:2004,
   author = {Hirose, Akira},
   title = {Relation between Hall-magnetohydrodynamics and the kinetic Alfvén wave},
   journal = {Physics Letters A},
   volume = {330},
   number = {6},
   doi = {10.1029/1998JA900132},
   year = {2004}
=======
@article{haynes:2007,
   author = {Haynes, A. and Parnell, Clare},
   year = {2007},
   month = {08},
   pages = {082107},
   title = {A trilinear method for finding null points in a three-dimensional vector space},
   volume = {14},
   journal = {Physics of Plasmas},
   doi = {10.1063/1.2756751}
>>>>>>> 7d30fac3
}
@article{hollweg:1999,
   author = {Hollweg, Joseph. V.},
   title = {Kinetic Alfvén wave revisited},
   journal = {Journal of Geophysical Research},
   volume = {104},
   number = {A7},
   doi = {10.1029/1998JA900132},
   year = {1999}
}
@book{khorikov:2020,
   author = {V. Khorikov},
   title = "{Unit Testing Principles, Practices, and Patterns}",
   year = 2020,
   publisher = {Manning Press},
   url = {https://www.manning.com/books/unit-testing},
   edition = {1st}
}
@techreport{nrlformulary:2019,
   author = {A. S. Richardson},
   title = "{{NRL} Plasma Formulary}",
   year = 2019,
   url = {https://www.nrl.navy.mil/ppd/content/nrl-plasma-formulary},
   institution = {Naval Research Laboratory}
}
@book{osherove:2013,
   author = {R. Osherove},
   title = "{The Art of Unit Testing: With Examples in .NET}",
   year = 2013,
   publisher = {Manning Press},
   isbn = 9781617290893,
   url = {https://www.manning.com/books/the-art-of-unit-testing-second-edition},
   edition = {2nd}
}
@phdthesis{schaeffer:2014,
   author = {D. Schaeffer},
   title = {
   Generation of Quasi-Perpendicular Collisionless Shocks by a Laser-Driven
   Magnetic Piston
      },
   school = {University of California, Los Angeles},
   year = 2014,
}
@book{sheffield:2011,
   author = {
      J. Sheffield and D. Froula and S. H. Glenzer and N. C. {Luhmann, Jr.}
   },
   title = "{
      Plasma Scattering of Electromagnetic Radiation: Theory and
      Measurement Techniques}",
   year = 2011,
   publisher = {Academic Press},
   isbn = {978-0-12-374877-5},
   edition = {2nd},
}
@article{spitzer:1953,
   author = {L. Spitzer and R. Härm},
   title = "{Transport phenomena in a Completely Ionized Gas}",
   year = {1953},
   journal = {Phys. Rev.},
   volume = 89,
   pages = {977–981},
   doi = {10.1103/PhysRev.89.977}
}
@book{spitzer:1962,
   author = {L. Spitzer},
   title = "{Physics of Fully Ionized Gases}",
   year = 1962,
   publisher = {Interscience},
   edition = {2nd}
}
@book{stix:1992,
   author = {T. H. Stix},
   title = "{Waves in Plasmas}",
   year = 1992,
   publisher = {AIP-Press},
   url = {https://www.springer.com/gp/book/9780883188590}
}
@article{stringer:1963,
   author = {T. E. Stringer},
   title = "{Low-frequency waves in an unbounded plasma}",
   year = 1963,
   journal = {
      Journal of Nuclear Energy. Part C, Plasma Physics, Accelerators, Thermonuclear Research},
   publisher = {{IOP} Publishing},
   volume = 5,
   number = 2,
   pages = {89–107},
   doi = {10.1088/0368-3281/5/2/304}
}
@article{wilson:2014,
   author = {
      G. Wilson and D. A. Aruliah and C. T. Brown and N. P. Chue Hong and
      M. Davis and R. T. Guy and S. H. D. Haddock and K. D. Huff and I. M.
      Mitchell and M. D. Plumbley and B. Waugh and E. P. White and P. Wilson
   },
   title = "{Best practices for scientific computing}",
   year = 2014,
   journal = {PLoS Biology},
   volume = 12,
   number = 1,
   pages = {e1001745},
   doi = {10.1371/journal.pbio.1001745}
}
@article{wilson:2017,
   author = {
      G. Wilson and J. Bryan and K. Cranston and J. Kitzes and L. Nederbragt and
      T. K. Teal
   },
   title = "{Good enough practices in scientific computing}",
   year = 2017,
   journal = {PLOS Computational Biology},
   volume = 13,
   number = 6,
   pages = {e1005510},
   doi = {10.1371/journal.pcbi.1005510}
}<|MERGE_RESOLUTION|>--- conflicted
+++ resolved
@@ -148,16 +148,6 @@
    number = {042114},
    doi = {10.1063/1.4801022}
 }
-<<<<<<< HEAD
-@article{hirose:2004,
-   author = {Hirose, Akira},
-   title = {Relation between Hall-magnetohydrodynamics and the kinetic Alfvén wave},
-   journal = {Physics Letters A},
-   volume = {330},
-   number = {6},
-   doi = {10.1029/1998JA900132},
-   year = {2004}
-=======
 @article{haynes:2007,
    author = {Haynes, A. and Parnell, Clare},
    year = {2007},
@@ -167,7 +157,15 @@
    volume = {14},
    journal = {Physics of Plasmas},
    doi = {10.1063/1.2756751}
->>>>>>> 7d30fac3
+}
+@article{hirose:2004,
+   author = {Hirose, Akira},
+   title = {Relation between Hall-magnetohydrodynamics and the kinetic Alfvén wave},
+   journal = {Physics Letters A},
+   volume = {330},
+   number = {6},
+   doi = {10.1029/1998JA900132},
+   year = {2004}
 }
 @article{hollweg:1999,
    author = {Hollweg, Joseph. V.},
