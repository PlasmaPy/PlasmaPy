--- conflicted
+++ resolved
@@ -400,82 +400,4 @@
    number = 6,
    pages = {e1005510},
    doi = {10.1371/journal.pcbi.1005510}
-<<<<<<< HEAD
-}
-@article{hirose:2004,
-   author = {
-      Hirose, Akira and Ito, Atsushi and Mahajan, Swadesh M. and Ohsaki, Shuichi
-      },
-   title = "{Relation between Hall-magnetohydrodynamics and the kinetic Alfv{\'e}n wave}",
-   year = 2004,
-   journal = {Physics Letters A},
-   volume = 330,
-   number = 6,
-   pages = {474-480},
-   doi = {10.1016/j.physleta.2004.08.021}
-}
-@article{hasegawa:1982,
-   title={Alfven wave. {DOE} Critical Review Series},
-   doi={10.2172/5259641},
-   author={Hasegawa, A. and Uberoi, C.},
-   year={1982},
-   journal={U.S. Department of Energy Office of Scientific and Technical Information}
-}
-@article{morales:1997,
-   title={Structure of kinetic Alfven waves with small transverse scale length},
-   author={G. J. Morales and J. E. Maggs},
-   journal={Physics of Plasmas},
-   year={1997},
-   volume={4},
-   pages={4118-4125},
-   doi={10.1063/1.872531}
-}
-@article{william:1996,
-   author = {Lysak, Robert L. and Lotko, William},
-   title = {On the kinetic dispersion relation for shear Alfvén waves},
-   journal = {Journal of Geophysical Research: Space Physics},
-   volume = {101},
-   number = {A3},
-   pages = {5085-5094},
-   doi = {10.1029/95JA03712},
-   year = {1996}
-}
-@article{hellinger:2011,
-    author = {Hellinger, Petr and Matteini, Lorenzo and Štverák, Štěpán and Trávníček, Pavel M. and Marsch, Eckart},
-    title = {Heating and cooling of protons in the fast solar wind between 0.3 and 1 AU: Helios revisited},
-    journal = {Journal of Geophysical Research: Space Physics},
-    volume = {116},
-    number = {A9},
-    doi = {10.1029/2011JA016674},
-    year = {2011}
-}
-@article{maruca:2013,
-	doi = {10.1103/physrevlett.111.241101},
-	year = 2013,
-	publisher = {American Physical Society ({APS})},
-	volume = {111},
-	number = {24},
-	author = {B. A. Maruca and S. D. Bale and L. Sorriso-Valvo and J. C. Kasper and M. L. Stevens},
-	title = {Collisional Thermalization of Hydrogen and Helium in Solar-Wind Plasma},
-	journal = {Physical Review Letters}
-}
-@book{baumjohann:1997,
-    place={London},
-    title={Basic Space Plasma Physics},
-    publisher={Imperial College Press},
-    author={Baumjohann, W and Treumann, Rudolf A},
-    year=1997
-}
-@article{verscharen:2019,
-	doi = {10.1007/s41116-019-0021-0},
-	year = 2019,
-	month = {dec},
-	publisher = {Springer Science and Business Media (LLC) },
-	volume = {16},
-	number = {1},
-	author = {Daniel Verscharen and Kristopher G. Klein and Bennett A. Maruca},
-	title = {The multi-scale nature of the solar wind},
-	journal = {Living Reviews in Solar Physics}
-=======
->>>>>>> 16850c3a
 }