--- conflicted
+++ resolved
@@ -251,8 +251,7 @@
         session.env["GH_TOKEN"] = gh_token
 
     match test_specifier:
-<<<<<<< HEAD
-        case "lowest-direct":
+        case "lowest-direct" | "lowest-direct-skipslow":
             session.install(
                 ".[tests]",
                 "--resolution=lowest-direct",
@@ -260,10 +259,6 @@
                 f"--python={session.virtualenv.location}",
                 env={"UV_PROJECT_ENVIRONMENT": session.virtualenv.location},
             )
-=======
-        case "lowest-direct" | "lowest-direct-skipslow":
-            session.install(".[tests]", "--resolution=lowest-direct")
->>>>>>> 9b3014e1
         case _:
             # From https://nox.thea.codes/en/stable/cookbook.html#using-a-lockfile
             session.run_install(
