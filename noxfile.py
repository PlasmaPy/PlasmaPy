--- conflicted
+++ resolved
@@ -30,12 +30,6 @@
 import shutil
 import sys
 import tomllib
-<<<<<<< HEAD
-
-from packaging.requirements import Requirement
-from typing import Optional
-=======
->>>>>>> 40a7d03d
 
 import nox
 from packaging.requirements import Requirement
@@ -125,17 +119,6 @@
         file.write("\n".join(lines))
 
 
-<<<<<<< HEAD
-def _get_dependencies_from_pyproject_toml(extras: Optional[str] = None):
-    _PYTPROJECT_TOML = (_HERE / "pyproject.toml").resolve()
-    with open(_PYTPROJECT_TOML, "rb") as file:
-        data = tomllib.load(file)
-        config = data["project"]
-
-    dependencies = {
-        Requirement(item).name: item for item in config["dependencies"]
-    }
-=======
 def _get_dependencies_from_pyproject_toml(extras: str | None = None):
     _PYTPROJECT_TOML = (_HERE / "pyproject.toml").resolve()
     with _PYTPROJECT_TOML.open(mode="rb") as file:
@@ -143,7 +126,6 @@
         config = data["project"]
 
     dependencies = {Requirement(item).name: item for item in config["dependencies"]}
->>>>>>> 40a7d03d
 
     if (
         extras is None
@@ -407,12 +389,9 @@
     The purpose of this session is to catch bugs and breaking changes
     so that they can be fixed or updated earlier rather than later.
     """
-<<<<<<< HEAD
-=======
     # Note: Individual dependencies are install in this fashion to
     #       avoid resolution conflicts if an upper dependency limit
     #       had been put on the target package.
->>>>>>> 40a7d03d
     pkg_name = repository.split("/")[-1]
     deps = _get_dependencies_from_pyproject_toml(extras="docs")
     deps.pop(pkg_name, None)
