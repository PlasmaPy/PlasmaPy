--- conflicted
+++ resolved
@@ -43,7 +43,6 @@
 maxpython = max(supported_python_versions)
 minpython = min(supported_python_versions)
 
-<<<<<<< HEAD
 current_python = f"{sys.version_info.major}.{sys.version_info.minor}"
 
 # The documentation should be built always using the same version of
@@ -51,12 +50,6 @@
 # after an October release of Python, so docpython ≠ maxpython in that
 # period. After updating docpython, run `nox -s requirements` and update
 # GitHub workflows for CI and weekly tests.
-=======
-# The documentation should be build always using the same version of
-# Python, which should be the latest version of Python supported by Read
-# the Docs. Because Read the Docs takes some time to support new
-# releases of Python, we should not link docpython to maxpython.
->>>>>>> 0aaf93bf
 
 docpython = "3.13"
 
@@ -234,10 +227,6 @@
     doc_build_dir,
     "--nitpicky",
     "--keep-going",
-<<<<<<< HEAD
-    "--quiet",
-)
-=======
 ]
 
 if not running_on_rtd:
@@ -247,7 +236,6 @@
             "--quiet",
         ]
     )
->>>>>>> 0aaf93bf
 
 build_html: tuple[str, ...] = ("--builder", "html")
 check_hyperlinks: tuple[str, ...] = ("--builder", "linkcheck")
@@ -269,16 +257,9 @@
     This session may require installation of pandoc and graphviz.
     """
 
+    session.run(*sphinx_base_command, *build_html, *session.posargs)
+
     if running_on_ci:
-<<<<<<< HEAD
-        session.debug(doc_troubleshooting_message)
-
-    session.install("-r", docs_requirements, ".[docs]")
-    session.run(*sphinx_commands, *build_html, *session.posargs)
-
-    landing_page = (
-        pathlib.Path(session.invoked_from) / "docs" / "build" / "html" / "index.html"
-=======
         session.log(doc_troubleshooting_message)
 
     session.install(uv_requirement)
@@ -287,7 +268,6 @@
         *uv_sync,
         "--extra=docs",
         env={"UV_PROJECT_ENVIRONMENT": session.virtualenv.location},
->>>>>>> 0aaf93bf
     )
     session.run(*sphinx_base_command, *build_html, *session.posargs)
 
