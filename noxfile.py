--- conflicted
+++ resolved
@@ -289,7 +289,6 @@
     session.run(*sphinx_commands, *check_hyperlinks, *session.posargs)
 
 
-<<<<<<< HEAD
 MYPY_TROUBLESHOOTING = """
 🦺 To learn more about type hints, check out mypy's cheat sheet at:
   https://mypy.readthedocs.io/en/stable/cheat_sheet_py3.html
@@ -304,12 +303,8 @@
 """
 
 
-@nox.session
-def mypy(session: nox.Session):
-=======
 @nox.session(python=maxpython)
 def mypy(session: nox.Session) -> None:
->>>>>>> 162e5868
     """Perform static type checking."""
     session.debug(MYPY_TROUBLESHOOTING)
     MYPY_COMMAND: tuple[str, ...] = (
@@ -321,19 +316,14 @@
         "--show-error-code-links",
         "--pretty",
     )
-<<<<<<< HEAD
-    session.install("mypy >= 1.10.0", "pip")
-    session.install("-r", "requirements.txt")
-    session.run(*MYPY_COMMAND, *session.posargs)
-=======
+
     requirements = _get_requirements_filepath(
         category="tests",
         version=session.python,
         resolution="highest",
     )
     session.install("-r", requirements, ".[tests]")
-    session.run(*mypy_command, *session.posargs)
->>>>>>> 162e5868
+    session.run(*MYPY_COMMAND, *session.posargs)
 
 
 @nox.session(name="import")
