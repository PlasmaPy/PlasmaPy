--- conflicted
+++ resolved
@@ -2,12 +2,9 @@
 Tests for particle_tracker.py
 """
 
-<<<<<<< HEAD
-=======
 import re
 import warnings
 
->>>>>>> 87862617
 import astropy.constants as const
 import astropy.units as u
 import numpy as np
@@ -522,103 +519,66 @@
     assert np.isnan(simulation.x[0, :]).all()
 
 
-# @pytest.mark.parametrize(
-#     ("kwargs", "expected_error", "match_string"),
-#     [
-#         (
-#             {"method": "NIST", "target": [Particle("Al")], "target_rho": [2.69890e00] * u.g / u.cm**3},
-#             ValueError,
-#             "Please provide an array of length ngrids for the materials.",
-#         ),
-#         (
-#             {
-#                 "method": "NIST",
-#                 "materials": ["ALUMINUM", "ALUMINUM"],
-#                 "target": [Particle("Al")],
-#                 "target_rho": [2.69890e00] * u.g / u.cm**3
-#             },
-#             ValueError,
-#             "Please provide an array of length ngrids for the materials.",
-#         ),
-#         (
-#             {
-#                 "method": "Lorem Ipsum",
-#                 "target": [Particle("Al")],
-#                 "target_rho": [2.69890e00] * u.g / u.cm**3
-#             },
-#             ValueError,
-#             "Please provide one of 'NIST' or 'Bethe' for the method keyword.",
-#         ),
-#         (
-#             {"method": "Bethe", "target": [Particle("Al")], "target_rho": [2.69890e00] * u.g / u.cm**3},
-#             ValueError,
-#             "Please provide an array of length ngrids for the mean excitation energy.",
-#         ),
-#         (
-#             {"method": "Bethe", "target": [Particle("Al")], "target_rho": [2.69890e00] * u.g / u.cm**3, "I": [0, 0] * u.eV},
-#             ValueError,
-#             "Please provide an array of length ngrids for the mean excitation energy.",
-#         ),
-#     ],
-# )
-# def test_particle_tracker_add_stopping_errors(
-#     no_particles_on_grids_instantiated,
-#     memory_interval_save_routine_instantiated,
-#     kwargs,
-#     expected_error,
-#     match_string,
-# ) -> None:
-#     E_strength = 1 * u.V / u.m
-#     L = 1 * u.m
-#
-#     num = 2
-#     dt = 1e-2 * u.s
-#
-#     grid = CartesianGrid(-L, L, num=num)
-#     grid_shape = (num,) * 3
-#
-#     Ex = np.full(grid_shape, E_strength) * u.V / u.m
-#     grid.add_quantities(E_x=Ex)
-#
-#     x = [[0, 0, 0]] * u.m
-#     v = [[0, 0, 0]] * u.m / u.s
-#
-#     termination_condition = no_particles_on_grids_instantiated
-#     save_routine = memory_interval_save_routine_instantiated
-#
-#     simulation = ParticleTracker(grid, termination_condition, save_routine, dt=dt)
-#     simulation.load_particles(x, v, Particle("p+"))
-#
-#     with pytest.raises(expected_error, match=re.escape(match_string)):
-#         simulation.add_stopping(**kwargs)
-#
-#     with pytest.warns(
-#         RuntimeWarning, match="The density is not defined on any of the provided grids!"
-#     ):
-#         simulation.add_stopping(method="NIST", target=["ALUMINUM"])
-
-
-def test_particle_tracker_Bethe_warning(
+@pytest.mark.parametrize(
+    ("kwargs", "expected_error", "match_string"),
+    [
+        (
+            {"method": "NIST"},
+            ValueError,
+            "Please provide an array of length ngrids for the materials.",
+        ),
+        (
+            {
+                "method": "NIST",
+                "materials": ["ALUMINUM", "ALUMINUM"],
+            },
+            ValueError,
+            "Please provide an array of length ngrids for the materials.",
+        ),
+        (
+            {
+                "method": "Lorem Ipsum",
+            },
+            ValueError,
+            "Please provide one of 'NIST' or 'Bethe' for the method keyword.",
+        ),
+        (
+            {"method": "Bethe"},
+            ValueError,
+            "Please provide an array of length ngrids for the mean excitation energy.",
+        ),
+        (
+            {"method": "Bethe", "I": [0, 0] * u.eV},
+            ValueError,
+            "Please provide an array of length ngrids for the mean excitation energy.",
+        ),
+    ],
+)
+def test_particle_tracker_add_stopping_errors(
     no_particles_on_grids_instantiated,
     memory_interval_save_routine_instantiated,
+    kwargs,
+    expected_error,
+    match_string,
 ) -> None:
+    E_strength = 1 * u.V / u.m
     L = 1 * u.m
 
-    num = 20
+    num = 2
+    dt = 1e-2 * u.s
 
     grid = CartesianGrid(-L, L, num=num)
+    grid_shape = (num,) * 3
+
+    Ex = np.full(grid_shape, E_strength) * u.V / u.m
+    grid.add_quantities(E_x=Ex)
 
     x = [[0, 0, 0]] * u.m
-    v = [[10, 0, 0]] * u.m / u.s
+    v = [[0, 0, 0]] * u.m / u.s
 
     termination_condition = no_particles_on_grids_instantiated
     save_routine = memory_interval_save_routine_instantiated
 
-<<<<<<< HEAD
-    simulation = ParticleTracker(
-        grid, termination_condition, save_routine, dt=1e-5 * u.s
-    )
-=======
     with warnings.catch_warnings():
         warnings.filterwarnings(
             "ignore", message="Quantities should go to zero at edges of grid"
@@ -631,25 +591,64 @@
             field_weighting="nearest neighbor",
         )
 
->>>>>>> 87862617
     simulation.load_particles(x, v, Particle("p+"))
 
-    target = [Particle("Al-27")]
-
-    simulation.add_stopping(
-        method="Bethe",
-        target=target,
-        target_rho=[2.69890e00] * u.g / u.cm**3,
-        I=[166] * u.eV,
-    )
-
-<<<<<<< HEAD
+    with pytest.raises(expected_error, match=re.escape(match_string)):
+        simulation.add_stopping(**kwargs)
+
+    with pytest.raises(
+        ValueError, match="quantity ``rho`` is not defined on that grid"
+    ):
+        simulation.add_stopping(method="NIST", materials=["ALUMINUM"])
+
+
+def test_particle_tracker_Bethe_warning(
+    no_particles_on_grids_instantiated,
+    memory_interval_save_routine_instantiated,
+) -> None:
+    L = 1 * u.m
+
+    num = 2
+    dt = 1e-2 * u.s
+
+    grid = CartesianGrid(-L, L, num=num)
+    grid_shape = (num,) * 3
+
+    n_e = np.full(grid_shape, 1) * u.m**-3
+
+    x = [[0, 0, 0]] * u.m
+    v = [[0, 0, 0]] * u.m / u.s
+
+    termination_condition = no_particles_on_grids_instantiated
+    save_routine = memory_interval_save_routine_instantiated
+
+    with warnings.catch_warnings():
+        warnings.filterwarnings(
+            "ignore", message="Quantities should go to zero at edges of grid"
+        )
+        simulation = ParticleTracker(
+            grid,
+            termination_condition,
+            save_routine,
+            dt=dt,
+            field_weighting="nearest neighbor",
+        )
+
+    simulation.load_particles(x, v, Particle("p+"))
+
+    with pytest.raises(
+        ValueError, match="quantity ``n_e`` is not defined on that grid"
+    ):
+        simulation.add_stopping(method="Bethe", I=[1 * u.eV])
+
+    grid.add_quantities(n_e=n_e)
+    simulation.add_stopping(method="Bethe", I=[166 * u.eV])
+
+    # Ignore this warning - this grid doesn't need to go to zero at the edges
+    warnings.filterwarnings("ignore", message="should go to zero at edges of grid")
+
     with pytest.warns(
         PhysicsWarning, match="The Bethe model is only valid for high energy particles."
-=======
-    with pytest.raises(
-        ValueError, match="quantity ``rho`` is not defined on that grid"
->>>>>>> 87862617
     ):
         simulation.run()
 
@@ -800,7 +799,6 @@
         * u.m
     )
 
-<<<<<<< HEAD
     assert np.isclose(np.mean(x_final, axis=-1), stopping_ranges, rtol=0.15).all()
 
     xloc, yloc = sim.x[:, 0], sim.x[:, 2]
@@ -810,32 +808,6 @@
     )
 
     not_nan_mask = ~(np.isnan(xloc) | np.isnan(yloc))
-=======
-    with warnings.catch_warnings():
-        warnings.filterwarnings(
-            "ignore", message="Quantities should go to zero at edges of grid"
-        )
-        simulation = ParticleTracker(
-            grid,
-            termination_condition,
-            save_routine,
-            dt=dt,
-            field_weighting="nearest neighbor",
-        )
-
-    simulation.load_particles(x, v, Particle("p+"))
-
-    with pytest.raises(
-        ValueError, match="quantity ``n_e`` is not defined on that grid"
-    ):
-        simulation.add_stopping(method="Bethe", I=[1 * u.eV])
-
-    grid.add_quantities(n_e=n_e)
-    simulation.add_stopping(method="Bethe", I=[166 * u.eV])
-
-    # Ignore this warning - this grid doesn't need to go to zero at the edges
-    warnings.filterwarnings("ignore", message="should go to zero at edges of grid")
->>>>>>> 87862617
 
     lat_straggling = np.sqrt(
         np.nansum(((np.abs(xloc) + np.abs(yloc)) / 2) ** 2, axis=1)
