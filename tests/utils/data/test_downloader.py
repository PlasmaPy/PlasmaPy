--- conflicted
+++ resolved
@@ -99,12 +99,8 @@
     assert downloader_validated._blob_dict["test_key"] == test_str
 
 
-<<<<<<< HEAD
+@check_database_connection
 def test_update_blob_entry(downloader_validated) -> None:
-=======
-@check_database_connection
-def test_update_blob_entry(downloader_validated):
->>>>>>> ca8f46ad
     """
     Test the logic in the _update_blob_entry function
     """
@@ -169,12 +165,8 @@
 @pytest.mark.parametrize(
     "downloader", ["downloader_validated", "downloader_unvalidated"]
 )
-<<<<<<< HEAD
+@check_database_connection
 def test_get_local_only_file(downloader: Downloader, request) -> None:
-=======
-@check_database_connection
-def test_get_local_only_file(downloader: Downloader, request):
->>>>>>> ca8f46ad
     """
     Test various file retrieval modes
     """
