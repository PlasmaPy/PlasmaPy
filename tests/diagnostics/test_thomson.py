--- conflicted
+++ resolved
@@ -422,14 +422,9 @@
     max_wavelength = wavelength.value[np.argmax(Skw.value)]
 
     # Check width
-<<<<<<< HEAD
     assert np.isclose(width, 0.1499, 1e-2), (
         f"Multiple ion species case spectrum width is {width} instead of "
         "expected 0.17"
-=======
-    assert np.isclose(width, 0.17, 1e-2), (
-        f"Multiple ion species case spectrum width is {width} instead of expected 0.17"
->>>>>>> 1499c306
     )
 
     # Check max value
