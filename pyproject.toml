--- conflicted
+++ resolved
@@ -55,18 +55,10 @@
 # pinned environments in `uv.lock`.
 
 dependencies = [
-<<<<<<< HEAD
-  "astropy>=6",
-  "h5py>=3.8",
-  "lmfit>=1.1",
-  "lmfit>=1.3; python_full_version>='3.13'",
-  "matplotlib>=3.7",
-=======
   "astropy>=6.0.1",
   "h5py>=3.11",
   "lmfit>=1.3",
   "matplotlib>=3.8",
->>>>>>> 78052021
   "mpmath>=1.3",
   "numpy>=1.26",
   "packaging>=24",
@@ -75,12 +67,7 @@
   "scipy>=1.11",
   "tqdm>=4.65",
   "wrapt>=1.15",
-<<<<<<< HEAD
-  "xarray>=2023.7",
-  "xarray>=2024.5; python_full_version>='3.13'",
-=======
   "xarray>=2024.5",
->>>>>>> 78052021
 ]
 
 # The documentation build occurs in an isolated environment that is not
