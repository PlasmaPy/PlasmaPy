--- conflicted
+++ resolved
@@ -312,13 +312,8 @@
 max-complexity = 10
 
 [tool.ruff.per-file-ignores]
-<<<<<<< HEAD
 "__init__.py" = ["D104", "E402", "F401", "F402", "F403"] # ignore import errors
-".github/workflows/citation_updater.py" = ["D103"]
-=======
-"__init__.py" = ["D104", "E402", "F401", "F402", "F403"]  # ignore import errors
 ".github/scripts/*.py" = ["D103", "INP001"]
->>>>>>> b0a88e5d
 "docs/conf.py" = ["D100", "D103"]
 "plasmapy/analysis/fit_functions.py" = ["D301"]
 "plasmapy/formulary/braginskii.py" = ["C901"]
