--- conflicted
+++ resolved
@@ -72,13 +72,8 @@
   "sphinx_rtd_theme>=1.2",
   "sphinx_tabs>=3.4.1",
   "sphinxcontrib-bibtex>=2.5",
-<<<<<<< HEAD
   "towncrier==22.12",
-  "tox<4",
-=======
-  "towncrier==22.8",
   "tox>4.3",
->>>>>>> 7d7a20d7
 ]
 tests = [
   "flake8",
