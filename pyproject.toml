[build-system]
build-backend = "setuptools.build_meta"
requires = [
  "setuptools >= 61.2.0",
  "setuptools-scm >= 6.3.2",
  "wheel >= 0.37.0",
]

[project]
name = "plasmapy"
description = "Python package for plasma science"
readme = "README.md"
keywords = [
  "astronomy",
  "fusion",
  "heliophysics",
  "plasma",
  "plasma physics",
  "science",
  "solar physics",
  "space plasmas",
]
license = {file = "LICENSE.md"}
requires-python = ">=3.9"
classifiers = [
    "Development Status :: 4 - Beta",
    "Intended Audience :: Education",
    "Intended Audience :: Science/Research",
    "License :: OSI Approved :: BSD License",
    "Natural Language :: English",
    "Operating System :: OS Independent",
    "Programming Language :: Python :: 3",
    "Topic :: Scientific/Engineering :: Physics",
    "Topic :: Scientific/Engineering :: Astronomy",
]
dynamic = [
  "version",
]
dependencies = [
  "astropy >= 5.0.1",
  "h5py >= 3.3.0",
  "ipykernel >= 6.6.1",
  "ipywidgets >= 7.6.5",
  "lmfit >= 1.0.3",
  "matplotlib >= 3.5.1",
  "mpmath >= 1.2.1",
  "numba >= 0.56.0",
  "numpy >= 1.21.0",
  "packaging >= 22.0",
  "pandas >= 1.3.0",
  "pytest >= 7.0.1",
  "requests >= 2.27.1",
  "scipy >= 1.7.0",
  "tqdm >= 4.60.0",
  "voila >= 0.3.3",
  "wrapt >= 1.12.1",
  "xarray >= 2022.3.0",
]
[project.optional-dependencies]
docs = [
  "docutils >= 0.18.1",
  "jinja2 >= 3.1.2",
  "nbsphinx >= 0.9.1",
  "numpydoc >= 1.5.0",
  "pillow >= 9.5.0",
  "pygments >= 2.15.0",
  "sphinx >= 6.1.3",
  "sphinx-changelog >= 1.3.0",
  "sphinx-copybutton >= 0.5.1",
  "sphinx-gallery >= 0.12.2",
  "sphinx-hoverxref >= 1.1.1",
  "sphinx-issues >= 3.0.1",
  "sphinx-notfound-page >= 0.8.3",
  "sphinx-reredirects >= 0.1.1",
  "sphinx_rtd_theme >= 1.2.0",
  "sphinx_tabs >= 3.4.1",
  "sphinxcontrib-bibtex >= 2.5.0",
  "towncrier >= 22.12",
  "tox >= 4.4.0",
]
tests = [
  "flake8 >= 6.0.0",
  "flake8-rst-docstrings >= 0.3.0",
  "flake8-use-fstring >= 1.4",
  "hypothesis >= 6.35.1",
  "pre-commit >= 3.0.0",
  "pytest-regressions >= 2.3.1",
  "pytest-xdist >= 3.0.2",
  "tomli >= 2.0.1",
  "tox >= 4.3.1",
]
[project.urls]
Changelog = "https://docs.plasmapy.org/en/stable/whatsnew/index.html"
Chat = "https://plasmapy.org/chat"
Documentation = "https://docs.plasmapy.org/"
Issues = "https://github.com/PlasmaPy/plasmapy/issues/"
Source = "https://github.com/PlasmaPy/plasmapy"
Twitter = "https://twitter.com/PlasmaPy"
website = "https://www.plasmapy.org"
[project.scripts]
plasma-calculator = "plasmapy.utils.calculator:main"

[tool.setuptools]
include-package-data = true

[tool.setuptools.package-data]
"plasmapy.particles.data" = ["*"]
"plasmapy.tests" = ["coveragerc"]
"plasmapy.utils.calculator" = ["*"]

[tool.setuptools.packages.find]
exclude = ["docs/automodapi", "plasmapy/_dev"]
namespaces = false

[tool.setuptools_scm]
write_to = "plasmapy/_version.py"

[tool.isort]
line_length = 88
wrap_length = 80
sections = ["FUTURE", "STDLIB", "FIRSTPARTY", "LOCALFOLDER"]
known_first_party = ["plasmapy", ]
default_section = "STDLIB"
multi_line_output = 3
use_parentheses = true
include_trailing_comma = true
force_alphabetical_sort_within_sections = true
honor_noqa = true
lines_between_types = 1

[tool.pytest.ini_options]
minversion = "7.0.1"
testpaths = ['plasmapy']
norecursedirs = ['build', 'docs', 'plasmapy[\/]_dev']
doctest_optionflags = """
NORMALIZE_WHITESPACE
ELLIPSIS
NUMBER"""
addopts = "--doctest-modules --doctest-continue-on-failure"
filterwarnings = ["ignore:.*Creating", "a"]

[tool.coverage.report]
exclude_lines = [
    "coverage: ignore",
    "ImportError",
    "ModuleNotFoundError",
    "@vectorize",
    "@numba.vectorize",
    "@numba.jit",
    "@jit",
    "@numba.njit",
    "@njit",
    "@abstractmethod",
]

[tool.coverage.run]
omit = [
    "ci-helpers/*",
    "*/tests/*",
    "plasmapy/utils/calculator/*",
    "plasmapy/version.py",
    "plasmapy/_dev/*",
]

[tool.build_docs]
source-dir = "docs"
build-dir = "docs/_build"
all_files = "1"

[tool.codespell]
skip = "*.png,*cache*,*egg*,.git,.hypothesis,.idea,.tox,_build,*charged_particle*.ipynb,venv"
ignore-words-list = """
aci,
afe,
ans,
ba,
bu,
circularly,
ded,
dne,
ect,
explin,
fo,
fof,
gud,
hax,
hist,
hve,
nd,
noo,
nwo,
ot,
recuse,
ro,
te,
ue,
ue,
windo"""

[tool.gilesbot]

[tool.gilesbot.pull_requests]
enabled = true

[tool.gilesbot.towncrier_changelog]
enabled = true
changelog_skip_label = "No changelog entry needed"
help_url = "https://docs.plasmapy.org/en/latest/contributing/changelog_guide.html#adding-a-changelog-entry"
changelog_missing = "Missing changelog entry (see `changelog/README.rst`)"
changelog_missing_long = "This pull request needs a changelog entry at `changelog/NUMBER.TYPE.rst`, where `NUMBER` is the pull request number and `TYPE` is one of `feature`, `trivial`, `doc`, `bugfix`, `breaking`, or `removal`.\n\nFor details, see: https://docs.plasmapy.org/en/latest/contributing/changelog_guide.html#adding-a-changelog-entry"
verify_pr_number = true
number_incorrect = "Changelog entry number ≠ PR number (see `changelog/README.rst`)"
number_incorrect_long = "The changelog entry number does not match this pull request's number.\n\nWhen purposefully editing the changelog entry for a different pull request, set the 'No changelog entry needed' label to ignore this check."
type_incorrect = "Incorrect changelog type (see `changelog/README.rst`)"
type_incorrect_long = "The filename of the changelog entry must be of the form `changelog/NUMBER.TYPE.rst` where `TYPE` is one of `feature`, `trivial`, `doc`, `bugfix`, `breaking`, or `removal`.\n\nFor details, see: https://docs.plasmapy.org/en/latest/contributing/changelog_guide.html#adding-a-changelog-entry"

[tool.ruff]
target-version = "py39"
extend-select = [
  "A", # flake8-builtins
  "ARG", # flake8-unused-arguments
  "B",  # flake8-bugbear
  "BLE", # flake8-blind-except
  "C4", # flake8-comprehensions
  "COM818", # trailing-comma-on-bare-tuple
  "D",  # pydocstyle
  "FBT003", # flake8-boolean-trap
  "ICN", # flake8-import-conventions
  "INP", # flake8-no-pep420
  "INT", # flake8-gettext
  "ISC", # flake8-implicit-str-concat
  "N", # pep8-naming
  "NPY001", # numpy-deprecated-type-alias
  "PD", # pandas-vet
  "PGH", # pygrep-hooks
  "PIE", # flake8-pie
  "PLC", # pylint convention
  "PLE", # pylint errors
<<<<<<< HEAD
  "PLR", # pylint refactorings
=======
  "PLW", # pylint warnings
>>>>>>> 59c24f2b
  "PTH", # flake8-use-pathlib
  "PYI", # flake8-pyi
  "RUF", # ruff specific rules
  "S", # flake8-bandit
  "SIM", # flake8-simplify
  "TID", # flake8-tidy-imports
  "TRY", # tryceratops
  "UP", # pyupgrade
  "W", # pycodestyle warnings
]
ignore = [
  "B028", # no-explicit-stacklevel
  "D100", # undocumented-public-module
  "D101", # undocumented-public-class
  "D102", # undocumented-public-method
  "D103", # undocumented-public-function
  "D104", # undocumented-public-package
  "D105", # undocumented-public-method
  "D200", # fits-on-one-line
  "D202", # no-blank-line-after-function
  "D203", # one-blank-line-before-class
  "D205", # blank-line-after-summary
  "D209", # new-line-after-last-paragraph
  "D212", # multi-line-summary-first-line
  "D301", # escape-sequence-in-docstring (should be enabled)
  "D400", # ends-in-period
  "D401", # non-imperative-mood (should be enabled)
  "D404", # docstring-starts-with-this (should be enabled)
  "D410", # no-blank-line-after-section
  "D415", # ends-in-punctuation
  "E501", # line-too-long
  "N801", # invalid-class-name
  "N802", # invalid-function-name
  "N803", # invalid-argument-name
  "N806", # non-lowercase-variable-in-function
  "N816", # mixed-case-variable-in-global-scope
  "PLE0605", # invalid-all-format
  "PLR0913", # too-many-arguments
  "PLR2004", # magic-value-comparison
  "RUF001", # ambiguous-unicode-character-string
  "RUF002", # ambiguous-unicode-character-docstring
  "RUF003", # ambiguous-unicode-character-comment
  "RUF100", # unused-noqa (remove if we drop flake8 completely)
  "S101", # asserts
  "SIM117", # multiple-with-statements (remove for Python 3.10+)
  "SIM300", # yoda-conditions
  "TRY003", # raise-vanilla-args
  "TRY301", # raise-within-try
  "UP025", # unicode-kind-prefix
]
extend-exclude = [
    "docs/plasmapy_sphinx",
    ".jupyter",
    "__pycache__",
    "_build",
    "_dev",
]
dummy-variable-rgx = "Z|mass_numb|request|event"
namespace-packages = [".github/workflows", "docs"]
show-fixes = true
show-source = true

[tool.ruff.flake8-import-conventions.aliases]
"astropy.units" = "u"
"matplotlib.pyplot" = "plt"
numpy = "np"
pandas = "pd"

[tool.ruff.flake8-unused-arguments]
ignore-variadic-names = true

[tool.ruff.mccabe]
max-complexity = 20

[tool.ruff.per-file-ignores]
"__init__.py" = ["E402", "F401", "F402", "F403"]  # ignore import errors
"plasmapy/formulary/braginskii.py" = ["C901"]
"plasmapy/formulary/tests/test_distribution.py" = ["ARG005"]
"plasmapy/particles/tests/test_decorators.py" = ["ARG001", "ARG002"]
"plasmapy/utils/pytest_helpers/pytest_helpers.py" = ["BLE001", "PLR"]
"plasmapy/utils/pytest_helpers/tests/test_pytest_helpers.py" = ["BLE001", "TRY002"]

[tool.ruff.pydocstyle]
convention = "numpy"

[tool.ruff.pyupgrade]
keep-runtime-typing = true  # remove when we drop support for Python 3.9

[tool.towncrier]
package = "plasmapy"
name = "PlasmaPy"
filename = "CHANGELOG.rst"
directory = "changelog/"
title_format = "{name} v{version} ({project_date})"
issue_format = ":pr:`{issue}`"  # Despite the name mismatch, we use this for linking to PRs
wrap = true

[[tool.towncrier.type]]
directory = "breaking"
name = "Backwards Incompatible Changes"
showcontent = true

[[tool.towncrier.type]]
directory = "removal"
name = "Deprecations and Removals"
showcontent = true

[[tool.towncrier.type]]
directory = "feature"
name = "Features"
showcontent = true

[[tool.towncrier.type]]
directory = "bugfix"
name = "Bug Fixes"
showcontent = true

[[tool.towncrier.type]]
directory = "doc"
name = "Improved Documentation"
showcontent = true

[[tool.towncrier.type]]
directory = "trivial"
name = "Trivial/Internal Changes"
showcontent = true<|MERGE_RESOLUTION|>--- conflicted
+++ resolved
@@ -236,11 +236,8 @@
   "PIE", # flake8-pie
   "PLC", # pylint convention
   "PLE", # pylint errors
-<<<<<<< HEAD
   "PLR", # pylint refactorings
-=======
   "PLW", # pylint warnings
->>>>>>> 59c24f2b
   "PTH", # flake8-use-pathlib
   "PYI", # flake8-pyi
   "RUF", # ruff specific rules
