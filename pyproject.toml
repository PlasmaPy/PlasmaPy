[build-system]
build-backend = "setuptools.build_meta"
requires = [
  "setuptools>=61.2",
  "setuptools-scm>=6.3.2",
  "wheel>=0.37",
]

[project]
name = "plasmapy"
description = "Python package for plasma science"
readme = "README.md"
keywords = [
  "astronomy",
  "fusion",
  "heliophysics",
  "plasma",
  "plasma physics",
  "science",
  "solar physics",
  "space plasmas",
]

license = { file = "LICENSE.md" }
# SPEC 0 recommends that projects drop support for Python versions 3
# years after their initial release. See:
# https://scientific-python.org/specs/spec-0000
requires-python = ">=3.11"

# Add classifiers from https://pypi.org/classifiers
classifiers = [
  "Development Status :: 4 - Beta",
  "Intended Audience :: Education",
  "Intended Audience :: Science/Research",
  "License :: OSI Approved :: BSD License",
  "Natural Language :: English",
  "Operating System :: OS Independent",
  "Programming Language :: Python :: 3 :: Only",
  "Programming Language :: Python :: 3.11",
  "Programming Language :: Python :: 3.12",
  "Programming Language :: Python :: 3.13",
  "Topic :: Scientific/Engineering :: Astronomy",
  "Topic :: Scientific/Engineering :: Physics",
]

dynamic = [ "version" ]

# SPEC 0 recommends that support for core packages should be dropped 2
# years after their initial release.

# Upper limits on package versions should be temporary because they can
# make it harder to resolve environments when PlasmaPy is installed
# alongside other packages, such as in the heliopythoniverse.

# When updating dependencies, run `nox -s requirements` to update the
# pinned environments in `uv.lock`.

dependencies = [
  # astropy upper limit described in https://github.com/PlasmaPy/PlasmaPy/issues/2883
  "astropy>=5.2,<7",
  "h5py>=3.8",
  # Minimum version of ipykernel should not exceed what's used by Google Colab
  "ipykernel>=5.5.6",
  "ipywidgets>=6",
  "lmfit>=1.1",
  "matplotlib>=3.7",
  "mpmath>=1.3",
  "numpy>=1.24",
  "packaging>=22",
  "pandas>=2",
  "requests>=2.28",
  "scipy>=1.10",
  "setuptools>=66",
  "tqdm>=4.65",
  # Use loose requirements for voila because it impacts ipykernel version
  "voila>=0.2.7",
  "wrapt>=1.15",
  # xarray upper limit described in: https://github.com/PlasmaPy/PlasmaPy/issues/2922
  "xarray>=2022.12,<=2024.10",
]

# The documentation build occurs in an isolated environment that is not
# user-facing, so we can have stricter requirements.
<<<<<<< HEAD
docs = [
  "docutils >= 0.20.1",
  "jinja2 >= 3.1.5",
  "nbsphinx >= 0.9.6",
  "nox >= 2024.10.9",
  "numpydoc >= 1.8.0",
  "pillow >= 11.1.0",
  "pygments >= 2.19.1",
  "sphinx >= 8.1.3",
  "sphinx-changelog >= 1.6.0",
  "sphinx-codeautolink >= 0.16.2",
  "sphinx-copybutton >= 0.5.2",
  "sphinx-gallery >= 0.18.0",
  "sphinx-hoverxref >= 1.4.2",
  "sphinx-issues >= 5.0.0",
  "sphinx-notfound-page >= 1.0.4",
  "sphinx-reredirects >= 0.1.5",
  "sphinx_collapse >= 0.1.3",
  "sphinx_rtd_theme >= 3.0.2",
  "sphinx_tabs >= 3.4.7",
  "sphinxcontrib-bibtex >= 2.6.3",
  "sphinxcontrib-globalsubs >= 0.1.2",
  "sphinxemoji >= 0.3.1",
  "towncrier >= 24.8.0",
  "unidecode >= 1.3.8",
=======
optional-dependencies.docs = [
  "docutils>=0.20.1",
  "jinja2>=3.1.4",
  "nbsphinx>=0.9.4",
  "nox>=2024.10.9",
  "numpydoc>=1.7",
  "pillow>=10.4",
  "plasmapy-sphinx>=0.2.0b1",
  "pygments==2.18",
  "sphinx>=8.2.3",
  "sphinx-changelog>=1.5",
  "sphinx-codeautolink==0.15.2",
  "sphinx-collapse>=0.1.3",
  "sphinx-copybutton>=0.5.2",
  "sphinx-gallery>=0.16",
  "sphinx-hoverxref>=1.4",
  "sphinx-issues>=4.1",
  "sphinx-notfound-page>=1.0.2",
  "sphinx-reredirects>=0.1.5",
  "sphinx-rtd-theme>=2",
  "sphinx-tabs>=3.4.5",
  "sphinxcontrib-bibtex>=2.6.2",
  "sphinxcontrib-globalsubs>=0.1.1",
  "sphinxemoji>=0.3.1",
  "towncrier>=23.11",
  "unidecode>=1.3.8",
>>>>>>> 8b617b84
]
# Test dependencies are not user-facing, so we can set stricter
# requirements to ensure that tests are run in consistent environments.
optional-dependencies.tests = [
  "hypothesis>=6.108.2",
  "mypy>=1.11",
  "nox>=2024.10.9",
  "pytest>=8.3.1",
  "pytest-cov>=5",
  "pytest-filter-subpackage>=0.2",
  "pytest-regressions>=2.5",
  "pytest-rerunfailures>=14",
  "pytest-xdist>=3.6.1",
  "tomli>=2.0.1",
]
urls.Changelog = "https://docs.plasmapy.org/en/stable/whatsnew/index.html"
urls.Chat = "https://plasmapy.org/chat"
urls.Documentation = "https://docs.plasmapy.org/"
urls.Issues = "https://github.com/PlasmaPy/plasmapy/issues/"
urls.Source = "https://github.com/PlasmaPy/plasmapy"
urls.website = "https://www.plasmapy.org"
scripts.plasma-calculator = "plasmapy.utils.calculator:main"

[tool.setuptools]
include-package-data = true

[tool.setuptools.package-data]
"plasmapy.particles.data" = [ "*" ]
"plasmapy.tests" = [ "coveragerc" ]
"plasmapy.utils.calculator" = [ "*" ]

[tool.setuptools.packages.find]
where = [ "src" ]
exclude = [ "docs/automodapi", "src/plasmapy/_dev" ]
namespaces = false

[tool.setuptools_scm]
write_to = "src/plasmapy/_version.py"

[tool.ruff]
target-version = "py311"
namespace-packages = [ ".github/workflows", "docs" ]
extend-exclude = [
  ".hypothesis",
  ".idea",
  ".jupyter",
  "__pycache__",
  "_dev",
  "docs/plasmapy_sphinx",
]

show-fixes = true
output-format = "grouped"
format.line-ending = "lf"
format.docstring-code-format = true
lint.extend-select = [
  "A",      # flake8-builtins
  "ANN204", # missing-return-type-special-method
  "ANN205", # missing-return-type-static-method
  "ANN206", # missing-return-type-class-method
  "ARG",    # flake8-unused-arguments
  "ASYNC",  # flake8-async
  "B",      # flake8-bugbear
  "BLE",    # flake8-blind-except
  "C4",     # flake8-comprehensions
  "C90",    # mccabe
  "COM818", # trailing-comma-on-bare-tuple
  "D",      # pydocstyle
  #  "DOC", # pydoclint (enable this rule set when it is no longer in preview)
  "DTZ",    # flake8-datetimez
  "EM",     # flake8-errmsg
  "EXE",    # flake8-executable
  "FA102",  # flake8-required-type-annotation
  "FBT003", # flake8-boolean-trap
  "FIX",    # flake8-fixme
  "FLY",    # flynt
  "G",      # flake8-logging-format
  "I",      # isort
  "ICN",    # flake8-import-conventions
  "INP",    # flake8-no-pep420
  "INT",    # flake8-gettext
  "ISC",    # flake8-implicit-str-concat
  "N",      # pep8-naming
  "NPY",    # numpy-deprecated-type-alias
  "PD",     # pandas-vet
  "PERF",   # perflint
  "PGH",    # pygrep-hooks
  "PIE",    # flake8-pie
  "PLC",    # pylint convention
  "PLE",    # pylint errors
  "PLR",    # pylint refactorings
  "PLW",    # pylint warnings
  "PT",     # flake8-pytest-style
  "PTH",    # flake8-use-pathlib
  "PYI",    # flake8-pyi
  "RET",    # flake8-return
  "RSE",    # flake8-raise
  "RUF001", # ambiguous-unicode-character-string
  "RUF002", # ambiguous-unicode-character-docstring
  "RUF003", # ambiguous-unicode-character-comment
  "RUF005", # collection-literal-concatenation
  "RUF006", # asyncio-dangling-task
  "RUF007", # pairwise-over-zipped
  "RUF008", # mutable-dataclass-default
  "RUF009", # function-call-in-dataclass-default-argument
  "RUF010", # explicit-f-string-type-conversion
  "RUF012", # mutable-class-default
  "RUF013", # implicit-optional
  "RUF015", # unnecessary-iterable-allocation-for-first-element
  "RUF016", # invalid-index-type
  "RUF017", # quadratic-list-summation
  "RUF018", # assignment-in-assert
  "RUF019", # unnecessary-key-check
  "RUF020", # never-union
  "RUF021", # parenthesize-chained-operators
  "RUF023", # unsorted-dunder-slots
  "RUF024", # mutable-fromkeys-value
  "RUF026", # default-factory-kwarg
  "RUF030", # assert-with-print-message
  "RUF032", # decimal-from-float-literal
  "RUF033", # post-init-default
  "RUF034", # useless-if-else
  "RUF040", # invalid-assert-message-literal-argument
  "RUF041", # unnecessary-nested-literal
  "RUF046", # unnecessary-cast-to-int
  "RUF048", # map-int-version-parsing
  "RUF051", # if-key-in-dict-del
  "RUF100", # unused-noqa
  "RUF101", # redirected-noqa
  "RUF200", # invalid-pyproject-toml
  "S",      # flake8-bandit
  "SIM",    # flake8-simplify
  "SLF",    # flake8-self
  "SLOT",   # flake8-slots
  "T",      # flake8-print
  "T100",   # debugger
  "TC",     # flake8-type-checking
  "TD",     # flake8-todos
  "TID",    # flake8-tidy-imports
  "TRY",    # tryceratops
  "UP",     # pyupgrade
  "W",      # pycodestyle warnings
  "YTT",    # flake8-2020
]
# The ruff rules to include or ignore for notebooks are defined
# separately in .pre-commit-config.yaml in the hook for nbqa-ruff
lint.ignore = [
  "B028",    # no-explicit-stacklevel
  "D105",    # undocumented-magic-method (enable later?)
  "D200",    # fits-on-one-line (incompatible with multiline short summaries)
  "D202",    # no-blank-line-after-function
  "D205",    # blank-line-after-summary (incompatible with multiline short summaries)
  "D206",    # indent-with-spaces (formatter conflict)
  "D401",    # non-imperative-mood (enable later?)
  "E501",    # line-too-long
  "EM101",   # raw-string-in-exception (enable later in focused PR)
  "EM102",   # f-string-in-exception (enable later in focused PR)
  "FIX002",  # line-contains-todo
  "ISC001",  # single-line-implicit-string-concatenation (formatter conflict)
  "N802",    # invalid-function-name
  "N803",    # invalid-argument-name
  "N806",    # non-lowercase-variable-in-function
  "N816",    # mixed-case-variable-in-global-scope
  "PERF203", # try-except-in-loop (remove when we require Python ≥ 3.11)
  "PLC2401", # non-ascii-name (flags variables used as mathematical symbols)
  "PLC2403", # non-ascii-import-name
  "PLE0605", # invalid-all-format (flags `__all__ += __lite_funcs`, etc.)
  "PLR0913", # too-many-arguments
  "PLR2004", # magic-value-comparison
  "PT007",   # pytest-parametrize-values-wrong-type
  "PT011",   # pytest-raises-too-broad
  "PT012",   # pytest-raises-multiple-statements (enable later?)
  "PT019",   # pytest-fixture-param-without-value (enable later?)
  "PYI024",  # collections-named-tuple (enable later)
  "RET501",  # unnecessary-return-none
  "RET502",  # implicit-return-value
  "RET505",  # superfluous-else-return (enable later?)
  "RET506",  # superfluous-else-raise (enable later?)
  "S101",    # asserts
  "SIM300",  # yoda-conditions
  "TD002",   # missing-todo-author
  "TD003",   # missing-todo-link
  "TRY003",  # raise-vanilla-args
  "TRY301",  # raise-within-try
  "UP025",   # unicode-kind-prefix
  "W191",    # tab-indentation (formatter conflict)
  "W291",    # trailing-whitespace (handled by formatter)
]
lint.per-file-ignores."**/*.ipynb" = [ "T201", "T203" ]
lint.per-file-ignores.".github/scripts/*.py" = [ "D103", "INP001" ]
lint.per-file-ignores."__init__.py" = [ "D104", "E402", "F401", "F402", "F403" ] # ignore import errors
lint.per-file-ignores."docs/conf.py" = [ "D100", "D103", "E402", "EXE001", "EXE005", "F401" ]

# Most ruff rule violations in the following notebooks should eventually be fixed
lint.per-file-ignores."docs/notebooks/analysis/fit_functions.ipynb" = [ "NPY002" ]
lint.per-file-ignores."docs/notebooks/analysis/nullpoint.ipynb" = [ "D103" ]
lint.per-file-ignores."docs/notebooks/analysis/swept_langmuir/find_floating_potential.ipynb" = [ "FBT003" ]
lint.per-file-ignores."docs/notebooks/diagnostics/charged_particle_radiography_film_stacks.ipynb" = [ "B007", "PTH123" ]
lint.per-file-ignores."docs/notebooks/diagnostics/charged_particle_radiography_particle_tracing.ipynb" = [
  "D103",
  "E741",
]
lint.per-file-ignores."docs/notebooks/diagnostics/charged_particle_radiography_particle_tracing_custom_source.ipynb" = [
  "NPY002",
]
lint.per-file-ignores."docs/notebooks/diagnostics/charged_particle_radiography_particle_tracing_wire_mesh.ipynb" = [
  "D103",
]
lint.per-file-ignores."docs/notebooks/diagnostics/thomson_fitting.ipynb" = [ "NPY002", "PD011" ]
lint.per-file-ignores."docs/notebooks/dispersion/dispersion_function.ipynb" = [ "D103" ]
lint.per-file-ignores."docs/notebooks/dispersion/stix_dispersion.ipynb" = [ "FBT003" ]
lint.per-file-ignores."docs/notebooks/formulary/cold_plasma_tensor_elements.ipynb" = [ "FBT003" ]
lint.per-file-ignores."docs/notebooks/formulary/ExB_drift.ipynb" = [ "B008", "D103" ]
lint.per-file-ignores."docs/notebooks/langmuir_samples/_generate_noisy.ipynb" = [ "NPY002", "PTH123" ]
lint.per-file-ignores."docs/notebooks/plasma/grids_cartesian.ipynb" = [ "NPY002", "PLW2901" ]
lint.per-file-ignores."docs/notebooks/plasma/grids_nonuniform.ipynb" = [ "NPY002" ]

lint.per-file-ignores."setup.py" = [ "D100" ]
lint.per-file-ignores."src/plasmapy/analysis/fit_functions.py" = [ "D301" ]
lint.per-file-ignores."src/plasmapy/formulary/braginskii.py" = [ "C901", "RET503", "RET504" ]
lint.per-file-ignores."src/plasmapy/plasma/sources/*.py" = [ "D102" ]
lint.per-file-ignores."src/plasmapy/utils/_pytest_helpers/pytest_helpers.py" = [ "BLE001", "PLR", "SLF001" ]
lint.per-file-ignores."src/plasmapy/utils/calculator/plasma_calculator.ipynb" = [ "SLF001" ]
lint.per-file-ignores."tests/**/__init__.py" = [ "D104" ]
lint.per-file-ignores."tests/**/test_*.py" = [
  "D100",
  "D101",
  "D102",
  "D103",
  "D104",
  "D209",
  "D400",
  "D401",
  "DOC201",
  "DOC501",
  "INP001",
  "N801",
  "PLC2701",
  "PLR6301",
  "RUF012",
  "SLF001",
]
lint.per-file-ignores."tests/formulary/test_distribution.py" = [ "ARG005" ]
lint.per-file-ignores."tests/particles/test_decorators.py" = [ "ARG001", "ARG002" ]
lint.per-file-ignores."tests/utils/_pytest_helpers/test_pytest_helpers.py" = [ "BLE001", "TRY002" ]
lint.per-file-ignores."tests/utils/decorators/test_converters.py" = [ "ARG001", "ARG005" ]
# Allow potentially ambiguous Unicode characters with valid uses in plasma science
lint.allowed-confusables = [
  "×",
  "–",
  "′",
  "∨",
  "∪",
  "∼",
  "⊤",
  "α",
  "ℂ",
  "ℰ",
  "ℱ",
  "γ",
  "ℎ",
  "ι",
  "ℐ",
  "ℑ",
  "ℒ",
  "ℓ",
  "ℳ",
  "ν",
  "ℕ",
  "ο",
  "𝒪",
  "ℚ",
  "ρ",
  "ℜ",
  "ℝ",
  "σ",
  "τ",
  "β",
  "υ",
  "ℤ",
]
lint.dummy-variable-rgx = "^(Z|mass_numb|request|event|_.*)$"
lint.flake8-annotations.allow-star-arg-any = true
lint.flake8-annotations.ignore-fully-untyped = true
lint.flake8-annotations.mypy-init-return = true
lint.flake8-annotations.suppress-dummy-args = true
lint.flake8-annotations.suppress-none-returning = true
lint.flake8-import-conventions.aliases."astropy.constants" = "const"
lint.flake8-import-conventions.aliases."astropy.units" = "u"
lint.flake8-import-conventions.aliases."matplotlib" = "mpl"
lint.flake8-import-conventions.aliases."matplotlib.pyplot" = "plt"
lint.flake8-import-conventions.aliases.numpy = "np"
lint.flake8-import-conventions.aliases.pandas = "pd"
lint.flake8-import-conventions.banned-from = [
  "astropy.units",
  "matplotlib.pyplot",
  "numpy",
  "pytest",
  "warnings",
]
lint.flake8-tidy-imports.ban-relative-imports = "all"
lint.flake8-tidy-imports.banned-api."typing.Callable".msg = "Deprecated alias. Change to collections.abc.Callable"
lint.flake8-tidy-imports.banned-api."typing.Collection".msg = "Deprecated alias. Change to collections.abc.Collection"
lint.flake8-tidy-imports.banned-api."typing.DefaultDict".msg = "Deprecated alias. Change to collections.defaultdict"
lint.flake8-tidy-imports.banned-api."typing.Dict".msg = "Deprecated alias. Change to dict"
lint.flake8-tidy-imports.banned-api."typing.Generator".msg = "Deprecated alias. Change to collections.abc.Generator"
lint.flake8-tidy-imports.banned-api."typing.Iterable".msg = "Deprecated alias. Change to collections.abc.Iterable"
lint.flake8-tidy-imports.banned-api."typing.Iterator".msg = "Deprecated alias. Change to collections.abc.Iterator"
lint.flake8-tidy-imports.banned-api."typing.List".msg = "Deprecated alias. Change to list"
lint.flake8-tidy-imports.banned-api."typing.Mapping".msg = "Deprecated alias. Change to collections.abc.mapping"
lint.flake8-tidy-imports.banned-api."typing.MutableMapping".msg = "Deprecated alias. Change to collections.abc.MutableMapping"
lint.flake8-tidy-imports.banned-api."typing.Sequence".msg = "Deprecated alias. Change to collections.abc.Sequence"
lint.flake8-tidy-imports.banned-api."typing.Set".msg = "Deprecated alias. Change to set"
lint.flake8-tidy-imports.banned-api."typing.Tuple".msg = "Deprecated alias. Change to tuple"
lint.flake8-tidy-imports.banned-api."typing.Type".msg = "Deprecated alias. Change to type"
lint.flake8-unused-arguments.ignore-variadic-names = true
lint.isort.known-first-party = [ "plasmapy" ]
lint.mccabe.max-complexity = 10
lint.pydocstyle.convention = "numpy"

[tool.codespell]
skip = "*.png,*cache*,*egg*,.git,.hypothesis,.idea,.nox,.tox,_build,*charged_particle*.ipynb,venv"
# Add false positives found by codespell to ignore-words-list
ignore-words-list = """
aas,
aci,
afe,
anc,
ans,
ba,
bale,
bu,
circularly,
ded,
dne,
ect,
explin,
fo,
fof,
gud,
hax,
hist,
hve,
ine,
inpt,
nd,
noo,
nwo,
ot,
recuse,
ro,
te,
tru,
ue,
ue,
windo"""

[tool.check-manifest]
ignore = [
  "#*",
  "*#",
  "*checkpoint*",
  "*TEMP*",
  "*~",
  ".mailmap",
  "docs/*build/**",
  "Untitled*",
  "src/plasmapy/_version.py",
]

[tool.pytest.ini_options]
testpaths = [ '.' ]
xfail_strict = true
markers = [
  "slow: marks tests as slow (deselect with '-m \"not slow\"')",
]
doctest_optionflags = """
NORMALIZE_WHITESPACE
ELLIPSIS
NUMBER
IGNORE_EXCEPTION_DETAIL"""
filterwarnings = [
  "ignore:.*deprecated in traitlets 4.2.*:DeprecationWarning",
  "ignore:.*MultiIndex.*:DeprecationWarning",                  # https://github.com/PlasmaPy/PlasmaPy/issues/2319
]
norecursedirs = [
  '*egg-info*',
  '.*cache*',
  '.*env',
  '.[tn]ox',
  '.cov*',
  '.git*',
  '.hypothesis',
  '.idea',
  '.jupyter',
  '.vscode',
  '__pycache__',
  '_dev',
  'binder',
  'build',
  'changelog',
  'dist',
  'docs',
  'licenses',
  'node_modules',
  'tools',
  'venv',
  '.venv',
]

[tool.coverage.report]
exclude_lines = [
  "if TYPE_CHECKING",
  "if typing.TYPE_CHECKING",
  "coverage: ignore",
  "ImportError",
  "ModuleNotFoundError",
  "raise NotImplementedError",
  "@abstractmethod",
]

[tool.coverage.run]
branch = true
source = [ "src" ]
omit = [
  "*/plasmapy/utils/calculator/*",
  "*/plasmapy/tests/*",
  "*/plasmapy/*version.py",
  "*/plasmapy/_dev/*",
]

[tool.towncrier]
package = "plasmapy"
name = "PlasmaPy"
filename = "CHANGELOG.rst"
directory = "changelog"
title_format = "{name} v{version} ({project_date})"
# Despite the name mismatch, we use `issue_format` for linking to PRs
issue_format = ":pr:`{issue}`"
wrap = true

[[tool.towncrier.type]]
directory = "feature"
name = "New Features"
showcontent = true

[[tool.towncrier.type]]
directory = "doc"
name = "Documentation Improvements"
showcontent = true

[[tool.towncrier.type]]
directory = "breaking"
name = "Backwards Incompatible Changes"
showcontent = true

[[tool.towncrier.type]]
directory = "removal"
name = "Deprecations and Planned Removals"
showcontent = true

[[tool.towncrier.type]]
directory = "bugfix"
name = "Bug Fixes"
showcontent = true

[[tool.towncrier.type]]
directory = "internal"
name = "Internal Changes and Refactorings"
showcontent = true

[[tool.towncrier.type]]
directory = "trivial"
name = "Additional Changes"
showcontent = true

[tool.build_docs]
source-dir = "docs"
build-dir = "docs/_build"
all_files = "1"

[tool.changelog-bot]
[tool.changelog-bot.towncrier_changelog]
enabled = true
verify_pr_number = true
changelog_skip_label = "no changelog entry needed"
changelog_noop_label = "skip changelog checks"
whatsnew_label = "needs changelog entry"
whatsnew_pattern = '''changelog\/\d+\.[a-zA-Z]+(\.\d+)?\.rst'''<|MERGE_RESOLUTION|>--- conflicted
+++ resolved
@@ -81,33 +81,6 @@
 
 # The documentation build occurs in an isolated environment that is not
 # user-facing, so we can have stricter requirements.
-<<<<<<< HEAD
-docs = [
-  "docutils >= 0.20.1",
-  "jinja2 >= 3.1.5",
-  "nbsphinx >= 0.9.6",
-  "nox >= 2024.10.9",
-  "numpydoc >= 1.8.0",
-  "pillow >= 11.1.0",
-  "pygments >= 2.19.1",
-  "sphinx >= 8.1.3",
-  "sphinx-changelog >= 1.6.0",
-  "sphinx-codeautolink >= 0.16.2",
-  "sphinx-copybutton >= 0.5.2",
-  "sphinx-gallery >= 0.18.0",
-  "sphinx-hoverxref >= 1.4.2",
-  "sphinx-issues >= 5.0.0",
-  "sphinx-notfound-page >= 1.0.4",
-  "sphinx-reredirects >= 0.1.5",
-  "sphinx_collapse >= 0.1.3",
-  "sphinx_rtd_theme >= 3.0.2",
-  "sphinx_tabs >= 3.4.7",
-  "sphinxcontrib-bibtex >= 2.6.3",
-  "sphinxcontrib-globalsubs >= 0.1.2",
-  "sphinxemoji >= 0.3.1",
-  "towncrier >= 24.8.0",
-  "unidecode >= 1.3.8",
-=======
 optional-dependencies.docs = [
   "docutils>=0.20.1",
   "jinja2>=3.1.4",
@@ -134,7 +107,6 @@
   "sphinxemoji>=0.3.1",
   "towncrier>=23.11",
   "unidecode>=1.3.8",
->>>>>>> 8b617b84
 ]
 # Test dependencies are not user-facing, so we can set stricter
 # requirements to ensure that tests are run in consistent environments.
