name: plasmapy

channels:
  - astropy
  - conda-forge

dependencies:
  - python=3.7
  - numpy
  - scipy
  - astropy
  - h5py
  - matplotlib
  - mpmath
  - pandas
  - pillow
  - pip
  - xarray
  - pip:
    - docutils < 0.17
    - numpydoc
    - pytest
    - lmfit
    - pygments>=2.4.1
    - sphinx>=3.2.0
    - sphinx-gallery
    - sphinx-automodapi
    - sphinx_rtd_theme
<<<<<<< HEAD
    - pytest-regressions
    - towncrier>=19.2.0
=======
    - towncrier >= 19.2.0
    - pytest-regressions
>>>>>>> fcbf4f1e
<|MERGE_RESOLUTION|>--- conflicted
+++ resolved
@@ -26,10 +26,6 @@
     - sphinx-gallery
     - sphinx-automodapi
     - sphinx_rtd_theme
-<<<<<<< HEAD
-    - pytest-regressions
-    - towncrier>=19.2.0
-=======
     - towncrier >= 19.2.0
     - pytest-regressions
->>>>>>> fcbf4f1e
+    - towncrier>=19.2.0