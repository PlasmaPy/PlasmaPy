--- conflicted
+++ resolved
@@ -1,10 +1,6 @@
 ci:
   autofix_prs: false
-<<<<<<< HEAD
-  autoupdate_schedule: weekly
-=======
   autoupdate_schedule: monthly
->>>>>>> a203e05d
 
 repos:
 
