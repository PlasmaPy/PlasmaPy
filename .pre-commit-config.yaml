ci:
  autofix_prs: false
  autoupdate_schedule: monthly

# Specify the default version of Ruby in case it is not installed
default_language_version:
  ruby: 2.7.2

repos:

- repo: https://github.com/pre-commit/pre-commit-hooks
  rev: v5.0.0
  hooks:
  - id: check-ast
    name: validate Python code
  - id: check-merge-conflict
    name: check for git merge conflicts
    exclude: .*\.rst
  - id: check-case-conflict
    name: check for filename case conflicts
  - id: name-tests-test
    args: [--pytest-test-first]
    exclude: src/plasmapy/tests/_helpers/.*
  - id: trailing-whitespace
  - id: end-of-file-fixer
  - id: check-json
  - id: check-toml
  - id: check-yaml

- repo: https://github.com/python-jsonschema/check-jsonschema
  rev: 0.33.0
  hooks:
  - id: check-github-workflows

- repo: https://github.com/sirosen/texthooks
  rev: 0.6.8
  hooks:
  - id: fix-smartquotes
  - id: fix-spaces
  - id: fix-ligatures
  - id: forbid-bidi-controls

- repo: https://github.com/macisamuele/language-formatters-pre-commit-hooks
  rev: v2.14.0
  hooks:
  - id: pretty-format-ini
    args: [--autofix]
  - id: pretty-format-yaml
    args: [--autofix]
    # For the labeler GitHub Action, labels with spaces in them must
    # be put in quotes. However, the pretty-format-yaml hook will
    # remove the quotes which will break that action, so we should not
    # run this hook on `labeler.yml` (or certain other files).
    exclude: .github/labeler.yml|.pre-commit-search-and-replace.yaml

- repo: https://github.com/mattlqx/pre-commit-search-and-replace
  # keep at v1.0.5
  rev: v1.0.5
  hooks:
  - id: search-and-replace
    exclude: changelog/README.rst|docs/changelog/.*|.sourcery.yaml|docs/_global_substitutions.py|CHANGELOG.rst|docs/contributing/doc_guide.rst

- repo: https://github.com/pre-commit/pygrep-hooks
  rev: v1.10.0
  hooks:
  - id: python-check-blanket-noqa
    name: noqa comments have an error code
    exclude: ^docs/plasmapy_sphinx/
  - id: rst-directive-colons
  - id: rst-inline-touching-normal
  - id: text-unicode-replacement-char

- repo: https://github.com/codespell-project/codespell
  rev: v2.4.1
  hooks:
  - id: codespell
    name: codespell (add false positives to pyproject.toml)
    args: [--write-changes]
    additional_dependencies:
    - tomli

- repo: https://github.com/crate-ci/typos
  rev: v1.30.2
  hooks:
  - id: typos
    name: typos (add false positives to _typos.toml)

- repo: https://github.com/astral-sh/ruff-pre-commit
  rev: v0.11.8
  hooks:
  - id: ruff
    name: ruff (see https://docs.astral.sh/ruff/rules)
    args: [--fix]
  - id: ruff-format
    name: autoformat source code with ruff-format

- repo: https://github.com/asottile/blacken-docs
  rev: 1.19.1
  hooks:
  - id: blacken-docs
    name: autoformat code blocks in docs
    # docstrings are formatted using the ruff-format hook
    exclude: docs/contributing/coding_guide.rst|.*\.py
    additional_dependencies:
    - black==24.4.2

- repo: https://github.com/sphinx-contrib/sphinx-lint
  rev: v1.0.0
  hooks:
  - id: sphinx-lint

- repo: https://github.com/abravalheri/validate-pyproject
  rev: v0.24.1
  hooks:
  - id: validate-pyproject
    additional_dependencies: ['validate-pyproject-schema-store[all]']

- repo: https://github.com/tox-dev/pyproject-fmt
  rev: v2.5.1
  hooks:
  - id: pyproject-fmt

- repo: https://github.com/hukkin/mdformat
  rev: 0.7.22
  hooks:
  - id: mdformat
    name: Format .md files
    # Skip wrapping line length because doing so can mess up
    # formatting of GitHub issues created from files in
    # .github/content, and some files use semantic line breaks.
    exclude: licenses/.*|LICENSE.md|PATENT.md
    additional_dependencies:
<<<<<<< HEAD
    # remove ruff dependency after 0.3.5 is released
    - ruff !=0.3.3, !=0.3.4

- repo: https://github.com/jshwi/docsig
  rev: v0.44.2
  hooks:
  - id: docsig
    args:
    - --check-class
    - --check-dunders
    - --check-overridden
    - --check-protected
    - --summary
    exclude: tests|plasmapy_sphinx
=======
    - mdformat-black
    - mdformat-footnote
    - mdformat-frontmatter
    - mdformat-gfm
    - mdformat-gfm-alerts
>>>>>>> 8b617b84
<|MERGE_RESOLUTION|>--- conflicted
+++ resolved
@@ -130,9 +130,11 @@
     # .github/content, and some files use semantic line breaks.
     exclude: licenses/.*|LICENSE.md|PATENT.md
     additional_dependencies:
-<<<<<<< HEAD
-    # remove ruff dependency after 0.3.5 is released
-    - ruff !=0.3.3, !=0.3.4
+    - mdformat-black
+    - mdformat-footnote
+    - mdformat-frontmatter
+    - mdformat-gfm
+    - mdformat-gfm-alerts
 
 - repo: https://github.com/jshwi/docsig
   rev: v0.44.2
@@ -144,11 +146,4 @@
     - --check-overridden
     - --check-protected
     - --summary
-    exclude: tests|plasmapy_sphinx
-=======
-    - mdformat-black
-    - mdformat-footnote
-    - mdformat-frontmatter
-    - mdformat-gfm
-    - mdformat-gfm-alerts
->>>>>>> 8b617b84
+    exclude: tests