--- conflicted
+++ resolved
@@ -43,16 +43,6 @@
   - id: absolufy-imports
     exclude: docs/plasmapy_sphinx
 
-<<<<<<< HEAD
-=======
-- repo: https://github.com/asottile/pyupgrade
-  rev: v3.3.2
-  hooks:
-  - id: pyupgrade
-    args: [--keep-runtime-typing, --py39-plus]
-    files: ^plasmapy/
-
->>>>>>> 2d4369bd
 - repo: https://github.com/pre-commit/pygrep-hooks
   rev: v1.10.0
   hooks:
