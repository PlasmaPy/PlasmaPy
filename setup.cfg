--- conflicted
+++ resolved
@@ -78,15 +78,7 @@
   sphinx-copybutton
   sphinx-gallery
   sphinx_rtd_theme
-<<<<<<< HEAD
   towncrier >= 19.2.0
-  ipykernel
-  nbsphinx
-  sphinx-copybutton
-  ipywidgets
-  sphinx-changelog
-=======
->>>>>>> a23a1605
   towncrier >= 19.2.0
 developer =
   # install everything for developers
