--- conflicted
+++ resolved
@@ -115,11 +115,7 @@
     NORMALIZE_WHITESPACE
     ELLIPSIS
     NUMBER
-<<<<<<< HEAD
-addopts = -rxsF --mpl --mpl-baseline-relative --doctest-modules --doctest-continue-on-failure --ignore=docs/conf.py
-=======
-addopts = --doctest-modules --doctest-continue-on-failure
->>>>>>> 68801c2c
+addopts = -rxsF --mpl --mpl-baseline-relative --doctest-modules --doctest-continue-on-failure
 filterwarnings =
     ignore:.*Creating a LegacyVersion.*:DeprecationWarning
 looponfailroots =
