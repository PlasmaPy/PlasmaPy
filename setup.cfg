[metadata]
name = plasmapy
provides = plasmapy
author = PlasmaPy Community
description = Python package for plasma physics
long_description = file: README.md
long_description_content_type = text/markdown
license = BSD+Patent
license_file = LICENSE.md
url = https://www.plasmapy.org
edit_on_github = True
github_project = PlasmaPy/PlasmaPy
keywords=plasma physics, plasma, science, atomic
classifiers=
  Development Status :: 3 - Alpha
  Intended Audience :: Science/Research
  License :: OSI Approved :: BSD License
  Operating System :: OS Independent
  Programming Language :: Python :: 3
  Programming Language :: Python :: 3.7
  Programming Language :: Python :: 3.8
  Programming Language :: Python :: 3.8
  Programming Language :: Python :: 3.9
  Programming Language :: Python :: Implementation :: CPython
  Topic :: Scientific/Engineering :: Physics
  Topic :: Scientific/Engineering :: Astronomy

[options]
python_requires = >=3.7
packages = find:
include_package_data = True
setup_requires =
  # PEP-518 encourages the use of pyproject.toml for defining
  # build dependencies...they should be defined under build-system.requires
install_requires =
  # ought to mirror requirements/install.txt
  astropy >= 4.0
  cached-property >= 1.5.2
  matplotlib >= 3.2
  numpy >= 1.18.1
  pandas >= 1.0.0
  scipy >= 1.2
  setuptools >= 41.2
  tqdm >= 4.56.0
  xarray >= 0.14.0

[options.extras_require]
# a weird "bug" since python 2 allows extras to depend on extras
# for backwards compatibility, setuptools will keep this active
# see https://github.com/pypa/setuptools/issues/1260#issuecomment-438187625
extras =
  # ought to mirror requirements/extras.txt
  # for developers
  setuptools_scm
  # for plasmapy.plasma
  h5py
<<<<<<< HEAD
  # for plasmapy.formulary
=======
  matplotlib
diagnostics =
  matplotlib
tests =
  pytest >= 5.1
  pytest-regressions
theory =
>>>>>>> 4a71ade0
  mpmath
  lmfit
  # for plasmapy.utils.pytest_helpers
  pytest >= 5.1
tests =
  # ought to mirror requirements/tests.txt
  %(extras)s
  pytest >= 5.1
docs =
<<<<<<< HEAD
  # ought to mirror requirements/docs.txt
  %(extras)s
=======
  docutils < 0.17
>>>>>>> 4a71ade0
  numpydoc
  pillow
  pygments >= 2.4.1
  sphinx >= 2.4.4
  sphinx-automodapi >= 0.13
  sphinx-gallery
  sphinx_rtd_theme
  towncrier
  ipykernel
  nbsphinx
  sphinx-copybutton
  ipywidgets
  sphinx-changelog
<<<<<<< HEAD
developer =
  # install everything for developers
  # ought to functionally mirror requirements.txt
  %(docs)s
  %(extras)s
  %(tests)s
all =
  # for "backwards compatibility" in terms of install instructions
  # "all" in the sense of "all optional requirements"
  %(extras)s
=======
  towncrier >= 19.2.0
>>>>>>> 4a71ade0

[options.package_data]
plasmapy.particles.data = *
plasmapy.tests = coveragerc

[build_docs]
source-dir = docs
build-dir = docs/_build
all_files = 1

[tool:pytest]
minversion = 5.1
testpaths = "plasmapy" "docs"
norecursedirs = "build" "docs/_build" "examples" "auto_examples"
doctest_optionflags =
    NORMALIZE_WHITESPACE
    ELLIPSIS
    NUMBER
addopts = --doctest-modules --doctest-continue-on-failure --ignore=docs/conf.py
filterwarnings =
    ignore:.*Creating a LegacyVersion.*:DeprecationWarning
looponfailroots =
    plasmapy



[flake8]
convention = numpy
# Checks marked as TODO should be eventually enabled,
# but are failing right now. These are *great*
# first contributions. ;)
# Checks not marked by TODO *maybe* should be
# eventually enabled ― ask!
extend-ignore =
    # TODO D100: Missing docstring in public module
    D100,
    # TODO D102: Missing docstring in public method
    D102,
    # TODO D103: Missing docstring in public function
    D103,
    # TODO D104: Missing docstring in public package
    D104,
    D105,
    D107,
    # TODO D200: One-line docstring should fit on one line with quotes
    D200,
    # Ignoring D202 allows blank lines to be put on either side of code "paragraphs" at the beginning of a function.
    D202,
    # D205 and D400 are ignored to allow the "one-liner" to exceed one
    # line, which is sometimes necessary for even concise descriptions of plasma
    # physics functions and classes.
    D205,
    # TODO D210: No whitespaces allowed surrounding docstring text
    D210,
    # TODO D301: Use r""" if any backslashes in a docstring
    D301,
    # D302 is unnecessary as we are using Python 3.6+.
    D302,
    # D205 and D400 are ignored to allow the "one-liner" to exceed one
    # line, which is sometimes necessary for even concise descriptions of plasma
    # physics functions and classes.
    D400,
    # TODO D401: First line should be in imperative mood
    D401,
    # D403: First word of the first line should be properly capitalized ('Latex', not 'LaTeX') # Dominik: good job, pydocstyle /s
    D403,
    # TODO D407: Missing dashed underline after section ('References')
    D407,
    # TODO D409: Section underline should match the length of its name (Expected 5 dashes in section 'Notes', got 10)
    D409,
    # TODO D412: No blank lines allowed between a section header and its content
    D412
    # E203 something something whitespace? TODO check again
    E203,
    E501,
    # TODO E712 comparison to False should be if cond is False or if not cond
    E712,
    # TODO E713 test for membership should be 'not in'
    E713,
    # E731 do not assign a lambda, use a def - Dominik: disagreed, lambdas have uses
    E731,
    F401,
    # TODO star imports and undefined variables
    F403,
    F405,
    # all TODO from here on out, probably
    F541,
    # W605 invalid escape sequence,
    W605,
    RST210,
    RST213,
    RST306,
    RST902,
exclude =
    extern,
    sphinx,
    *test*,
    *parsetab.py,
    conftest.py,
    docs/conf.py,
    setup.py,
    .jupyter
rst-roles =
    # TODO look into these
    attr,
    class,
    func,
    data,
    exc,
    file,
    meth,
    mod
rst-directives =
    deprecated,
    nbgallery,
    todo

[coverage:run]
omit =
    ci-helpers/*
    */tests/*
    plasmapy/setup_package.py
    plasmapy/version.py

[coverage:report]
exclude_lines =
    coverage: ignore
    ImportError
    ModuleNotFoundError<|MERGE_RESOLUTION|>--- conflicted
+++ resolved
@@ -54,32 +54,23 @@
   setuptools_scm
   # for plasmapy.plasma
   h5py
-<<<<<<< HEAD
   # for plasmapy.formulary
-=======
-  matplotlib
-diagnostics =
-  matplotlib
+  mpmath
+  lmfit
+tests =
+  pytest >= 5.1
 tests =
   pytest >= 5.1
   pytest-regressions
-theory =
->>>>>>> 4a71ade0
-  mpmath
-  lmfit
-  # for plasmapy.utils.pytest_helpers
-  pytest >= 5.1
 tests =
   # ought to mirror requirements/tests.txt
   %(extras)s
   pytest >= 5.1
+  pytest-regressions
 docs =
-<<<<<<< HEAD
   # ought to mirror requirements/docs.txt
   %(extras)s
-=======
   docutils < 0.17
->>>>>>> 4a71ade0
   numpydoc
   pillow
   pygments >= 2.4.1
@@ -93,7 +84,7 @@
   sphinx-copybutton
   ipywidgets
   sphinx-changelog
-<<<<<<< HEAD
+  towncrier >= 19.2.0
 developer =
   # install everything for developers
   # ought to functionally mirror requirements.txt
@@ -104,9 +95,6 @@
   # for "backwards compatibility" in terms of install instructions
   # "all" in the sense of "all optional requirements"
   %(extras)s
-=======
-  towncrier >= 19.2.0
->>>>>>> 4a71ade0
 
 [options.package_data]
 plasmapy.particles.data = *
