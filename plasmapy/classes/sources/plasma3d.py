"""
Defines the core Plasma class used by PlasmaPy to represent plasma properties.
"""

import numpy as np
import astropy.units as u
import itertools

<<<<<<< HEAD
from plasmapy.physics.magnetostatics import MagnetoStatics
import scipy.interpolate as interp

from astropy.constants import (m_p,
                               m_e,
                               c,
                               mu0,
                               k_B,
                               e,
                               eps0,
                               )
=======
from plasmapy.formulary.magnetostatics import MagnetoStatics

from astropy.constants import mu0
>>>>>>> e7f4794c

from plasmapy.classes import GenericPlasma

__all__ = [
    "Plasma3D"
]


class Plasma3D(GenericPlasma):
    """
    Core class for describing and calculating plasma parameters with
    spatial dimensions.

    Attributes
    ----------
    x : `astropy.units.Quantity`
        x-coordinates within the plasma domain. Equal to the
        `domain_x` input parameter.
    y : `astropy.units.Quantity`
        y-coordinates within the plasma domain. Equal to the
        `domain_y` input parameter.
    z : `astropy.units.Quantity`
        z-coordinates within the plasma domain. Equal to the
        `domain_z` input parameter.
    grid : `astropy.units.Quantity`
        (3, x, y, z) array containing the values of each coordinate at
        every point in the domain.
    domain_shape : tuple
        Shape of the plasma domain.
    density : `astropy.units.Quantity`
        (x, y, z) array of mass density at every point in the domain.
    momentum : `astropy.units.Quantity`
        (3, x, y, z) array of the momentum vector at every point in
        the domain.
    pressure : `astropy.units.Quantity`
        (x, y, z) array of pressure at every point in the domain.
    magnetic_field : `astropy.units.Quantity`
        (3, x, y, z) array of the magnetic field vector at every point
        in the domain.

    Parameters
    ----------
    domain_x : `astropy.units.Quantity`
        1D array of x-coordinates for the plasma domain. Must have
        units convertable to length.
    domain_y : `astropy.units.Quantity`
        1D array of y-coordinates for the plasma domain. Must have
        units convertable to length.
    domain_z : `astropy.units.Quantity`
        1D array of z-coordinates for the plasma domain. Must have
        units convertable to length.

    """
    @u.quantity_input(domain_x=u.m, domain_y=u.m, domain_z=u.m)
    def __init__(self, domain_x, domain_y, domain_z):
        # Define domain sizes
        self.x = domain_x
        self.y = domain_y
        self.z = domain_z

        self.grid = np.array(np.meshgrid(self.x, self.y, self.z,
                                         indexing='ij'))
        self.domain_shape = (len(self.x), len(self.y), len(self.z))

        # Initiate core plasma variables
        self.density = np.zeros(self.domain_shape) * u.kg / u.m**3
        self.momentum = np.zeros((3, *self.domain_shape)) * u.kg / (u.m ** 2 * u.s)
        self.pressure = np.zeros(self.domain_shape) * u.Pa
        self.magnetic_field = np.zeros((3, *self.domain_shape)) * u.T
        self.electric_field = np.zeros((3, *self.domain_shape)) * u.V / u.m

        # create intermediate array of dimension (nx,ny,nz,3) in order to allow
        # interpolation on non-equal spatial domain dimensions
        self._B_interpolator = interp.RegularGridInterpolator(
            (self.x.si.value,
             self.y.si.value,
             self.z.si.value),
            self.magnetic_field.si.value.reshape((*self.domain_shape, 3)),
            method="linear",
            bounds_error=True)

        self._E_interpolator = interp.RegularGridInterpolator(
            (self.x.si.value,
             self.y.si.value,
             self.z.si.value),
            self.electric_field.si.value.reshape((*self.domain_shape, 3)),
            method="linear",
            bounds_error=True)

    def interpolate_E(self, x):
        return self._E_interpolator(x.si.value) * u.V / u.m

    def interpolate_B(self, x):
        return self._B_interpolator(x.si.value) * u.T

    @property
    def velocity(self):
        return self.momentum / self.density

    @property
    def magnetic_field_strength(self):
        B = self.magnetic_field
        return np.sqrt(np.sum(B * B, axis=0))

    @property
    def electric_field_strength(self):
        E = self.electric_field
        return np.sqrt(np.sum(E * E, axis=0))

    @property
    def alfven_speed(self):
        B = self.magnetic_field
        rho = self.density
        return np.sqrt(np.sum(B * B, axis=0) / (mu0 * rho))

    @classmethod
    def is_datasource_for(cls, **kwargs):
        if len(kwargs) == 3:
            match = all(f'domain_{direction}' in kwargs.keys() for direction in 'xyz')
        else:
            match = False
        return match

    # TODO this needs more numba and less for loop
    def add_magnetostatic(self, *mstats: MagnetoStatics):
        # for each MagnetoStatic argument
        for mstat in mstats:
            # loop over 3D-index (ix,iy,iz)
            for point_index in itertools.product(*[list(range(n)) for n in self.domain_shape]):
                # get coordinate
                p = self.grid[(slice(None),)+point_index]  # function as [:, *index]
                # calculate magnetic field at this point and add back
                self.magnetic_field[(slice(None),)+point_index] += mstat.magnetic_field(p)<|MERGE_RESOLUTION|>--- conflicted
+++ resolved
@@ -6,23 +6,9 @@
 import astropy.units as u
 import itertools
 
-<<<<<<< HEAD
-from plasmapy.physics.magnetostatics import MagnetoStatics
 import scipy.interpolate as interp
-
-from astropy.constants import (m_p,
-                               m_e,
-                               c,
-                               mu0,
-                               k_B,
-                               e,
-                               eps0,
-                               )
-=======
 from plasmapy.formulary.magnetostatics import MagnetoStatics
-
 from astropy.constants import mu0
->>>>>>> e7f4794c
 
 from plasmapy.classes import GenericPlasma
 
