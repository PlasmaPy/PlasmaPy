"""Functionality to parse representations of particles into standard form."""

import re
import warnings
from typing import (Union, Dict)
from numbers import Integral
import numpy as np

from plasmapy.atomic.elements import (
    _atomic_numbers_to_symbols,
    _element_names_to_symbols,
    _Elements)

from plasmapy.atomic.isotopes import _Isotopes
from plasmapy.atomic.special_particles import _Particles, ParticleZoo

<<<<<<< HEAD
from plasmapy.utils import roman, formatting
=======
from plasmapy.utils import roman, call_string
>>>>>>> 8303ca0b

from plasmapy.atomic.exceptions import InvalidElementError, InvalidParticleError, AtomicWarning


def _create_alias_dicts(Particles: dict) -> (Dict[str, str], Dict[str, str]):
    """
    Create dictionaries for case sensitive aliases and case
    insensitive aliases of special particles and antiparticles.

    The keys of these dictionaries are the aliases, and the values
    are the corresponding standardized symbol for the particle or
    antiparticle.
    """

    case_sensitive_aliases = {}
    case_insensitive_aliases = {}

    for symbol in Particles.keys():
        name = Particles[symbol]['name']
        case_insensitive_aliases[name.lower()] = symbol

    case_sensitive_aliases_for_a_symbol = [
        (['beta-', 'e'], 'e-'),
        (['beta+'], 'e+'),
        (['p', 'H-1+', 'H-1 1+', 'H-1 +1', 'H-1 II'], 'p+'),
        (['n-1'], 'n'),
        (['H-2'], 'D'),
        (['H-2+', 'H-2 1+', 'H-2 +1', 'D+', 'D II'], 'D 1+'),
        (['H-3+', 'H-3 1+', 'H-3 +1', 'T+', 'T II'], 'T 1+'),
    ]

    case_insensitive_aliases_for_a_symbol = [
        (['antielectron', 'anti_electron'], 'e+'),
        (['antipositron', 'anti_positron'], 'e-'),
        (['muon-'], 'mu-'),
        (['muon+'], 'mu+'),
        (['tau particle'], 'tau-'),
        (['protium'], 'H-1'),
        (['protium+', 'protium 1+', 'protium +1', 'hydrogen-1+',
          'hydrogen-1 1+', 'hydrogen-1 +1'], 'p+'),
        (['deuterium', 'hydrogen-2'], 'D'),
        (['deuteron', 'deuterium+', 'deuterium 1+', 'deuterium +1'], 'D 1+'),
        (['tritium', 'hydrogen-3'], 'T'),
        (['triton', 'tritium+', 'tritium 1+', 'tritium +1'], 'T 1+'),
        (['alpha'], 'He-4 2+'),
    ]

    for aliases, symbol in case_sensitive_aliases_for_a_symbol:
        for alias in aliases:
            case_sensitive_aliases[alias] = symbol

    for aliases, symbol in case_insensitive_aliases_for_a_symbol:
        for alias in aliases:
            case_insensitive_aliases[alias.lower()] = symbol

    alias_keys = list(case_insensitive_aliases.keys())

    for alias in alias_keys:
        if 'anti' in alias and 'anti-' not in alias:
            symbol = case_insensitive_aliases[alias].lower()
            new_alias = alias.replace('anti', 'anti-')
            case_insensitive_aliases[new_alias] = symbol

    return case_sensitive_aliases, case_insensitive_aliases


_case_sensitive_aliases, _case_insensitive_aliases = _create_alias_dicts(_Particles)


def _dealias_particle_aliases(alias: Union[str, Integral]) -> str:
    """
    Return the standard symbol for a particle or antiparticle
    when the argument is a valid alias.  If the argument is not a
    valid alias, then this function returns the original argument
    (which will usually be a `str` but may be an `int` representing
    atomic number).
    """
    if not isinstance(alias, str):
        symbol = alias
    elif (alias in _case_sensitive_aliases.values() or
          alias in _case_insensitive_aliases.values()):
        symbol = alias
    elif alias in _case_sensitive_aliases.keys():
        symbol = _case_sensitive_aliases[alias]
    elif alias.lower() in _case_insensitive_aliases.keys():
        symbol = _case_insensitive_aliases[alias.lower()]
    else:
        symbol = alias
    return symbol


def _invalid_particle_errmsg(argument, mass_numb=None, Z=None):
    """
    Return an appropriate error message for an
    `~plasmapy.utils.InvalidParticleError`.
    """
    errmsg = f"The argument {repr(argument)} "
    if mass_numb is not None or Z is not None:
        errmsg += "with "
    if mass_numb is not None:
        errmsg += f"mass_numb = {repr(mass_numb)} "
    if mass_numb is not None and Z is not None:
        errmsg += "and "
    if Z is not None:
        errmsg += f"integer charge Z = {repr(Z)} "
    errmsg += "does not correspond to a valid particle."
    return errmsg


def _parse_and_check_atomic_input(
        argument: Union[str, Integral],
        mass_numb: Integral = None,
        Z: Integral = None):
    """
    Parse information about a particle into a dictionary of standard
    symbols, and check the validity of the particle.

    Parameters
    ----------
    argument : `str` or `int`
        String containing information for an element, isotope, or ion
        in any of the allowed formats; or an integer representing an
        atomic number.

    mass_numb : `int`, optional
        The mass number of an isotope.

    Z : `int`, optional
        The integer charge of an ion.

    Returns
    -------
    nomenclature_dict : `dict`
        A dictionary containing information about the element, isotope,
        or ion.  The key ``'symbol'`` corresponds to the particle symbol
        containing the most information, ``'element'`` corresponds to
        the atomic symbol, ``'isotope'`` corresponds to the isotope
        symbol, ``'ion'`` corresponds to the ion symbol, ``'mass_numb'``
        corresponds to the mass number, and ``'Z'`` corresponds to the
        integer charge.  The corresponding items will be given by `None`
        if the necessary information is not provided.

    Raises
    ------
    `~plasmapy.utils.InvalidParticleError`
        If the arguments do not correspond to a valid particle or
        antiparticle.

    `~plasmapy.utils.InvalidElementError`
        If the particle is valid but does not correspond to an element,
        ion, or isotope.

    `TypeError`
        If the argument or any of the keyword arguments is not of the
        correct type.

    """

    def _atomic_number_to_symbol(atomic_numb: Integral):
        """
        Return the atomic symbol associated with an integer
        representing an atomic number, or raises an
        `~plasmapy.utils.InvalidParticleError` if the atomic number does
        not represent a known element.
        """

        if atomic_numb in _atomic_numbers_to_symbols.keys():
            return _atomic_numbers_to_symbols[atomic_numb]
        else:
            raise InvalidParticleError(f"{atomic_numb} is not a valid atomic number.")

    def _extract_charge(arg: str):
        """
        Receive a `str` representing an element, isotope, or ion.
        Return a `tuple` containing a `str` that should represent an
        element or isotope, and either an `int` representing the
        charge or `None` if no charge information is provided.  Raise
        an `~plasmapy.utils.InvalidParticleError` if charge information
        is inputted incorrectly.
        """

        invalid_charge_errmsg = (f"Invalid charge information in the particle string '{arg}'.")

        if arg.count(' ') == 1:  # Cases like 'H 1-' and 'Fe-56 1+'
            isotope_info, charge_info = arg.split(' ')

            sign_indicator_only_on_one_end = (
                charge_info.endswith(('-', '+')) ^
                charge_info.startswith(('-', '+')))

            just_one_sign_indicator = (
                (charge_info.count('-') == 1 and
                 charge_info.count('+') == 0) or
                (charge_info.count('-') == 0 and
                 charge_info.count('+') == 1))

            if not sign_indicator_only_on_one_end and just_one_sign_indicator:
                raise InvalidParticleError(invalid_charge_errmsg) from None

            charge_str = charge_info.strip('+-')

            try:
                if roman.is_roman_numeral(charge_info):
                    Z_from_arg = roman.from_roman(charge_info) - 1
                elif '-' in charge_info:
                    Z_from_arg = - int(charge_str)
                elif '+' in charge_info:
                    Z_from_arg = int(charge_str)
                else:
                    raise InvalidParticleError(invalid_charge_errmsg) from None
            except ValueError:
                raise InvalidParticleError(invalid_charge_errmsg) from None

        elif arg.endswith(('-', '+')):  # Cases like 'H-' and 'Pb-209+++'
            char = arg[-1]
            match = re.match(f"[{char}]*", arg[::-1])
            Z_from_arg = match.span()[1]
            isotope_info = arg[0:len(arg) - match.span()[1]]

            if char == '-':
                Z_from_arg = -Z_from_arg
            if isotope_info.endswith(('-', '+')):
                raise InvalidParticleError(invalid_charge_errmsg) from None
        else:
            isotope_info = arg
            Z_from_arg = None

        return isotope_info, Z_from_arg

    def _extract_mass_number(isotope_info: str):
        """
        Receives a string representing an element or isotope.
        Return a tuple containing a string that should represent
        an element, and either an integer representing the mass
        number or None if no mass number is available.  Raises an
        `~plasmapy.utils.InvalidParticleError` if the mass number
        information is inputted incorrectly.
        """

        if isotope_info == 'D':
            element_info, mass_numb = 'H', 2
        elif isotope_info == 'T':
            element_info = 'H'
            mass_numb = 3
        elif isotope_info == 'p':
            element_info = 'H'
            mass_numb = 1
        elif '-' not in isotope_info:
            element_info = isotope_info
            mass_numb = None
        elif isotope_info.count('-') == 1:
            element_info, mass_numb_str = isotope_info.split('-')
            try:
                mass_numb = int(mass_numb_str)
            except ValueError:
                raise InvalidParticleError(
                    f"Invalid mass number in isotope string "
                    f"'{isotope_info}'.") from None

        return element_info, mass_numb

    def _get_element(element_info: str) -> str:
        """
        Receive a `str` representing an element's symbol or
        name, and returns a `str` representing the atomic symbol.
        """

        if element_info.lower() in _element_names_to_symbols.keys():
            element = _element_names_to_symbols[element_info.lower()]
        elif element_info in _atomic_numbers_to_symbols.values():
            element = element_info
        else:
            raise InvalidParticleError(
                f"The string '{element_info}' does not correspond to "
                f"a valid element.")

        return element

    def _reconstruct_isotope_symbol(element: str, mass_numb: Integral) -> str:
        """
        Receive a `str` representing an atomic symbol and an
        `int` representing a mass number.  Return the isotope symbol
        or `None` if no mass number information is available.  Raises an
        `~plasmapy.utils.InvalidParticleError` for isotopes that have
        not yet been discovered.
        """

        if mass_numb is not None:
            isotope = f"{element}-{mass_numb}"

            if isotope == 'H-2':
                isotope = 'D'
            elif isotope == 'H-3':
                isotope = 'T'

            if isotope not in _Isotopes.keys():
                raise InvalidParticleError(
                    f"The string '{isotope}' does not correspond to "
                    f"a valid isotope.")

        else:
            isotope = None

        return isotope

    def _reconstruct_ion_symbol(element: str, isotope: Integral = None, Z: Integral = None):
        """
        Receive a `str` representing an atomic symbol and/or a
        string representing an isotope, and an `int` representing the
        integer charge.  Return a `str` representing the ion symbol,
        or `None` if no charge information is available.
        """

        if Z is not None:
            if Z < 0:
                sign = '-'
            else:
                sign = '+'

            if isotope is None:
                base = element
            else:
                base = isotope

            ion = f"{base} {np.abs(Z)}{sign}"
        else:
            ion = None

        if ion == 'H-1 1+':
            ion = 'p+'

        return ion

    if not isinstance(argument, (str, Integral)):  # coverage: ignore
        raise TypeError(f"The argument {argument} is not an integer or string.")

    arg = _dealias_particle_aliases(argument)

    if arg in ParticleZoo.everything - {'p+'}:
        if (mass_numb is not None) or (Z is not None):
            raise InvalidParticleError(
                f"The keywords mass_numb and Z should not be specified "
                f"for particle '{argument}', which is a special particle.")
        else:
            raise InvalidElementError(f"{argument} is not a valid element.")

    if isinstance(arg, str) and arg.isdigit():
        arg = int(arg)

    if isinstance(arg, Integral):
        element = _atomic_number_to_symbol(arg)
        Z_from_arg = None
        mass_numb_from_arg = None
    elif isinstance(arg, str):
        isotope_info, Z_from_arg = _extract_charge(arg)
        element_info, mass_numb_from_arg = \
            _extract_mass_number(isotope_info)
        element = _get_element(element_info)

    if mass_numb is not None and mass_numb_from_arg is not None:
        if mass_numb != mass_numb_from_arg:
            raise InvalidParticleError(
                "The mass number extracted from the particle string "
                f"'{argument}' is inconsistent with the keyword mass_numb = "
                f"{mass_numb}.")
        else:
            warnings.warn("Redundant mass number information for particle "
                          f"'{argument}' with mass_numb = {mass_numb}.",
                          AtomicWarning)

    if mass_numb_from_arg is not None:
        mass_numb = mass_numb_from_arg

    if Z is not None and Z_from_arg is not None:
        if Z != Z_from_arg:
            raise InvalidParticleError(
                "The integer charge extracted from the particle string "
                f"'{argument}' is inconsistent with the keyword Z = {Z}.")
        else:
            warnings.warn("Redundant charge information for particle "
                          f"'{argument}' with Z = {Z}.", AtomicWarning)

    if Z_from_arg is not None:
        Z = Z_from_arg

    if isinstance(Z, Integral):
        if Z > _Elements[element]['atomic number']:
            raise InvalidParticleError(
                f"The integer charge Z = {Z} cannot exceed the atomic number "
                f"of {element}, which is {_Elements[element]['atomic number']}.")
        elif Z <= -3:
            warnings.warn(f"Particle '{argument}' has an integer charge "
                          f"of Z = {Z}, which is unlikely to occur in "
                          f"nature.", AtomicWarning)

    isotope = _reconstruct_isotope_symbol(element, mass_numb)
    ion = _reconstruct_ion_symbol(element, isotope, Z)

    if ion:
        symbol = ion
    elif isotope:
        symbol = isotope
    else:
        symbol = element

    nomenclature_dict = {
        'particle': symbol,
        'element': element,
        'isotope': isotope,
        'ion': ion,
        'mass number': mass_numb,
        'integer charge': Z,
    }

    return nomenclature_dict


def _particle_call_string(arg: Union[str, Integral], kwargs: Dict = {}) -> str:
    """
    Return a `str` that recreates the call to create a particular
    `~plasmapy.atomic.Particle` instance from the input.
    """
<<<<<<< HEAD
    return formatting.call_string(Particle, arg, kwargs)
=======
    return call_string(Particle, arg, kwargs)
#    if kwargs != {}:
#        keyword_string = ", " + str(kwargs).strip(r"}{'").replace("'", "").replace(":", " =")
#    else:
#        keyword_string = ""
#    return f"Particle({repr(arg)}{keyword_string})"
>>>>>>> 8303ca0b
<|MERGE_RESOLUTION|>--- conflicted
+++ resolved
@@ -13,13 +13,8 @@
 
 from plasmapy.atomic.isotopes import _Isotopes
 from plasmapy.atomic.special_particles import _Particles, ParticleZoo
-
-<<<<<<< HEAD
-from plasmapy.utils import roman, formatting
-=======
-from plasmapy.utils import roman, call_string
->>>>>>> 8303ca0b
-
+from plasmapy.utils import roman
+from plasmapy.utils.formatting import call_string
 from plasmapy.atomic.exceptions import InvalidElementError, InvalidParticleError, AtomicWarning
 
 
@@ -433,21 +428,4 @@
         'integer charge': Z,
     }
 
-    return nomenclature_dict
-
-
-def _particle_call_string(arg: Union[str, Integral], kwargs: Dict = {}) -> str:
-    """
-    Return a `str` that recreates the call to create a particular
-    `~plasmapy.atomic.Particle` instance from the input.
-    """
-<<<<<<< HEAD
-    return formatting.call_string(Particle, arg, kwargs)
-=======
-    return call_string(Particle, arg, kwargs)
-#    if kwargs != {}:
-#        keyword_string = ", " + str(kwargs).strip(r"}{'").replace("'", "").replace(":", " =")
-#    else:
-#        keyword_string = ""
-#    return f"Particle({repr(arg)}{keyword_string})"
->>>>>>> 8303ca0b
+    return nomenclature_dict