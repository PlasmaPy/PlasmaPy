"""
Tests for proton radiography functions
"""

import astropy.units as u
import numpy as np
import pytest

from scipy.special import erf

from plasmapy.diagnostics.charged_particle_radiography import (
    synthetic_radiography as cpr,
)
from plasmapy.plasma.grids import CartesianGrid


<<<<<<< HEAD
def _test_grid(  # noqa: C901
=======
def _test_grid(  # noqa: PLR0912
>>>>>>> 8149c9c5
    name,
    L=1 * u.mm,
    num=100,
    B0=10 * u.T,
    E0=5e8 * u.V / u.m,
    phi0=1.4e5 * u.V,
    a=None,
    b=None,
):
    r"""
    Generates grids representing some common physical scenarios for testing
    and illustration. Valid example names are:
    * axially_magnetized_cylinder : A cylinder of radius L/4 magnetized in the
        Z-direction (like a solenoid, but without the fringe fields).
    * electrostatic_discontinuity : A discontinuity in the electric field at z=0
        with a radial gaussian profile in the xy plane.
    * electrostatic_gaussian_sphere : An electric field created by a sphere
        of potential of radius L/2 with a radial Gaussian distribution.

    Parameters
    ----------
    name : str
        Name of example to load (from list above)
    L : `~u.Quantity` (or array of three of the same)
        Length scale (or scales). -L and L are passed to the grid constructor
        as start and stop respectively. The default is 1 cm.
    num : int or list of three ints
        The number of points in each direction (or list of one for each dimension).
        Passed to the grid constructor as the num argument. The default is 100.

    E0, B0, phi0 : u.Quantities
        Scaling quantities used in the various examples

    a, b : u.Quantities
        Two length scales used in the various examples

    Returns
    -------
    grid : CartesianGrid
        A CartesianGrid object containing quantity arrays representing
        the chosen example.
    """

    grid = CartesianGrid(-L, L, num=num)

    # If an array was provided to the constructor, reduce to a single
    # length scale now.
    if L.size > 1:
        L = np.max(L)

    if name == "empty":
        pass

    elif name == "constant_bz":
        Bz = np.ones(grid.shape) * B0
        grid.add_quantities(B_z=Bz)

    elif name == "constant_ex":
        Ex = np.ones(grid.shape) * E0
        grid.add_quantities(E_x=Ex)

    elif name == "axially_magnetized_cylinder":
        if a is None:
            a = L / 4
        radius = np.linalg.norm(grid.grid[..., 0:2] * grid.unit, axis=3)
        Bz = np.where(radius < a, B0, 0 * u.T)
        grid.add_quantities(B_z=Bz)

    elif name == "electrostatic_discontinuity":
        if a is None:
            a = L / 2
        delta = a / 120

        radius = np.linalg.norm(grid.grid[..., 0:2] * grid.unit, axis=3)
        z = grid.grids[2]

        potential = (1 - erf(z / delta)) * np.exp(-((radius / a) ** 2)) * u.V

        Ex, Ey, Ez = np.gradient(potential, grid.dax0, grid.dax1, grid.dax2)

        grid.add_quantities(E_x=Ex, E_y=Ey, E_z=Ez, phi=potential)

    elif name == "electrostatic_gaussian_sphere":
        if a is None:
            a = L / 3
        if b is None:
            b = L / 2
        radius = np.linalg.norm(grid.grid, axis=3)
        arg = (radius / a).to(u.dimensionless_unscaled)
        potential = phi0 * np.exp(-(arg**2))

        Ex, Ey, Ez = np.gradient(potential, grid.dax0, grid.dax1, grid.dax2)

        Ex = np.where(radius < b, Ex, 0)
        Ey = np.where(radius < b, Ey, 0)
        Ez = np.where(radius < b, Ez, 0)

        grid.add_quantities(E_x=-Ex, E_y=-Ey, E_z=-Ez, phi=potential)

    else:
        raise ValueError(
            f"No example corresponding to the provided name ({name}) exists."
        )

    # If any of the following quantities are missing, add them as empty arrays
    req_quantities = ["E_x", "E_y", "E_z", "B_x", "B_y", "B_z"]

    for q in req_quantities:
        if q not in list(grid.ds.data_vars):
            unit = grid.recognized_quantities[q].unit
            arg = {q: np.zeros(grid.shape) * unit}
            grid.add_quantities(**arg)

    return grid


def test_multiple_grids():
    """
    Test that a case with two grids runs.

    TODO: automate test by including two fields with some obvious analytical
    solution??
    """

    grid1 = _test_grid("constant_bz", L=3 * u.cm, num=50, B0=0.7 * u.T)
    grid2 = _test_grid("electrostatic_gaussian_sphere", L=1 * u.mm, num=50)
    grids = [grid1, grid2]

    source = (0 * u.mm, -10 * u.mm, 0 * u.mm)
    detector = (0 * u.mm, 200 * u.mm, 0 * u.mm)

    sim = cpr.Tracker(grids, source, detector, verbose=True)

    sim.create_particles(1e5, 15 * u.MeV, max_theta=8 * u.deg)

    sim.run(field_weighting="nearest neighbor")

    size = np.array([[-1, 1], [-1, 1]]) * 5 * u.cm
    bins = [100, 100]
    hax, vax, values = cpr.synthetic_radiograph(sim, size=size, bins=bins)

    """
    import matplotlib.pyplot as plt
    fig, ax = plt.subplots()
    ax.set_aspect('equal')
    ax.pcolormesh(hax.to(u.cm).value, vax.to(u.cm).value, values.T)
    """


def run_1D_example(name):
    """
    Run a simulation through an example with parameters optimized to
    sum up to a lineout along x. The goal is to run a relatively fast
    sim with a quasi-1D field grid that can then be summed to get good
    enough statistics to use as a test.
    """
    grid = _test_grid(name, L=1 * u.mm, num=50)

    # Cartesian
    source = (0 * u.mm, -10 * u.mm, 0 * u.mm)
    detector = (0 * u.mm, 200 * u.mm, 0 * u.mm)

    # Expect warnings because these fields aren't well-behaved at the edges
    with pytest.warns(
        RuntimeWarning, match="Fields should go to zero at edges of grid to avoid "
    ):
        sim = cpr.Tracker(grid, source, detector, verbose=False)
    sim.create_particles(1e4, 3 * u.MeV, max_theta=0.1 * u.deg)
    sim.run()

    size = np.array([[-1, 1], [-1, 1]]) * 10 * u.cm
    bins = [200, 60]
    hax, vax, values = cpr.synthetic_radiograph(sim, size=size, bins=bins)

    values = np.mean(values[:, 20:40], axis=1)

    return hax, values


def run_mesh_example(
    location=(0, -2, 0) * u.mm,
    extent=(2 * u.mm, 1.5 * u.mm),
    nwires=9,
    wire_diameter=20 * u.um,
    mesh_hdir=None,
    mesh_vdir=None,
    nparticles=1e4,
    problem="electrostatic_gaussian_sphere",
):
    """
    Takes all of the add_wire_mesh parameters and runs a standard example problem
    simulation using them.

    Returns the sim object for use in additional tests
    """

    grid = _test_grid(problem, num=100)
    source = (0 * u.mm, -10 * u.mm, 0 * u.mm)
    detector = (0 * u.mm, 200 * u.mm, 0 * u.mm)

    sim = cpr.Tracker(grid, source, detector, verbose=False)

    sim.add_wire_mesh(
        location,
        extent,
        nwires,
        wire_diameter,
        mesh_hdir=mesh_hdir,
        mesh_vdir=mesh_vdir,
    )

    sim.create_particles(nparticles, 3 * u.MeV, max_theta=10 * u.deg)
    sim.run(field_weighting="nearest neighbor")

    return sim


@pytest.mark.slow()
def test_1D_deflections():
    # Check B-deflection
    hax, lineout = run_1D_example("constant_bz")
    loc = hax[np.argmax(lineout)]
    assert np.isclose(loc.si.value, 0.0165, 0.005)

    # Check E-deflection
    hax, lineout = run_1D_example("constant_ex")
    loc = hax[np.argmax(lineout)]
    assert np.isclose(loc.si.value, 0.0335, 0.005)


@pytest.mark.slow()
def test_coordinate_systems():
    """
    Check that specifying the same point in different coordinate systems
    ends up with identical source and detector vectors.
    """

    grid = _test_grid("empty")

    # Cartesian
    source = (-7.07 * u.mm, -7.07 * u.mm, 0 * u.mm)
    detector = (70.07 * u.mm, 70.07 * u.mm, 0 * u.mm)
    sim1 = cpr.Tracker(grid, source, detector, verbose=True)

    # Cylindrical
    source = (-1 * u.cm, 45 * u.deg, 0 * u.mm)
    detector = (10 * u.cm, 45 * u.deg, 0 * u.mm)
    sim2 = cpr.Tracker(grid, source, detector, verbose=False)

    # In spherical
    source = (-0.01 * u.m, 90 * u.deg, 45 * u.deg)
    detector = (0.1 * u.m, 90 * u.deg, 45 * u.deg)
    sim3 = cpr.Tracker(grid, source, detector, verbose=False)

    assert np.allclose(sim1.source, sim2.source, atol=1e-2)
    assert np.allclose(sim2.source, sim3.source, atol=1e-2)
    assert np.allclose(sim1.detector, sim2.detector, atol=1e-2)
    assert np.allclose(sim2.detector, sim3.detector, atol=1e-2)


@pytest.mark.slow()
def test_input_validation():
    """
    Intentionally raise a number of errors.
    """

    # ************************************************************************
    # During initialization
    # ************************************************************************

    grid = _test_grid("electrostatic_gaussian_sphere")
    source = (-10 * u.mm, 90 * u.deg, 45 * u.deg)
    detector = (100 * u.mm, 90 * u.deg, 45 * u.deg)

    # Check that an error is raised when an input grid has a nan or infty value
    # First check NaN
    Ex = grid["E_x"]
    Ex[0, 0, 0] = np.nan * u.V / u.m
    grid.add_quantities(E_x=Ex)
    with pytest.raises(ValueError):
        sim = cpr.Tracker(grid, source, detector, verbose=False)
    Ex[0, 0, 0] = 0 * u.V / u.m

    Ex[0, 0, 0] = np.inf * u.V / u.m  # Reset element for the rest of the tests
    grid.add_quantities(E_x=Ex)
    with pytest.raises(ValueError):
        sim = cpr.Tracker(grid, source, detector, verbose=False)
    Ex[0, 0, 0] = 0 * u.V / u.m

    # Check what happens if a value is large relative to the rest of the array
    Ex[0, 0, 0] = 0.5 * np.max(Ex)
    grid.add_quantities(E_x=Ex)
    # with pytest.raises(ValueError):
    with pytest.warns(RuntimeWarning):
        sim = cpr.Tracker(grid, source, detector, verbose=False)
    Ex[0, 0, 0] = 0 * u.V / u.m

    # Raise error when source-to-detector vector doesn't pass through the
    # field grid
    source_bad = (10 * u.mm, -10 * u.mm, 0 * u.mm)
    detector_bad = (10 * u.mm, 100 * u.mm, 0 * u.mm)
    with pytest.raises(ValueError):
        sim = cpr.Tracker(grid, source_bad, detector_bad, verbose=False)

    # Test raises warning when one (or more) of the required fields is missing
    grid_bad = CartesianGrid(-1 * u.mm, 1 * u.mm, num=50)
    with pytest.warns(RuntimeWarning, match="is not specified for the provided grid."):
        sim = cpr.Tracker(grid_bad, source, detector, verbose=True)

    # ************************************************************************
    # During create_particles
    # ************************************************************************
    sim = cpr.Tracker(grid, source, detector, verbose=False)
    sim.create_particles(1e3, 15 * u.MeV, max_theta=0.99 * np.pi / 2 * u.rad)

    # ************************************************************************
    # During runtime
    # ************************************************************************

    sim = cpr.Tracker(grid, source, detector, verbose=False)
    sim.create_particles(1e3, 15 * u.MeV)

    # Test an invalid field weighting keyword
    with pytest.raises(ValueError):
        sim.run(field_weighting="not a valid field weighting")

    # ************************************************************************
    # During runtime
    # ************************************************************************
    # SYNTHETIC RADIOGRAPH ERRORS
    sim.run()

    # Choose a very small synthetic radiograph size that misses most of the
    # particles
    with pytest.warns(
        RuntimeWarning, match="of the particles are shown on this synthetic radiograph."
    ):
        size = np.array([[-1, 1], [-1, 1]]) * 1 * u.mm
        hax, vax, values = cpr.synthetic_radiograph(sim, size=size)


@pytest.mark.slow()
def test_init():
    grid = _test_grid("electrostatic_gaussian_sphere", num=50)

    # Cartesian
    source = (0 * u.mm, -10 * u.mm, 0 * u.mm)
    detector = (0 * u.mm, 200 * u.mm, 0 * u.mm)

    sim = cpr.Tracker(grid, source, detector, verbose=False)

    # Test manually setting hdir and vdir
    hdir = np.array([1, 0, 1])
    sim = cpr.Tracker(grid, source, detector, verbose=False, detector_hdir=hdir)

    # Test special case hdir == [0,0,1]
    source = (0 * u.mm, 0 * u.mm, -10 * u.mm)
    detector = (0 * u.mm, 0 * u.mm, 200 * u.mm)
    sim = cpr.Tracker(grid, source, detector, verbose=False)
    assert all(sim.det_hdir == np.array([1, 0, 0]))

    # Test that hdir is calculated correctly if src-det axis is anti-parallel to z
    source = (0 * u.mm, 0 * u.mm, 10 * u.mm)
    detector = (0 * u.mm, 0 * u.mm, -200 * u.mm)
    sim = cpr.Tracker(grid, source, detector, verbose=False)
    assert all(sim.det_hdir == np.array([1, 0, 0]))


@pytest.mark.slow()
def test_create_particles():
    grid = _test_grid("electrostatic_gaussian_sphere", num=50)

    # Cartesian
    source = (0 * u.mm, -10 * u.mm, 0 * u.mm)
    detector = (0 * u.mm, 200 * u.mm, 0 * u.mm)

    sim = cpr.Tracker(grid, source, detector, verbose=False)

    sim.create_particles(
        1e3, 15 * u.MeV, max_theta=0.1 * u.rad, distribution="monte-carlo"
    )

    sim.create_particles(1e3, 15 * u.MeV, max_theta=0.1 * u.rad, distribution="uniform")

    # Test specifying particle
    sim.create_particles(1e3, 15 * u.MeV, particle="e")


@pytest.mark.slow()
def test_load_particles():
    grid = _test_grid("electrostatic_gaussian_sphere", num=50)

    # Cartesian
    source = (0 * u.mm, -10 * u.mm, 0 * u.mm)
    detector = (0 * u.mm, 200 * u.mm, 0 * u.mm)

    sim = cpr.Tracker(grid, source, detector, verbose=False)
    sim.create_particles(1e3, 15 * u.MeV, max_theta=0.1 * u.rad, distribution="uniform")

    # Test adding unequal numbers of particles
    x = np.zeros([100, 3]) * u.m
    v = np.ones([150, 3]) * u.m / u.s
    with pytest.raises(ValueError):
        sim.load_particles(x, v)

    # Test creating particles with explicit keywords
    x = sim.x * u.m
    v = sim.v * u.m / u.s

    # Try setting particles going the wrong direction
    with pytest.warns(RuntimeWarning):
        sim.load_particles(x, -v)

    # Try specifying a larger ion (not a proton or electron)
    sim.load_particles(x, v, particle="C-12 +3")

    # Run the tracker to make sure everything works
    sim.run(field_weighting="nearest neighbor")


@pytest.mark.slow()
def test_run_options():
    grid = _test_grid("electrostatic_gaussian_sphere", num=50)

    # Cartesian
    source = (0 * u.mm, -10 * u.mm, 0 * u.mm)
    detector = (0 * u.mm, 200 * u.mm, 0 * u.mm)
    sim = cpr.Tracker(grid, source, detector, verbose=True)

    # Test that trying to call run() without creating particles
    # raises an exception
    with pytest.raises(ValueError):
        sim.run()

    sim = cpr.Tracker(grid, source, detector, verbose=True)
    sim.create_particles(1e4, 3 * u.MeV, max_theta=10 * u.deg)

    # Try running with nearest neighbor interpolator
    # Test manually setting a timestep
    sim.run(field_weighting="nearest neighbor", dt=1e-12 * u.s)

    # Test max_deflections
    sim.max_deflection  # noqa: B018

    # Test way too big of a max_theta
    sim = cpr.Tracker(grid, source, detector, verbose=True)
    sim.create_particles(1e4, 3 * u.MeV, max_theta=89 * u.deg)
    with pytest.warns(RuntimeWarning, match="of particles entered the field grid"):
        sim.run(field_weighting="nearest neighbor", dt=1e-12 * u.s)

    # Test extreme deflections -> warns user
    # This requires instantiating a whole new example field with a really
    # big B-field
    grid = _test_grid("constant_bz", num=50, B0=250 * u.T)
    source = (0 * u.mm, -10 * u.mm, 0 * u.mm)
    detector = (0 * u.mm, 200 * u.mm, 0 * u.mm)

    # Expect warnings because these fields aren't well-behaved at the edges
    with pytest.warns(
        RuntimeWarning, match="Fields should go to zero at edges of grid to avoid "
    ):
        sim = cpr.Tracker(grid, source, detector, verbose=False)
    sim.create_particles(1e4, 3 * u.MeV, max_theta=0.1 * u.deg)
    with pytest.warns(
        RuntimeWarning,
        match="particles have been deflected away from the detector plane",
    ):
        sim.run(field_weighting="nearest neighbor", dt=1e-12 * u.s)
    # Calc max deflection: should be between 0 and pi/2
    # Note: that's only true because max_theta is very small
    # More generally, max_deflection can be a bit bigger than pi/2 for
    # particles that begin at an angle then deflect all the way around.
    assert 0 < sim.max_deflection.to(u.rad).value < np.pi / 2


def create_tracker_obj():
    # CREATE A RADIOGRAPH OBJECT
    grid = _test_grid("electrostatic_gaussian_sphere", num=50)
    source = (0 * u.mm, -10 * u.mm, 0 * u.mm)
    detector = (0 * u.mm, 200 * u.mm, 0 * u.mm)

    sim = cpr.Tracker(grid, source, detector, verbose=False)
    sim.create_particles(int(1e4), 3 * u.MeV, max_theta=10 * u.deg)
    return sim


tracker_obj_simulated = create_tracker_obj().run(field_weighting="nearest neighbor")


@pytest.mark.slow()
class TestSyntheticRadiograph:
    """
    Tests for
    `plasmapy.diagnostics.charged_particle_radiography.synthetic_radiograph`.
    """

    tracker_obj_not_simulated = create_tracker_obj()
    tracker_obj_simulated = create_tracker_obj()
    tracker_obj_simulated.run(field_weighting="nearest neighbor")
    sim_results = tracker_obj_simulated.results_dict.copy()

    @pytest.mark.parametrize(
        ("args", "kwargs", "_raises"),
        [
            # obj wrong type
            ((5,), {}, TypeError),
            # size wrong type
            ((tracker_obj_simulated,), {"size": "not a Quantity"}, TypeError),
            # size not convertible to meters
            ((sim_results,), {"size": 5 * u.ms}, ValueError),
            # size wrong shape
            ((sim_results,), {"size": [-1, 1] * u.cm}, ValueError),
            # simulation was never run
            ((tracker_obj_not_simulated,), {}, RuntimeError),
        ],
    )
    def test_raises(self, args, kwargs, _raises):
        """Test scenarios the raise an Exception."""
        with pytest.raises(_raises):
            cpr.synthetic_radiograph(*args, **kwargs)

    def test_warns(self):
        """
        Test warning when less than half the particles reach the detector plane.
        """
        sim_results = self.sim_results.copy()
        sim_results["nparticles"] = 3 * sim_results["nparticles"]
        with pytest.warns(RuntimeWarning):
            cpr.synthetic_radiograph(sim_results)

    @pytest.mark.parametrize(
        ("args", "kwargs", "expected"),
        [
            (
                # From a Tracker object
                (tracker_obj_simulated,),
                {},
                {
                    "xrange": [-0.036934532101889815, 0.03702186098974771] * u.m,
                    "yrange": [-0.03697401811598356, 0.037007901161403144] * u.m,
                    "bins": (200, 200),
                },
            ),
            (
                # From a dict
                (sim_results,),
                {},
                {
                    "xrange": [-0.036934532101889815, 0.03702186098974771] * u.m,
                    "yrange": [-0.03697401811598356, 0.037007901161403144] * u.m,
                    "bins": (200, 200),
                },
            ),
            (
                # From a dict
                (sim_results,),
                {"size": np.array([[-1, 1], [-1, 1]]) * 30 * u.cm, "bins": (200, 60)},
                {
                    "xrange": [-0.3, 0.3] * u.m,
                    "yrange": [-0.3, 0.3] * u.m,
                    "bins": (200, 60),
                },
            ),
        ],
    )
    def test_intensity_histogram(self, args, kwargs, expected):
        """Test several valid use cases."""
        results = cpr.synthetic_radiograph(*args, **kwargs)

        assert len(results) == 3

        x = results[0]
        assert isinstance(x, u.Quantity)
        assert x.unit == u.m
        assert x.shape == (expected["bins"][0],)
        assert np.isclose(np.min(x), expected["xrange"][0], rtol=1e4)
        assert np.isclose(np.max(x), expected["xrange"][1], rtol=1e4)

        y = results[1]
        assert isinstance(y, u.Quantity)
        assert y.unit == u.m
        assert y.shape == (expected["bins"][1],)
        assert np.isclose(np.min(y), expected["yrange"][0], rtol=1e4)
        assert np.isclose(np.max(y), expected["yrange"][1], rtol=1e4)

        histogram = results[2]
        assert isinstance(histogram, np.ndarray)
        assert histogram.shape == expected["bins"]

    def test_optical_density_histogram(self):
        """
        Test the optical density calculation is correct and stuffed
        with numpy.inf when the intensity is zero.
        """
        bins = (200, 60)
        size = np.array([[-1, 1], [-1, 1]]) * 30 * u.cm

        intensity_results = cpr.synthetic_radiograph(
            self.sim_results, size=size, bins=bins
        )
        od_results = cpr.synthetic_radiograph(
            self.sim_results, size=size, bins=bins, optical_density=True
        )

        assert np.allclose(intensity_results[0], od_results[0])
        assert np.allclose(intensity_results[1], od_results[1])

        intensity = intensity_results[2]
        zero_mask = intensity == 0
        initial_intensity = np.mean(intensity[~zero_mask])
        optical_density = -np.log10(intensity / initial_intensity)

        assert np.allclose(optical_density[~zero_mask], od_results[2][~zero_mask])
        assert np.all(np.isposinf(od_results[2][zero_mask]))


@pytest.mark.slow()
def test_saving_output(tmp_path):
    """Test behavior of Tracker.save_results."""

    sim = create_tracker_obj()

    # Test that output cannot be saved prior to running
    with pytest.raises(RuntimeError):
        sim.results_dict  # noqa: B018

    sim.run(field_weighting="nearest neighbor")

    results_1 = sim.results_dict

    # Save result
    path = tmp_path / "temp.npz"
    sim.save_results(path)

    # Load result
    results_2 = dict(np.load(path, "r", allow_pickle=True))

    assert set(results_1.keys()) == set(results_2.keys())
    for key in results_1:
        assert np.allclose(results_1[key], results_2[key])


@pytest.mark.slow()
@pytest.mark.parametrize(
    "case",
    ["creating particles", "loading particles", "adding a wire mesh"],
)
def test_cannot_modify_simulation_after_running(case):
    """
    Test that a Tracker objection can not be modified after it is
    run (Tracker.run).
    """

    sim = create_tracker_obj()
    sim.run(field_weighting="nearest neighbor")

    # Error from creating particles
    with pytest.raises(RuntimeError):
        if case == "creating particles":
            sim.create_particles(1e4, 3 * u.MeV, max_theta=10 * u.deg)
        elif case == "loading particles":
            sim.load_particles(sim.x, sim.v)
        elif case == "adding a wire mesh":
            sim.add_wire_mesh(
                np.array([0, -2, 0]) * u.mm,
                (2 * u.mm, 1.5 * u.mm),
                9,
                20 * u.um,
            )
        else:
            pytest.fail(f"Unrecognized test case '{case}'.")


@pytest.mark.slow()
def test_gaussian_sphere_analytical_comparison():
    """
    This test runs a known example problem and compares to a theoretical
    model for small deflections.

    Still under construction (comparing the actual form of the radiograph
    is possible but tricky to implement).
    """

    # The Gaussian sphere problem for small deflection potentials
    # is solved in Kugland2012relation, and the equations referenced
    # below are from that paper.
    # https://doi.org/10.1063/1.4750234

    a = (1 * u.mm / 3).to(u.mm).value
    phi0 = 1.4e5
    W = 15e6

    l = 10  # noqa: E741
    L = 200

    # Define and run the problem
    # Setting b to be much larger than the problem so that the field is not
    # cut off at the edges. This is required to be directly
    # comparable to the theoretical result.
    grid = _test_grid(
        "electrostatic_gaussian_sphere",
        num=100,
        phi0=phi0 * u.V,
        a=a * u.mm,
        b=20 * u.mm,
    )
    source = (0 * u.mm, -l * u.mm, 0 * u.mm)
    detector = (0 * u.mm, L * u.mm, 0 * u.mm)

    with pytest.warns(
        RuntimeWarning, match="Fields should go to zero at edges of grid to avoid "
    ):
        sim = cpr.Tracker(grid, source, detector, verbose=False)

    sim.create_particles(1e3, W * u.eV, max_theta=12 * u.deg)
    sim.run()

    size = np.array([[-1, 1], [-1, 1]]) * 4 * u.cm
    bins = [100, 100]
    h, v, i = cpr.synthetic_radiograph(sim, size=size, bins=bins)
    h = h.to(u.mm).value / sim.mag
    v = v.to(u.mm).value / sim.mag
    r0 = h

    # Calculate a lineout across the center of the plane (y=0)
    v0 = np.argmin(np.abs(v))

    line = np.mean(i[:, v0 - 6 : v0 + 6], axis=1)
    # Zero the edge of the radiograph
    line += -np.mean(line)
    line *= 1 / np.max(np.abs(line))

    # Calculate the theoretical deflection angles (Eq. 28)
    theory = phi0 / W * np.sqrt(np.pi) * (r0 / a) * np.exp(-((r0 / a) ** 2))

    max_deflection = np.max(np.abs(theory))
    mu = np.sqrt(np.pi) * (phi0 / W) * (l / a)

    # sim_mu = sim.max_deflection.to(u.rad).value*(l/a)

    # Calculate the theoretical inversion (Eq. 31 )
    theory_deflect = -2 * mu * (1 - (r0 / a) ** 2) * np.exp(-((r0 / a) ** 2))
    theory_deflect *= 1 / np.max(np.abs(theory_deflect))

    # Uncomment for debug
    """
    print(f"Theory max deflection: {max_deflection:.6f}")
    print(f"Theory mu: {mu:.3f}")
    print(f"Sim max deflection: {sim.max_deflection.to(u.rad).value:.6f}")
    print(f"Sim mu: {sim_mu:.3f}")

    import matplotlib.pyplot as plt
    print(f"Theory max deflection: {max_deflection:.6f}")
    print(f"Theory mu: {mu:.3f}")
    print(f"Sim max deflection: {sim.max_deflection.to(u.rad).value:.6f}")
    print(f"Sim mu: {sim_mu:.3f}")

    fig, ax = plt.subplots()
    ax.pcolormesh(h, v, i.T, shading='auto', cmap='Blues_r')
    ax.set_aspect('equal')

    fig, ax = plt.subplots()
    ax.plot(h, line )
    ax.plot(h, theory_deflect)
    """

    assert np.isclose(max_deflection, sim.max_deflection.to(u.rad).value, atol=1e-3)


@pytest.mark.slow()
def test_add_wire_mesh():
    # ************************************************************
    # Test various input configurations
    # ************************************************************

    # Test a circular mesh
    run_mesh_example(extent=1 * u.mm)

    # Test providing hdir
    run_mesh_example(mesh_hdir=np.array([0.5, 0, 0.5]))

    # Test providing hdir and vdir
    run_mesh_example(mesh_hdir=np.array([0.5, 0, 0.5]), mesh_vdir=np.array([0, 0.1, 1]))

    # ************************************************************
    # Test invalid inputs
    # ************************************************************

    # Test invalid extent (too many elements)
    with pytest.raises(ValueError):
        run_mesh_example(extent=(1 * u.mm, 2 * u.mm, 3 * u.mm))

    # Test wire mesh completely blocks all particles (in this case because
    # the wire diameter is absurdly large)
    with pytest.raises(ValueError):
        run_mesh_example(wire_diameter=5 * u.mm)

    # Test if wire mesh is not between the source and object
    with pytest.raises(ValueError):
        run_mesh_example(location=np.array([0, 3, 0]) * u.mm)

    # ************************************************************
    # Test that mesh is the right size in the detector plane, and that
    # the wire spacing images correctly.
    # This is actually a good overall test of the whole proton radiography
    # particle tracing algorithm.
    # ************************************************************
    loc = np.array([0, -2, 0]) * u.mm
    extent = (1 * u.mm, 1 * u.mm)
    wire_diameter = 30 * u.um
    nwires = 9
    sim = run_mesh_example(
        problem="empty",
        nparticles=1e5,
        location=loc,
        extent=extent,
        wire_diameter=wire_diameter,
        nwires=nwires,
    )

    # Calculate the width that the grid SHOULD have on the image plane
    src_to_mesh = np.linalg.norm(loc.si.value - sim.source)
    mesh_to_det = np.linalg.norm(sim.detector - loc.si.value)
    mag = 1 + mesh_to_det / src_to_mesh
    true_width = mag * extent[0].to(u.mm).value
    true_spacing = true_width / (nwires - 1)

    # Create a synthetic radiograph
    size = np.array([[-1, 1], [-1, 1]]) * 2 * u.cm
    bins = [100, 50]
    # Expect a warning because many particles are off the radiograph
    # (Chose max_theta so corners are covered)
    with pytest.warns(RuntimeWarning):
        h, v, i = cpr.synthetic_radiograph(sim, size=size, bins=bins)

    # Sum up the vertical direction
    line = np.sum(i, axis=1)

    # Determine the points that are on gridlines: where 1/line is above the
    # median by a lot
    ind = np.argwhere(1 / line > 2 * np.median(1 / line))
    hwhere = h.to(u.mm).value[ind]
    measured_width = np.max(hwhere) - np.min(hwhere)

    # Calculate the max spatial frequency (should be close to the grid spacing)
    dx = np.abs(size[0][1] - size[0][0]).to(u.mm).value / bins[0]
    fnyquist = int(bins[0] / 2)
    freqs = np.fft.fftfreq(h.size, d=dx)
    freqs = freqs[:fnyquist]
    # Calculate the positive frequency power spectrum
    pspect = np.abs(np.fft.fft(1 / line)) ** 2
    pspect = pspect[:fnyquist]
    pspect = np.where(np.abs(freqs) < 0.1, 0, pspect)  # Mask the low frequencies

    # Measured spacing is the inverse of the maximum spatial frequency
    measured_spacing = 1 / freqs[np.argmax(pspect)]

    # This test is somewhat tricky, so here's a matplotlib plot
    # that can be uncommented for debugging
    """
    fig, ax = plt.subplots(nrows=3, figsize=(4,15))
    ax[0].pcolormesh(h.to(u.mm).value, v.to(u.mm).value, i.T, cmap='Blues_r')
    ax[0].set_aspect('equal')
    ax[0].axvline(x=np.max(hwhere), color='red')
    ax[0].axvline(x=np.min(hwhere), color='red')

    ax[1].plot(h.to(u.mm).value, 1/line)
    ax[1].axhline(y=np.median(1/line))
    ax[1].axvline(x=np.max(hwhere), color='red')
    ax[1].axvline(x=np.min(hwhere), color='red')

    ax[2].plot(freqs, pspect)
    """

    # Verify that the edges of the mesh are imaged correctly
    assert np.isclose(measured_width, true_width, 1)

    # Verify that the spacing is correct by checking the FFT
    assert np.isclose(measured_spacing, true_spacing, 0.5)


def test_multiple_grids2():
    """
    Test that a case with two grids runs.
    TODO: automate test by including two fields with some obvious analytical
    solution??
    """

    grid1 = _test_grid("constant_bz", L=3 * u.cm, num=50, B0=0.7 * u.T)
    grid2 = _test_grid("electrostatic_gaussian_sphere", L=1 * u.mm, num=50)
    grids = [grid1, grid2]

    source = (0 * u.mm, -10 * u.mm, 0 * u.mm)
    detector = (0 * u.mm, 200 * u.mm, 0 * u.mm)

    sim = cpr.Tracker(grids, source, detector, verbose=True)

    sim.create_particles(1e5, 15 * u.MeV, max_theta=8 * u.deg)

    sim.run(field_weighting="nearest neighbor")

    size = np.array([[-1, 1], [-1, 1]]) * 5 * u.cm
    bins = [100, 100]
    hax, vax, values = cpr.synthetic_radiograph(sim, size=size, bins=bins)

    """
    import matplotlib.pyplot as plt
    fig, ax = plt.subplots()
    ax.set_aspect('equal')
    ax.pcolormesh(hax.to(u.cm).value, vax.to(u.cm).value, values.T)
    """<|MERGE_RESOLUTION|>--- conflicted
+++ resolved
@@ -14,11 +14,7 @@
 from plasmapy.plasma.grids import CartesianGrid
 
 
-<<<<<<< HEAD
-def _test_grid(  # noqa: C901
-=======
-def _test_grid(  # noqa: PLR0912
->>>>>>> 8149c9c5
+def _test_grid(  # noqa: C901, PLR0912
     name,
     L=1 * u.mm,
     num=100,
