import astropy.units as u
import numpy as np
import pytest
<<<<<<< HEAD

from astropy.modeling import fitting, models
from plasmapy.plasma.sources import Plasma3D
from plasmapy.simulation.particletracker import ParticleTracker
from scipy.optimize import curve_fit
=======
from astropy import units as u
from astropy.modeling import fitting, models
from scipy.optimize import curve_fit

from plasmapy.classes.sources import Plasma3D
from plasmapy.simulation.particletracker import ParticleTracker
>>>>>>> 35957735


@pytest.fixture()
def uniform_magnetic_field(N=3, max_x=1):
    x = np.linspace(-max_x, max_x, N) * u.m
    test_plasma = Plasma3D(x, x, x)
    magfieldstr = 1 * u.T
    test_plasma.magnetic_field[2] = magfieldstr
    return test_plasma


# def test_basic_particletracker_functionality():
#     plasma = uniform_magnetic_field()

#     s = ParticleTracker(plasma=plasma, dt=1e-3 * u.s, nt=1)
#     assert np.isclose(s.kinetic_energy, 0 * u.J, atol=1e-4 * u.J)

#     # this should crash as neither `dt` nor `NT` are not provided
#     with pytest.raises(ValueError):
#         ParticleTracker(plasma=plasma)


def fit_sine_curve(position, t, expected_gyrofrequency, phase=0):
    def sine(t, amplitude, omega, phase, mean):
        return amplitude * np.sin(omega * t + phase) + mean

    mean = position.mean().si.value
    amplitude = 3 * position.std().si.value
    omega = expected_gyrofrequency.si.value
    params, covariances = curve_fit(
        sine, position.si.value, t.si.value, p0=(amplitude, omega, phase, mean)
    )
    stds = np.sqrt(np.diag(covariances))
    return params, stds


# def test_particle_uniform_magnetic():
#     r"""
#         Tests the particle stepper for a uniform magnetic field motion.
#     """
#     test_plasma = uniform_magnetic_field()

#     particle_type = 'N-14++'
#     s = ParticleTracker(test_plasma, particle_type=particle_type, dt=1e-2 * u.s,
#                 nt=int(1e2))

#     perp_speed = 0.01 * u.m / u.s
#     parallel_speed = 1e-5 * u.m / u.s
#     mean_B = test_plasma.magnetic_field_strength.mean()
#     expected_gyrofrequency = (s.q * mean_B / s.m).to(1 / u.s)
#     expected_gyroradius = perp_speed / expected_gyrofrequency
#     expected_gyroperiod = 2 * np.pi / expected_gyrofrequency

#     dt = expected_gyroperiod / 100

#     s = ParticleTracker(test_plasma, particle_type=particle_type, dt=dt, nt=int(1e4))
#     s.v[:, 1] = perp_speed

#     s.v[:, 2] = parallel_speed
#     s.run()

#     x = s.position_history[:, 0, 0]
#     z = s.position_history[:, 0, 2]

#     try:
#         params, stds = fit_sine_curve(x, s.t, expected_gyrofrequency)
#     except RuntimeError as e:
#         print(s)
#         raise e
#     estimated_gyroradius = np.abs(params[0]) * u.m
#     estimated_gyroradius_std = np.abs(stds[0]) * u.m
#     estimated_gyrofrequency = np.abs(params[1]) / u.s
#     estimated_gyrofrequency_std = np.abs(stds[1]) / u.s

#     assert np.isclose(expected_gyroradius, estimated_gyroradius,
#                       atol=estimated_gyroradius_std), \
#         "Gyroradii don't match!"

#     assert np.isclose(expected_gyrofrequency, estimated_gyrofrequency,
#                       atol=estimated_gyrofrequency_std), \
#         "Gyrofrequencies don't match!"

#     p_init = models.Polynomial1D(degree=1)
#     fit_p = fitting.LinearLSQFitter()
#     p = fit_p(p_init, s.t, z)

#     assert np.allclose(z, p(s.t), atol=1e-4 * u.m), \
#         "z-velocity doesn't stay constant!"

#     s.test_kinetic_energy()
#     # s.plot_trajectories()


@pytest.mark.slow
def test_particle_exb_drift(uniform_magnetic_field):
    r"""
        Tests the particle stepper for a field with magnetic field in the Z
        direction, electric field in the y direction. This should produce a
        drift in the negative X direction, with the drift velocity

        v_e = ExB / B^2

        which is independent of ion charge.
    """
    test_plasma = uniform_magnetic_field
    test_plasma.electric_field[1] = 1 * u.V / u.m
    expected_drift_velocity = (
        -(test_plasma.electric_field_strength / test_plasma.magnetic_field_strength)
        .mean()
        .to(u.m / u.s)
    )

    s = ParticleTracker(test_plasma, "p", 5, dt=1e-10 * u.s, nt=int(5e3))
    s.v[:, 2] += np.random.normal(size=s.N) * u.m / u.s

    s.run()

    p_init = models.Polynomial1D(degree=1)
    for x in s.position_history[:, :, 0].T:
        fit_p = fitting.LinearLSQFitter()
        p = fit_p(p_init, s.t, x)
        fit_velocity = p.parameters[1] * u.m / u.s

        assert np.allclose(
            x, p(s.t), atol=1e-3 * u.m
        ), "x position doesn't follow linear fit!"

        assert np.isclose(
            expected_drift_velocity, fit_velocity, atol=1e-3 * u.m / u.s
        ), "x velocity doesn't agree with expected drift velocity!"

    s.test_kinetic_energy()

    # s.plot_trajectories()


""" TODO: figure out how to get this test to work
def test_particle_exb_nonuniform_drift():
        Tests the particle stepper for a field with magnetic field in the Z
        direction, electric field in the y direction. This should produce a
        drift in the negative X direction, with the drift velocity

        v_e = ExB / B^2

        which is independent of ion charge.
    test_plasma = uniform_magnetic_field(10, 1e-3)
    c1 = 10 * u.V / u.m**3
    test_plasma.electric_field[1] = c1 * test_plasma.x**2 / 2
    perp_speed = 1e3 * u.m / u.s
    parallel_speed = 1e-5 * u.m / u.s


    s = ParticleTracker(test_plasma, particle_type='p', dt=1e-10 * u.s, nt=int(1e4))
    s.v[:, 1] = parallel_speed
    s.v[:, 2] = perp_speed

    expected_gyrofrequency = (s.q * test_plasma.magnetic_field_strength.mean()
                              / s.m).to(1 / u.s)
    expected_gyroradius = perp_speed / expected_gyrofrequency
    s.x[:, 0] = expected_gyroradius / 2

    expected_drift_velocity = -(test_plasma.electric_field_strength /
                                test_plasma.magnetic_field_strength).to(u.m/u.s)
    expected_drift_velocity += 0.25 * expected_gyroradius**2 * c1 / u.T
    expected_drift_velocity = expected_drift_velocity.mean().to(u.m / u.s)

    s.run()

    x = s.position_history[:, 0, 0]

    # s.plot_time_trajectories("x")

    # p_init = models.Polynomial1D(degree=1)
    # fit_p = fitting.LinearLSQFitter()
    # p = fit_p(p_init, s.t, x)
    # fit_velocity = p.parameters[1] * u.m / u.s
    #
    # # s.plot_trajectories()

    # assert np.allclose(x, p(s.t), atol=1e-3 * u.m), \
    #     "x position doesn't follow linear fit!"
    #

    # assert np.isclose(expected_drift_velocity, fit_velocity,
    #                   atol=1e-3 * u.m / u.s), \
    #     "x velocity doesn't agree with expected drift velocity!"
    #
    # s.test_kinetic_energy()
"""


# def test_particle_nonuniform_grid():
#     '''
#         Test the particle stepper when the spatial domain dimensions
#         are unequal
#     '''
#     x = np.linspace(0, 1, 10)*u.m
#     y = np.linspace(0, 1, 20)*u.m
#     z = np.linspace(0, 1, 30)*u.m

#     plasma = Plasma3D(x, y, z)

#     ParticleTracker(plasma, 'e', dt=1e-14*u.s, nt=2).run()<|MERGE_RESOLUTION|>--- conflicted
+++ resolved
@@ -1,20 +1,12 @@
 import astropy.units as u
 import numpy as np
 import pytest
-<<<<<<< HEAD
-
-from astropy.modeling import fitting, models
+from astropy import units as u
+from astropy.modeling import models, fitting
+from scipy.optimize import curve_fit
+
 from plasmapy.plasma.sources import Plasma3D
 from plasmapy.simulation.particletracker import ParticleTracker
-from scipy.optimize import curve_fit
-=======
-from astropy import units as u
-from astropy.modeling import fitting, models
-from scipy.optimize import curve_fit
-
-from plasmapy.classes.sources import Plasma3D
-from plasmapy.simulation.particletracker import ParticleTracker
->>>>>>> 35957735
 
 
 @pytest.fixture()
