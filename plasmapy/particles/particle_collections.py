--- conflicted
+++ resolved
@@ -294,14 +294,6 @@
         """A `list` of the symbols of the particles."""
         return self._get_particle_attribute("symbol")
 
-<<<<<<< HEAD
-    def mean_particle(self, abundances=None) -> CustomParticle:
-        """
-        Return a representation of the mean particle.
-
-        If ``abundances`` is provided, then this method will return a
-        weighted mean, using ``abundances`` as the weights.
-=======
     def average_particle(
         self,
         abundances=None,
@@ -318,21 +310,10 @@
         return the root mean square of the charge or mass, respectively. If all
         items in the |ParticleList| are the same, then this method will return
         that item.
->>>>>>> 29232c5b
 
         Parameters
         ----------
         abundances : array-like, optional
-<<<<<<< HEAD
-            The relative abundances of the particles in the |ParticleList|. Must
-            have the same number of elements as the |ParticleList|.
-        """
-        # TODO: If the list contains all identical Particle instances, then
-        # return the Particle instance instead of a CustomParticle.
-        average_mass = np.average(self.mass, weights=abundances)
-        average_charge = np.average(self.charge, weights=abundances)
-        return CustomParticle(mass=average_mass, charge=average_charge)
-=======
             Real numbers representing relative abundances of the particles in
             the |ParticleList|. Must have the same number of elements as the
             |ParticleList|. This parameter gets passed to `numpy.average` via
@@ -375,7 +356,6 @@
         new_charge = _average(self.charge, weights=abundances, use_rms=use_rms_charge)
 
         return CustomParticle(mass=new_mass, charge=new_charge)
->>>>>>> 29232c5b
 
 
 # Override the docstrings for the parent class
