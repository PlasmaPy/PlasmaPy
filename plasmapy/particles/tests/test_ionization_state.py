--- conflicted
+++ resolved
@@ -238,18 +238,9 @@
         """Test that `IonizationState` instances iterate impeccably."""
         states = [state for state in self.instances[test_name]]
 
-<<<<<<< HEAD
-        integer_charges = [state.integer_charge for state in states]
+        charge_numbers = [state.charge_number for state in states]
         ionic_fractions = np.array([state.ionic_fraction for state in states])
         ionic_symbols = [state.ionic_symbol for state in states]
-=======
-        try:
-            charge_numbers = [state.charge_number for state in states]
-            ionic_fractions = np.array([state.ionic_fraction for state in states])
-            ionic_symbols = [state.ionic_symbol for state in states]
-        except Exception:
-            pytest.fail(f"An attribute may be misnamed or missing ({test_name}).")
->>>>>>> d5859dc2
 
         try:
             base_symbol = isotope_symbol(ionic_symbols[0])
