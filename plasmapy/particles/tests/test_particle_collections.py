--- conflicted
+++ resolved
@@ -325,7 +325,6 @@
     assert particle_list == [particle, particle, particle]
 
 
-<<<<<<< HEAD
 def test_getting_mean_particle():
     massless_uncharged_particle = CustomParticle(mass=0 * u.kg, charge=0 * u.C)
 
@@ -354,7 +353,8 @@
 
     assert u.isclose(mean_particle.mass, expected_mass)
     assert u.isclose(mean_particle.charge, expected_charge)
-=======
+
+
 def test_particle_list_with_no_arguments():
     """Test that `ParticleList()` returns an empty `ParticleList`."""
     empty_particle_list = ParticleList()
@@ -392,5 +392,4 @@
 )
 def test_invalid_inputs_to_ion_list(element, min_charge, max_charge):
     with pytest.raises(ChargeError):
-        ionic_levels(element, min_charge, max_charge)
->>>>>>> 6ac23317
+        ionic_levels(element, min_charge, max_charge)