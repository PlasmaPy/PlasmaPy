import pytest

from typing import List, Optional, Tuple, Union

from plasmapy.particles.decorators import particle_input
from plasmapy.particles.exceptions import (
    ChargeError,
    InvalidElementError,
    InvalidIonError,
    InvalidIsotopeError,
    InvalidParticleError,
    ParticleError,
)
<<<<<<< HEAD

from ..decorators import particle_input2
from ..particle_class import Particle
=======
from plasmapy.particles.particle_class import Particle
>>>>>>> 83cc316c


@particle_input2
def func_not_decorated():
    return 42


@particle_input2
def func_not_decorated_args(arg1, arg2):
    return arg1 + arg2


@particle_input2
def func_not_decorated_kwargs(kwarg1=None, kwarg2=None):
    return kwarg1 + kwarg2


def test_not_decorated_TEMPORARY():
    """Temporary test to make sure that basic decorator structure is in place."""
    assert func_not_decorated() == 42


def test_not_decorated_args_TEMPORARY():
    """Temporary test to make sure that basic decorator structure is in place."""
    assert func_not_decorated_args(1, 2) == 3


def test_not_decorated_kwargs_TEMPORARY():
    """Temporary test to make sure that basic decorator structure is in place."""
    assert func_not_decorated_kwargs(kwarg1=1, kwarg2=2) == 3


@particle_input2
def func_simple_noparens(
    a, particle: Particle, b=None, Z: int = None, mass_numb: int = None
) -> Particle:
    """
    A simple function that, when decorated with `@particle_input2`,
    returns the instance of the Particle class corresponding to the
    inputs.
    """
    if not isinstance(particle, Particle):
        raise TypeError(
            "The argument particle in func_simple_noparens is not a Particle"
        )
    return particle


@particle_input2()
def func_simple_parens(
    a, particle: Particle, b=None, Z: int = None, mass_numb: int = None
) -> Particle:
    """
    A simple function that, when decorated with `@particle_input2()`,
    returns the instance of the Particle class corresponding to the
    inputs.
    """
    if not isinstance(particle, Particle):
        raise TypeError("The argument particle in func_simple_parens is not a Particle")
    return particle


particle_input2_simple_table = [
    (func_simple_noparens, (1, "p+"), {"b": 2}, "p+"),
    (func_simple_parens, (1, "p+"), {"b": 2}, "p+"),
    (func_simple_noparens, (1, "Fe"), {"mass_numb": 56, "Z": 3}, "Fe-56 3+"),
    (func_simple_parens, (1, "Fe"), {"mass_numb": 56, "Z": 3}, "Fe-56 3+"),
    (func_simple_parens, (1,), {"particle": "e-"}, "e-"),
    (func_simple_noparens, (1,), {"particle": "e-"}, "e-"),
    (func_simple_noparens, (1,), {"particle": Particle("e-")}, "e-"),
    (func_simple_parens, (1,), {"particle": Particle("e-")}, "e-"),
]


@pytest.mark.parametrize("func, args, kwargs, symbol", particle_input2_simple_table)
@pytest.mark.xfail
def test_particle_input2_simple(func, args, kwargs, symbol):
    """
    Test that simple functions decorated by particle_input2 correctly
    return the correct Particle object.
    """
    try:
        expected = Particle(symbol)
    except Exception as e:
        raise ParticleError(f"Cannot create Particle class from symbol {symbol}") from e

    try:
        result = func(*args, **kwargs)
    except Exception as e:
        raise ParticleError(
            f"An exception was raised while trying to execute "
            f"{func} with args = {args} and kwargs = {kwargs}."
        ) from e

    assert result == expected, (
        f"The result {repr(result)} does not equal the expected value of "
        f"{repr(expected)}.\n\n"
        f"func = {func}\n"
        f"args = {args}\n"
        f"kwargs = {kwargs}\nsymbol = {symbol}\n"
        f"{result._attributes}\n"
        f"{expected._attributes}\n"
    )


# function, kwargs, expected_error
particle_input2_error_table = [
    (func_simple_noparens, {"a": 1, "particle": "asdf"}, InvalidParticleError)
]


@pytest.mark.parametrize("func, kwargs, expected_error", particle_input2_error_table)
@pytest.mark.xfail
def test_particle_input2_errors(func, kwargs, expected_error):
    """
    Test that functions decorated with particle_input2 raise the
    expected errors.
    """
    with pytest.raises(expected_error):
        func(**kwargs)
        pytest.fail(f"{func} did not raise {expected_error} with kwargs = {kwargs}")


class Test_particle_input2:
    """
    A sample class with methods that will be used to check that
    @particle_input2 works both with and without parentheses.
    """

    @particle_input2
    def method_noparens(self, particle: Particle) -> Particle:
        return particle

    @particle_input2()
    def method_parens(self, particle: Particle) -> Particle:
        return particle


@pytest.mark.xfail
def test_particle_input2_classes():
    instance = Test_particle_input2()

    symbol = "muon"
    expected = Particle(symbol)

    try:
        result_noparens = instance.method_noparens(symbol)
    except Exception as e:
        raise ParticleError("Problem with method_noparens") from e

    try:
        result_parens = instance.method_parens(symbol)
    except Exception as e:
        raise ParticleError("Problem with method_parens") from e

    assert result_parens == result_noparens == expected


@particle_input2
def function_with_no_annotations():
    """A trivial function that is incorrectly decorated with
    particle_input2 because no arguments are annotated with Particle."""
    pass


@pytest.mark.xfail
def test_no_annotations_exception():
    """Test that a function decorated with particle_input2 that has no
    annotated arguments will raise an ParticleError."""
    with pytest.raises(ParticleError):
        function_with_no_annotations()


@particle_input2
def ambiguous_keywords(p1: Particle, p2: Particle, Z=None, mass_numb=None):
    """A trivial function with two annotated arguments plus the keyword
    arguments `Z` and `mass_numb`."""
    pass


@pytest.mark.xfail
def test_function_with_ambiguity():
    """Test that a function decorated with particle_input2 that has two
    annotated arguments"""
    with pytest.raises(ParticleError):
        ambiguous_keywords("H", "He", Z=1, mass_numb=4)
    with pytest.raises(ParticleError):
        ambiguous_keywords("H", "He", Z=1)
    with pytest.raises(ParticleError):
        ambiguous_keywords("H", "He", mass_numb=4)
    # TODO: should particle_input2 raise an exception when Z and mass_numb
    # are given as keyword arguments but are not explicitly set?


def function_to_test_annotations(particles: Union[Tuple, List], resulting_particles):
    """
    Test that a function with an argument annotated with (Particle,
    Particle, ...) or [Particle] returns a tuple of expected Particle
    instances.

    Arguments
    =========
    particles: tuple or list
        A collection containing many items, each of which may be a valid
        representation of a particle or a `~plasmapy.particles.Particle`
        instance

    """

    expected = [
        particle if isinstance(particle, Particle) else Particle(particle)
        for particle in particles
    ]

    # Check that the returned values are Particle instances because
    # running:
    #     Particle('p+') == 'p+'
    # will return True because of how Particle.__eq__ is set up.

    returned_particle_instances = all(
        isinstance(p, Particle) for p in resulting_particles
    )

    returned_correct_instances = all(
        expected[i] == resulting_particles[i] for i in range(len(particles))
    )

    if not returned_particle_instances:
        raise ParticleError(
            f"A function decorated by particle_input2 did not return "
            f"a collection of Particle instances for input of "
            f"{repr(particles)}, and instead returned"
            f"{repr(resulting_particles)}."
        )

    if not returned_correct_instances:
        raise ParticleError(
            f"A function decorated by particle_input2 did not return "
            f"{repr(expected)} as expected, and instead returned "
            f"{repr(resulting_particles)}."
        )


@particle_input2
def function_with_tuple_annotation(particles: (Particle, Particle), q, x=5):
    return particles


tuple_annotation_test_table = [
    ("e-", "e+"),
    (Particle("alpha"), Particle("Fe 6+")),
    ("e+", Particle("p+")),
    ["nu_mu", "anti_nu_mu"],
]


@pytest.mark.parametrize("particles", tuple_annotation_test_table)
@pytest.mark.xfail
def test_tuple_annotation(particles: Union[Tuple, List]):
    try:
        resulting_particles = function_with_tuple_annotation(
            particles, "ignore", x="ignore"
        )
    except Exception as exc2:
        raise ParticleError(
            f"Unable to evaluate a function decorated by particle_input2"
            f" with an annotation of (Particle, Particle) for inputs of"
            f" {repr(particles)}."
        ) from exc2

    function_to_test_annotations(particles, resulting_particles)


@particle_input2
def function_with_list_annotation(particles: [Particle], q, x=5):
    return particles


list_annotation_test_table = [
    ("e-", "e+"),
    ("alpha", Particle("O 2-"), 3),
    ("nu_mu",),
    ["e+", "p+", "anti_nu_mu"],
]


@pytest.mark.parametrize("particles", list_annotation_test_table)
@pytest.mark.xfail
def test_list_annotation(particles: Union[Tuple, List]):
    try:
        resulting_particles = function_with_list_annotation(
            particles, "ignore", x="ignore"
        )
    except Exception as exc2:
        raise ParticleError(
            f"Unable to evaluate a function decorated by particle_input2"
            f" with an annotation of [Particle] for inputs of"
            f" {repr(particles)}."
        ) from exc2

    function_to_test_annotations(particles, resulting_particles)


class TestOptionalArgs:
    def particle_iter(self, particles):
        return [Particle(particle) for particle in particles]

    @pytest.mark.xfail
    def test_optional_particle(self):
        particle = "He"

        @particle_input2
        def optional_particle(particle: Particle = particle):
            return particle

        assert optional_particle() == Particle(particle)
        assert optional_particle("Ne") == Particle("Ne")

    @pytest.mark.xfail
    def test_optional_tuple(self):
        tuple_of_particles = ("Mg", "Al")

        @particle_input2
        def optional_tuple(particles: (Particle, Particle) = tuple_of_particles):
            return particles

        function_to_test_annotations(
            optional_tuple(), self.particle_iter(tuple_of_particles)
        )
        elements = ("C", "N")
        function_to_test_annotations(
            optional_tuple(elements), self.particle_iter(elements)
        )

    @pytest.mark.xfail
    def test_optional_list(self):
        list_of_particles = ("Ca", "Ne")

        @particle_input2
        def optional_list(particles: [Particle] = list_of_particles):
            return particles

        function_to_test_annotations(
            optional_list(), self.particle_iter(list_of_particles)
        )
        elements = ("Na", "H", "C")
        function_to_test_annotations(
            optional_list(elements), self.particle_iter(elements)
        )


@pytest.mark.xfail
def test_invalid_number_of_tuple_elements():
    with pytest.raises(ValueError):
        # Passed 3 elements when function only takes 2 in tuple
        function_with_tuple_annotation(("e+", "e-", "alpha"), q="test")


@pytest.mark.xfail
def test_invalid_list_type():
    @particle_input2
    # This should be just [Particle] instead of [Particle, Particle]
    # for it to work correctly
    def invalid_list_type(particles: [Particle, Particle]):
        pass

    with pytest.raises(TypeError):
        invalid_list_type((Particle("He"), "Ne"))


@pytest.mark.xfail
def test_unexpected_tuple_and_list_argument_types():
    @particle_input2
    def take_particle(particle: Particle):
        pass

    with pytest.raises(TypeError):
        # Passing tuple of Particles instead of just single Particle
        take_particle(("Li", "Be"))
    with pytest.raises(TypeError):
        # Passing list of Particles instead of just single Particle
        take_particle(["e+", "alpha"])


# decorator_kwargs, particle, expected_exception
decorator_categories_table = [
    ({"exclude": {"element"}}, "Fe", ParticleError),
    ({"any_of": {"lepton", "antilepton"}}, "tau-", None),
    ({"require": {"isotope", "ion"}}, "Fe-56+", None),
    ({"require": {"isotope", "ion"}}, "Fe+", ParticleError),
    ({"any_of": {"isotope", "ion"}}, "Fe+", None),
    ({"any_of": {"charged", "uncharged"}}, "Fe", ChargeError),
    ({"any_of": ["charged", "uncharged"]}, "Fe", ChargeError),
    ({"any_of": ("charged", "uncharged")}, "Fe", ChargeError),
    ({"require": "charged"}, "Fe 0+", ChargeError),
    (
        {
            "require": ["fermion", "charged"],
            "any_of": ["lepton", "baryon"],
            "exclude": ["antimatter"],
        },
        "p+",
        None,
    ),
    (
        {
            "require": ["fermion", "charged"],
            "any_of": ["lepton", "baryon"],
            "exclude": ["antimatter"],
        },
        "p+",
        None,
    ),
    (
        {
            "require": ["fermion", "charged"],
            "any_of": ["lepton", "baryon"],
            "exclude": ["matter"],
        },
        "p+",
        ParticleError,
    ),
]


@pytest.mark.parametrize(
    "decorator_kwargs, particle, expected_exception", decorator_categories_table
)
@pytest.mark.xfail
def test_decorator_categories(decorator_kwargs, particle, expected_exception):
    """Tests the require, any_of, and exclude categories lead to an
    ParticleError being raised when an inputted particle does not meet
    the required criteria, and do not lead to an ParticleError when the
    inputted particle matches the criteria."""

    @particle_input2(**decorator_kwargs)
    def decorated_function(argument: Particle) -> Particle:
        return argument

    if expected_exception:
        with pytest.raises(expected_exception):
            decorated_function(particle)
    else:
        decorated_function(particle)


@pytest.mark.xfail
def test_none_shall_pass():
    """Tests the `none_shall_pass` keyword argument in is_particle.
    If `none_shall_pass=True`, then an annotated argument should allow
    `None` to be passed through to the decorated function."""

    @particle_input2(none_shall_pass=True)
    def func_none_shall_pass(particle: Particle) -> Optional[Particle]:
        return particle

    @particle_input2(none_shall_pass=True)
    def func_none_shall_pass_with_tuple(
        particles: (Particle, Particle)
    ) -> (Optional[Particle], Optional[Particle]):
        return particles

    @particle_input2(none_shall_pass=True)
    def func_none_shall_pass_with_list(particles: [Particle]) -> [Optional[Particle]]:
        return particles

    assert func_none_shall_pass(None) is None, (
        "The none_shall_pass keyword in the particle_input2 decorator is set "
        "to True, but is not passing through None."
    )

    assert func_none_shall_pass_with_tuple((None, None)) == (None, None), (
        "The none_shall_pass keyword in the particle_input2 decorator is set "
        "to True, but is not passing through None."
    )

    assert func_none_shall_pass_with_list((None, None)) == (None, None), (
        "The none_shall_pass keyword in the particle_input2 decorator is set "
        "to True, but is not passing through None."
    )


@pytest.mark.xfail
def test_none_shall_not_pass():
    """Tests the `none_shall_pass` keyword argument in is_particle.
    If `none_shall_pass=False`, then particle_input2 should raise a
    `TypeError` if an annotated argument is assigned the value of
    `None`."""

    @particle_input2(none_shall_pass=False)
    def func_none_shall_not_pass(particle: Particle) -> Particle:
        return particle

    @particle_input2(none_shall_pass=False)
    def func_none_shall_not_pass_with_tuple(
        particles: (Particle, Particle)
    ) -> (Particle, Particle):
        return particles

    @particle_input2(none_shall_pass=False)
    def func_none_shall_not_pass_with_list(particles: [Particle]) -> [Particle]:
        return particles

    with pytest.raises(TypeError):
        func_none_shall_not_pass(None)
        pytest.fail(
            "The none_shall_pass keyword in the particle_input2 "
            "decorator is set to False, but is not raising a TypeError."
        )

    with pytest.raises(TypeError):
        func_none_shall_not_pass_with_tuple(("He", None))
        pytest.fail(
            "The none_shall_pass keyword in the particle_input2 "
            "decorator is set to False, but is not raising a TypeError."
        )

    with pytest.raises(TypeError):
        func_none_shall_not_pass(("He", None))
        pytest.fail(
            "The none_shall_pass keyword in the particle_input2 "
            "decorator is set to False, but is not raising a TypeError."
        )


@pytest.mark.xfail
def test_optional_particle_annotation_argname():
    """Tests the `Optional[Particle]` annotation argument in a function
    decorated by `@particle_input2` such that the annotated argument allows
    `None` to be passed through to the decorated function."""

    @particle_input2
    def func_optional_particle(particle: Optional[Particle]) -> Optional[Particle]:
        return particle

    @particle_input2
    def func_optional_particle_with_tuple(
        particles: (Particle, Optional[Particle])
    ) -> (Particle, Optional[Particle]):
        return particles

    @particle_input2
    def func_optional_particle_with_list(
        particles: [Optional[Particle]],
    ) -> [Optional[Particle]]:
        return particles

    assert func_optional_particle(None) is None, (
        "The particle keyword in the particle_input2 decorator is set "
        "to accept Optional[Particle], but is not passing through None."
    )

    assert func_optional_particle_with_tuple(("He", None)) == (Particle("He"), None), (
        "The particles keyword in the particle_input2 decorator is set "
        "to accept Optional[Particle], but is not passing through None."
    )

    assert func_optional_particle_with_list(("He", None)) == (Particle("He"), None), (
        "The particles keyword in the particle_input2 decorator is set "
        "to accept Optional[Particle], but is not passing through None."
    )


@pytest.mark.xfail
def test_not_optional_particle_annotation_argname():
    """Tests the `Optional[Particle]` annotation argument in a function
    decorated by `@particle_input2` such that the annotated argument does
    not allows `None` to be passed through to the decorated function."""

    @particle_input2
    def func_not_optional_particle_with_tuple(
        particles: (Particle, Optional[Particle])
    ) -> (Particle, Optional[Particle]):
        return particles

    @particle_input2
    def func_not_optional_particle_with_list(particles: [Particle]) -> [Particle]:
        return particles

    with pytest.raises(TypeError):
        func_not_optional_particle_with_tuple((None, "He"))
        pytest.fail(
            "The particle keyword in the particle_input2 decorator "
            "received None instead of a Particle, but is not raising a "
            "TypeError."
        )

    with pytest.raises(TypeError):

        func_not_optional_particle_with_list(("He", None))
        pytest.fail(
            "The particle keyword in the particle_input2 decorator "
            "received None instead of a Particle, but is not raising a "
            "TypeError."
        )


# TODO: The following tests might be able to be cleaned up and/or
# further parametrized since there's a fair bit of repetition.

is_element = ["H", "Fe-56", "p+", "alpha", "Fe", "D+", "T 1-"]
not_element = ["e-", "e+", "n", "mu-", "tau+"]

is_isotope = ["D", "T", "alpha", "proton", "Fe-56", "Be-8"]
not_isotope = ["H", "e-", "n", "p-", "e+", "Fe", "Au", "Og"]

is_ion = ["p+", "D+", "T+", "alpha", "Be-8+", "Fe 26+"]
not_ion = ["D", "T", "H-1", "He-4", "e-", "e+", "n"]


@particle_input2
def function_with_element_argument(element: Particle) -> Particle:
    """A function decorated with `~plasmapy.particles.particle_input2`
    where the argument annotated with `~plasmapy.particles.Particle`
    is named `element`.  This function should raise an
    `~plasmapy.utils.InvalidElementError` when the argument is not
    an element, isotope, or ion."""
    return element


@particle_input2
def function_with_isotope_argument(isotope: Particle) -> Particle:
    """A function decorated with `~plasmapy.particles.particle_input2`
    where the argument annotated with `~plasmapy.particles.Particle`
    is named `isotope`.  This function should raise an
    `~plasmapy.utils.InvalidIsotopeError` when the argument is not an
    isotope or an ion of an isotope."""
    return isotope


@particle_input2
def function_with_ion_argument(ion: Particle) -> Particle:
    """
    A function decorated with `~plasmapy.particles.particle_input2`
    where the argument annotated with `~plasmapy.particles.Particle`
    is named `ion`.  This function should raise an
    `~plasmapy.utils.InvalidIonError` when the argument is not an
    ion.
    """
    return ion


@pytest.mark.parametrize("element", is_element)
@pytest.mark.xfail
def test_is_element(element):
    """
    Test that particle_input2 will not raise an
    `~plasmapy.utils.InvalidElementError` if the annotated argument is
    named 'element' and is assigned values that are elements, isotopes,
    or ions.
    """
    function_with_element_argument(element)


@pytest.mark.parametrize("particle", not_element)
@pytest.mark.xfail
def test_not_element(particle):
    """
    Test that particle_input2 will raise an
    `~plasmapy.utils.InvalidElementError` if an argument decorated with
    `~plasmapy.particles.Particle` is named 'element', but the annotated
    argument ends up not being an element, isotope, or ion.
    """
    with pytest.raises(InvalidElementError):
        function_with_element_argument(particle)
        pytest.fail(
            "@particle_input2 is not raising an InvalidElementError for "
            f"{repr(particle)} even though the annotated argument is "
            f"named 'element'."
        )


@pytest.mark.parametrize("isotope", is_isotope)
@pytest.mark.xfail
def test_is_isotope(isotope):
    """
    Test that particle_input2 will not raise an
    `~plasmapy.utils.InvalidIsotopeError` if the annotated argument is
    named 'isotope' and is assigned values that are isotopes or
    ions of isotopes."""
    function_with_isotope_argument(isotope)


@pytest.mark.parametrize("particle", not_isotope)
@pytest.mark.xfail
def test_not_isotope(particle):
    """
    Test that particle_input2 will raise an
    `~plasmapy.utils.InvalidIsotopeError` if an argument decorated with
    `~plasmapy.particles.Particle` is named 'isotope', but the annotated
    argument ends up not being an isotope or an ion of an isotope.
    """
    with pytest.raises(InvalidIsotopeError):
        function_with_isotope_argument(particle)
        pytest.fail(
            "@particle_input2 is not raising an InvalidIsotopeError for "
            f"{repr(particle)} even though the annotated argument is named "
            "'isotope'."
        )


@pytest.mark.parametrize("ion", is_ion)
@pytest.mark.xfail
def test_is_ion(ion):
    """
    Test that particle_input2 will not raise an
    `~plasmapy.utils.InvalidIonError` if the annotated argument is
    named 'ion' and is assigned values that are ions.
    """
    function_with_ion_argument(ion)


@pytest.mark.parametrize("particle", not_ion)
@pytest.mark.xfail
def test_not_ion(particle):
    """
    Test that particle_input2 will raise an
    `~plasmapy.utils.InvalidIonError` if an argument decorated with
    `~plasmapy.particles.Particle` is named 'ion', but the annotated
    argument ends up not being an ion.
    """
    with pytest.raises(InvalidIonError):
        function_with_ion_argument(particle)
        pytest.fail(
            "@particle_input2 is not raising an InvalidIonError for "
            f"{repr(particle)} even though the annotated argument is named "
            "'ion'."
        )<|MERGE_RESOLUTION|>--- conflicted
+++ resolved
@@ -11,51 +11,15 @@
     InvalidParticleError,
     ParticleError,
 )
-<<<<<<< HEAD
-
-from ..decorators import particle_input2
-from ..particle_class import Particle
-=======
 from plasmapy.particles.particle_class import Particle
->>>>>>> 83cc316c
-
-
-@particle_input2
-def func_not_decorated():
-    return 42
-
-
-@particle_input2
-def func_not_decorated_args(arg1, arg2):
-    return arg1 + arg2
-
-
-@particle_input2
-def func_not_decorated_kwargs(kwarg1=None, kwarg2=None):
-    return kwarg1 + kwarg2
-
-
-def test_not_decorated_TEMPORARY():
-    """Temporary test to make sure that basic decorator structure is in place."""
-    assert func_not_decorated() == 42
-
-
-def test_not_decorated_args_TEMPORARY():
-    """Temporary test to make sure that basic decorator structure is in place."""
-    assert func_not_decorated_args(1, 2) == 3
-
-
-def test_not_decorated_kwargs_TEMPORARY():
-    """Temporary test to make sure that basic decorator structure is in place."""
-    assert func_not_decorated_kwargs(kwarg1=1, kwarg2=2) == 3
-
-
-@particle_input2
+
+
+@particle_input
 def func_simple_noparens(
     a, particle: Particle, b=None, Z: int = None, mass_numb: int = None
 ) -> Particle:
     """
-    A simple function that, when decorated with `@particle_input2`,
+    A simple function that, when decorated with `@particle_input`,
     returns the instance of the Particle class corresponding to the
     inputs.
     """
@@ -66,12 +30,12 @@
     return particle
 
 
-@particle_input2()
+@particle_input()
 def func_simple_parens(
     a, particle: Particle, b=None, Z: int = None, mass_numb: int = None
 ) -> Particle:
     """
-    A simple function that, when decorated with `@particle_input2()`,
+    A simple function that, when decorated with `@particle_input()`,
     returns the instance of the Particle class corresponding to the
     inputs.
     """
@@ -80,7 +44,7 @@
     return particle
 
 
-particle_input2_simple_table = [
+particle_input_simple_table = [
     (func_simple_noparens, (1, "p+"), {"b": 2}, "p+"),
     (func_simple_parens, (1, "p+"), {"b": 2}, "p+"),
     (func_simple_noparens, (1, "Fe"), {"mass_numb": 56, "Z": 3}, "Fe-56 3+"),
@@ -92,11 +56,10 @@
 ]
 
 
-@pytest.mark.parametrize("func, args, kwargs, symbol", particle_input2_simple_table)
-@pytest.mark.xfail
-def test_particle_input2_simple(func, args, kwargs, symbol):
-    """
-    Test that simple functions decorated by particle_input2 correctly
+@pytest.mark.parametrize("func, args, kwargs, symbol", particle_input_simple_table)
+def test_particle_input_simple(func, args, kwargs, symbol):
+    """
+    Test that simple functions decorated by particle_input correctly
     return the correct Particle object.
     """
     try:
@@ -124,16 +87,15 @@
 
 
 # function, kwargs, expected_error
-particle_input2_error_table = [
+particle_input_error_table = [
     (func_simple_noparens, {"a": 1, "particle": "asdf"}, InvalidParticleError)
 ]
 
 
-@pytest.mark.parametrize("func, kwargs, expected_error", particle_input2_error_table)
-@pytest.mark.xfail
-def test_particle_input2_errors(func, kwargs, expected_error):
-    """
-    Test that functions decorated with particle_input2 raise the
+@pytest.mark.parametrize("func, kwargs, expected_error", particle_input_error_table)
+def test_particle_input_errors(func, kwargs, expected_error):
+    """
+    Test that functions decorated with particle_input raise the
     expected errors.
     """
     with pytest.raises(expected_error):
@@ -141,24 +103,23 @@
         pytest.fail(f"{func} did not raise {expected_error} with kwargs = {kwargs}")
 
 
-class Test_particle_input2:
+class Test_particle_input:
     """
     A sample class with methods that will be used to check that
-    @particle_input2 works both with and without parentheses.
-    """
-
-    @particle_input2
+    @particle_input works both with and without parentheses.
+    """
+
+    @particle_input
     def method_noparens(self, particle: Particle) -> Particle:
         return particle
 
-    @particle_input2()
+    @particle_input()
     def method_parens(self, particle: Particle) -> Particle:
         return particle
 
 
-@pytest.mark.xfail
-def test_particle_input2_classes():
-    instance = Test_particle_input2()
+def test_particle_input_classes():
+    instance = Test_particle_input()
 
     symbol = "muon"
     expected = Particle(symbol)
@@ -176,31 +137,29 @@
     assert result_parens == result_noparens == expected
 
 
-@particle_input2
+@particle_input
 def function_with_no_annotations():
     """A trivial function that is incorrectly decorated with
-    particle_input2 because no arguments are annotated with Particle."""
+    particle_input because no arguments are annotated with Particle."""
     pass
 
 
-@pytest.mark.xfail
 def test_no_annotations_exception():
-    """Test that a function decorated with particle_input2 that has no
+    """Test that a function decorated with particle_input that has no
     annotated arguments will raise an ParticleError."""
     with pytest.raises(ParticleError):
         function_with_no_annotations()
 
 
-@particle_input2
+@particle_input
 def ambiguous_keywords(p1: Particle, p2: Particle, Z=None, mass_numb=None):
     """A trivial function with two annotated arguments plus the keyword
     arguments `Z` and `mass_numb`."""
     pass
 
 
-@pytest.mark.xfail
 def test_function_with_ambiguity():
-    """Test that a function decorated with particle_input2 that has two
+    """Test that a function decorated with particle_input that has two
     annotated arguments"""
     with pytest.raises(ParticleError):
         ambiguous_keywords("H", "He", Z=1, mass_numb=4)
@@ -208,7 +167,7 @@
         ambiguous_keywords("H", "He", Z=1)
     with pytest.raises(ParticleError):
         ambiguous_keywords("H", "He", mass_numb=4)
-    # TODO: should particle_input2 raise an exception when Z and mass_numb
+    # TODO: should particle_input raise an exception when Z and mass_numb
     # are given as keyword arguments but are not explicitly set?
 
 
@@ -247,7 +206,7 @@
 
     if not returned_particle_instances:
         raise ParticleError(
-            f"A function decorated by particle_input2 did not return "
+            f"A function decorated by particle_input did not return "
             f"a collection of Particle instances for input of "
             f"{repr(particles)}, and instead returned"
             f"{repr(resulting_particles)}."
@@ -255,13 +214,13 @@
 
     if not returned_correct_instances:
         raise ParticleError(
-            f"A function decorated by particle_input2 did not return "
+            f"A function decorated by particle_input did not return "
             f"{repr(expected)} as expected, and instead returned "
             f"{repr(resulting_particles)}."
         )
 
 
-@particle_input2
+@particle_input
 def function_with_tuple_annotation(particles: (Particle, Particle), q, x=5):
     return particles
 
@@ -275,7 +234,6 @@
 
 
 @pytest.mark.parametrize("particles", tuple_annotation_test_table)
-@pytest.mark.xfail
 def test_tuple_annotation(particles: Union[Tuple, List]):
     try:
         resulting_particles = function_with_tuple_annotation(
@@ -283,7 +241,7 @@
         )
     except Exception as exc2:
         raise ParticleError(
-            f"Unable to evaluate a function decorated by particle_input2"
+            f"Unable to evaluate a function decorated by particle_input"
             f" with an annotation of (Particle, Particle) for inputs of"
             f" {repr(particles)}."
         ) from exc2
@@ -291,7 +249,7 @@
     function_to_test_annotations(particles, resulting_particles)
 
 
-@particle_input2
+@particle_input
 def function_with_list_annotation(particles: [Particle], q, x=5):
     return particles
 
@@ -305,7 +263,6 @@
 
 
 @pytest.mark.parametrize("particles", list_annotation_test_table)
-@pytest.mark.xfail
 def test_list_annotation(particles: Union[Tuple, List]):
     try:
         resulting_particles = function_with_list_annotation(
@@ -313,7 +270,7 @@
         )
     except Exception as exc2:
         raise ParticleError(
-            f"Unable to evaluate a function decorated by particle_input2"
+            f"Unable to evaluate a function decorated by particle_input"
             f" with an annotation of [Particle] for inputs of"
             f" {repr(particles)}."
         ) from exc2
@@ -325,22 +282,20 @@
     def particle_iter(self, particles):
         return [Particle(particle) for particle in particles]
 
-    @pytest.mark.xfail
     def test_optional_particle(self):
         particle = "He"
 
-        @particle_input2
+        @particle_input
         def optional_particle(particle: Particle = particle):
             return particle
 
         assert optional_particle() == Particle(particle)
         assert optional_particle("Ne") == Particle("Ne")
 
-    @pytest.mark.xfail
     def test_optional_tuple(self):
         tuple_of_particles = ("Mg", "Al")
 
-        @particle_input2
+        @particle_input
         def optional_tuple(particles: (Particle, Particle) = tuple_of_particles):
             return particles
 
@@ -352,11 +307,10 @@
             optional_tuple(elements), self.particle_iter(elements)
         )
 
-    @pytest.mark.xfail
     def test_optional_list(self):
         list_of_particles = ("Ca", "Ne")
 
-        @particle_input2
+        @particle_input
         def optional_list(particles: [Particle] = list_of_particles):
             return particles
 
@@ -369,16 +323,14 @@
         )
 
 
-@pytest.mark.xfail
 def test_invalid_number_of_tuple_elements():
     with pytest.raises(ValueError):
         # Passed 3 elements when function only takes 2 in tuple
         function_with_tuple_annotation(("e+", "e-", "alpha"), q="test")
 
 
-@pytest.mark.xfail
 def test_invalid_list_type():
-    @particle_input2
+    @particle_input
     # This should be just [Particle] instead of [Particle, Particle]
     # for it to work correctly
     def invalid_list_type(particles: [Particle, Particle]):
@@ -388,9 +340,8 @@
         invalid_list_type((Particle("He"), "Ne"))
 
 
-@pytest.mark.xfail
 def test_unexpected_tuple_and_list_argument_types():
-    @particle_input2
+    @particle_input
     def take_particle(particle: Particle):
         pass
 
@@ -446,14 +397,13 @@
 @pytest.mark.parametrize(
     "decorator_kwargs, particle, expected_exception", decorator_categories_table
 )
-@pytest.mark.xfail
 def test_decorator_categories(decorator_kwargs, particle, expected_exception):
     """Tests the require, any_of, and exclude categories lead to an
     ParticleError being raised when an inputted particle does not meet
     the required criteria, and do not lead to an ParticleError when the
     inputted particle matches the criteria."""
 
-    @particle_input2(**decorator_kwargs)
+    @particle_input(**decorator_kwargs)
     def decorated_function(argument: Particle) -> Particle:
         return argument
 
@@ -464,143 +414,139 @@
         decorated_function(particle)
 
 
-@pytest.mark.xfail
 def test_none_shall_pass():
     """Tests the `none_shall_pass` keyword argument in is_particle.
     If `none_shall_pass=True`, then an annotated argument should allow
     `None` to be passed through to the decorated function."""
 
-    @particle_input2(none_shall_pass=True)
+    @particle_input(none_shall_pass=True)
     def func_none_shall_pass(particle: Particle) -> Optional[Particle]:
         return particle
 
-    @particle_input2(none_shall_pass=True)
+    @particle_input(none_shall_pass=True)
     def func_none_shall_pass_with_tuple(
         particles: (Particle, Particle)
     ) -> (Optional[Particle], Optional[Particle]):
         return particles
 
-    @particle_input2(none_shall_pass=True)
+    @particle_input(none_shall_pass=True)
     def func_none_shall_pass_with_list(particles: [Particle]) -> [Optional[Particle]]:
         return particles
 
     assert func_none_shall_pass(None) is None, (
-        "The none_shall_pass keyword in the particle_input2 decorator is set "
+        "The none_shall_pass keyword in the particle_input decorator is set "
         "to True, but is not passing through None."
     )
 
     assert func_none_shall_pass_with_tuple((None, None)) == (None, None), (
-        "The none_shall_pass keyword in the particle_input2 decorator is set "
+        "The none_shall_pass keyword in the particle_input decorator is set "
         "to True, but is not passing through None."
     )
 
     assert func_none_shall_pass_with_list((None, None)) == (None, None), (
-        "The none_shall_pass keyword in the particle_input2 decorator is set "
+        "The none_shall_pass keyword in the particle_input decorator is set "
         "to True, but is not passing through None."
     )
 
 
-@pytest.mark.xfail
 def test_none_shall_not_pass():
     """Tests the `none_shall_pass` keyword argument in is_particle.
-    If `none_shall_pass=False`, then particle_input2 should raise a
+    If `none_shall_pass=False`, then particle_input should raise a
     `TypeError` if an annotated argument is assigned the value of
     `None`."""
 
-    @particle_input2(none_shall_pass=False)
+    @particle_input(none_shall_pass=False)
     def func_none_shall_not_pass(particle: Particle) -> Particle:
         return particle
 
-    @particle_input2(none_shall_pass=False)
+    @particle_input(none_shall_pass=False)
     def func_none_shall_not_pass_with_tuple(
         particles: (Particle, Particle)
     ) -> (Particle, Particle):
         return particles
 
-    @particle_input2(none_shall_pass=False)
+    @particle_input(none_shall_pass=False)
     def func_none_shall_not_pass_with_list(particles: [Particle]) -> [Particle]:
         return particles
 
     with pytest.raises(TypeError):
         func_none_shall_not_pass(None)
         pytest.fail(
-            "The none_shall_pass keyword in the particle_input2 "
+            "The none_shall_pass keyword in the particle_input "
             "decorator is set to False, but is not raising a TypeError."
         )
 
     with pytest.raises(TypeError):
         func_none_shall_not_pass_with_tuple(("He", None))
         pytest.fail(
-            "The none_shall_pass keyword in the particle_input2 "
+            "The none_shall_pass keyword in the particle_input "
             "decorator is set to False, but is not raising a TypeError."
         )
 
     with pytest.raises(TypeError):
         func_none_shall_not_pass(("He", None))
         pytest.fail(
-            "The none_shall_pass keyword in the particle_input2 "
+            "The none_shall_pass keyword in the particle_input "
             "decorator is set to False, but is not raising a TypeError."
         )
 
 
-@pytest.mark.xfail
 def test_optional_particle_annotation_argname():
     """Tests the `Optional[Particle]` annotation argument in a function
-    decorated by `@particle_input2` such that the annotated argument allows
+    decorated by `@particle_input` such that the annotated argument allows
     `None` to be passed through to the decorated function."""
 
-    @particle_input2
+    @particle_input
     def func_optional_particle(particle: Optional[Particle]) -> Optional[Particle]:
         return particle
 
-    @particle_input2
+    @particle_input
     def func_optional_particle_with_tuple(
         particles: (Particle, Optional[Particle])
     ) -> (Particle, Optional[Particle]):
         return particles
 
-    @particle_input2
+    @particle_input
     def func_optional_particle_with_list(
         particles: [Optional[Particle]],
     ) -> [Optional[Particle]]:
         return particles
 
     assert func_optional_particle(None) is None, (
-        "The particle keyword in the particle_input2 decorator is set "
+        "The particle keyword in the particle_input decorator is set "
         "to accept Optional[Particle], but is not passing through None."
     )
 
     assert func_optional_particle_with_tuple(("He", None)) == (Particle("He"), None), (
-        "The particles keyword in the particle_input2 decorator is set "
+        "The particles keyword in the particle_input decorator is set "
         "to accept Optional[Particle], but is not passing through None."
     )
 
     assert func_optional_particle_with_list(("He", None)) == (Particle("He"), None), (
-        "The particles keyword in the particle_input2 decorator is set "
+        "The particles keyword in the particle_input decorator is set "
         "to accept Optional[Particle], but is not passing through None."
     )
 
 
-@pytest.mark.xfail
 def test_not_optional_particle_annotation_argname():
     """Tests the `Optional[Particle]` annotation argument in a function
-    decorated by `@particle_input2` such that the annotated argument does
+    decorated by `@particle_input` such that the annotated argument does
     not allows `None` to be passed through to the decorated function."""
 
-    @particle_input2
+    @particle_input
     def func_not_optional_particle_with_tuple(
         particles: (Particle, Optional[Particle])
     ) -> (Particle, Optional[Particle]):
         return particles
 
-    @particle_input2
+    @particle_input
     def func_not_optional_particle_with_list(particles: [Particle]) -> [Particle]:
         return particles
 
     with pytest.raises(TypeError):
         func_not_optional_particle_with_tuple((None, "He"))
         pytest.fail(
-            "The particle keyword in the particle_input2 decorator "
+            "The particle keyword in the particle_input decorator "
             "received None instead of a Particle, but is not raising a "
             "TypeError."
         )
@@ -609,7 +555,7 @@
 
         func_not_optional_particle_with_list(("He", None))
         pytest.fail(
-            "The particle keyword in the particle_input2 decorator "
+            "The particle keyword in the particle_input decorator "
             "received None instead of a Particle, but is not raising a "
             "TypeError."
         )
@@ -628,9 +574,9 @@
 not_ion = ["D", "T", "H-1", "He-4", "e-", "e+", "n"]
 
 
-@particle_input2
+@particle_input
 def function_with_element_argument(element: Particle) -> Particle:
-    """A function decorated with `~plasmapy.particles.particle_input2`
+    """A function decorated with `~plasmapy.particles.particle_input`
     where the argument annotated with `~plasmapy.particles.Particle`
     is named `element`.  This function should raise an
     `~plasmapy.utils.InvalidElementError` when the argument is not
@@ -638,9 +584,9 @@
     return element
 
 
-@particle_input2
+@particle_input
 def function_with_isotope_argument(isotope: Particle) -> Particle:
-    """A function decorated with `~plasmapy.particles.particle_input2`
+    """A function decorated with `~plasmapy.particles.particle_input`
     where the argument annotated with `~plasmapy.particles.Particle`
     is named `isotope`.  This function should raise an
     `~plasmapy.utils.InvalidIsotopeError` when the argument is not an
@@ -648,10 +594,10 @@
     return isotope
 
 
-@particle_input2
+@particle_input
 def function_with_ion_argument(ion: Particle) -> Particle:
     """
-    A function decorated with `~plasmapy.particles.particle_input2`
+    A function decorated with `~plasmapy.particles.particle_input`
     where the argument annotated with `~plasmapy.particles.Particle`
     is named `ion`.  This function should raise an
     `~plasmapy.utils.InvalidIonError` when the argument is not an
@@ -661,10 +607,9 @@
 
 
 @pytest.mark.parametrize("element", is_element)
-@pytest.mark.xfail
 def test_is_element(element):
     """
-    Test that particle_input2 will not raise an
+    Test that particle_input will not raise an
     `~plasmapy.utils.InvalidElementError` if the annotated argument is
     named 'element' and is assigned values that are elements, isotopes,
     or ions.
@@ -673,10 +618,9 @@
 
 
 @pytest.mark.parametrize("particle", not_element)
-@pytest.mark.xfail
 def test_not_element(particle):
     """
-    Test that particle_input2 will raise an
+    Test that particle_input will raise an
     `~plasmapy.utils.InvalidElementError` if an argument decorated with
     `~plasmapy.particles.Particle` is named 'element', but the annotated
     argument ends up not being an element, isotope, or ion.
@@ -684,17 +628,16 @@
     with pytest.raises(InvalidElementError):
         function_with_element_argument(particle)
         pytest.fail(
-            "@particle_input2 is not raising an InvalidElementError for "
+            "@particle_input is not raising an InvalidElementError for "
             f"{repr(particle)} even though the annotated argument is "
             f"named 'element'."
         )
 
 
 @pytest.mark.parametrize("isotope", is_isotope)
-@pytest.mark.xfail
 def test_is_isotope(isotope):
     """
-    Test that particle_input2 will not raise an
+    Test that particle_input will not raise an
     `~plasmapy.utils.InvalidIsotopeError` if the annotated argument is
     named 'isotope' and is assigned values that are isotopes or
     ions of isotopes."""
@@ -702,10 +645,9 @@
 
 
 @pytest.mark.parametrize("particle", not_isotope)
-@pytest.mark.xfail
 def test_not_isotope(particle):
     """
-    Test that particle_input2 will raise an
+    Test that particle_input will raise an
     `~plasmapy.utils.InvalidIsotopeError` if an argument decorated with
     `~plasmapy.particles.Particle` is named 'isotope', but the annotated
     argument ends up not being an isotope or an ion of an isotope.
@@ -713,17 +655,16 @@
     with pytest.raises(InvalidIsotopeError):
         function_with_isotope_argument(particle)
         pytest.fail(
-            "@particle_input2 is not raising an InvalidIsotopeError for "
+            "@particle_input is not raising an InvalidIsotopeError for "
             f"{repr(particle)} even though the annotated argument is named "
             "'isotope'."
         )
 
 
 @pytest.mark.parametrize("ion", is_ion)
-@pytest.mark.xfail
 def test_is_ion(ion):
     """
-    Test that particle_input2 will not raise an
+    Test that particle_input will not raise an
     `~plasmapy.utils.InvalidIonError` if the annotated argument is
     named 'ion' and is assigned values that are ions.
     """
@@ -731,10 +672,9 @@
 
 
 @pytest.mark.parametrize("particle", not_ion)
-@pytest.mark.xfail
 def test_not_ion(particle):
     """
-    Test that particle_input2 will raise an
+    Test that particle_input will raise an
     `~plasmapy.utils.InvalidIonError` if an argument decorated with
     `~plasmapy.particles.Particle` is named 'ion', but the annotated
     argument ends up not being an ion.
@@ -742,7 +682,7 @@
     with pytest.raises(InvalidIonError):
         function_with_ion_argument(particle)
         pytest.fail(
-            "@particle_input2 is not raising an InvalidIonError for "
+            "@particle_input is not raising an InvalidIonError for "
             f"{repr(particle)} even though the annotated argument is named "
             "'ion'."
         )