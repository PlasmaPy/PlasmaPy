--- conflicted
+++ resolved
@@ -6,26 +6,11 @@
 """
 __all__ = ["particle_input"]
 
-import astropy.constants as const
-import astropy.units as u
-import collections
 import functools
 import inspect
-import numpy as np
-
-from typing import (
-    AbstractSet,
-    Any,
-    Callable,
-    Dict,
-    List,
-    Mapping,
-    NoReturn,
-    Optional,
-    Set,
-    Tuple,
-    Union,
-)
+import numbers
+
+from typing import Any, Callable, List, Optional, Set, Tuple, Union
 
 from plasmapy.particles.exceptions import (
     ChargeError,
@@ -34,10 +19,8 @@
     InvalidIsotopeError,
     InvalidParticleError,
     ParticleError,
-    UnexpectedParticleError,
 )
-from plasmapy.particles.particle_class import CustomParticle, Particle, ParticleLike
-from plasmapy.particles.particle_collections import ParticleList
+from plasmapy.particles.particle_class import Particle
 
 
 def _particle_errmsg(
@@ -89,123 +72,6 @@
     return category_errmsg
 
 
-<<<<<<< HEAD
-class _ParticleInput:
-    @classmethod
-    def as_decorator(cls, func=None, **kwargs):
-        """
-        Convert arguments to methods and functions to
-        `~plasmapy.particles.Particle` objects.
-
-        Take positional and keyword arguments that are annotated with
-        `~plasmapy.particles.Particle`, and pass through the
-        `~plasmapy.particles.Particle` object corresponding to those arguments
-        to the decorated function or method.
-
-        Optionally, raise an exception if the particle does not satisfy the
-        specified categorical criteria.
-
-        Parameters
-        ----------
-        wrapped_function : `callable`
-            The function or method to be decorated.
-
-        require : `str`, `set`, `list`, or `tuple`, optional
-            Categories that a particle must be in.  If a particle is not in
-            all of these categories, then an `~plasmapy.particles.exceptions.ParticleError`
-            will be raised.
-
-        any_of : `str`, `set`, `list`, or `tuple`, optional
-            Categories that a particle may be in.  If a particle is not in
-            any of these categories, then an `~plasmapy.particles.exceptions.ParticleError`
-            will be raised.
-
-        exclude : `str`, `set`, `list`, or `tuple`, optional
-            Categories that a particle cannot be in.  If a particle is in
-            any of these categories, then an `~plasmapy.particles.exceptions.ParticleError`
-            will be raised.
-
-        allow_particle_lists : `bool`
-            If `True`, then this decorator will allow
-            `~plasmapy.particles.ParticleList` instances to be created
-            and/or passed through.
-
-        allow_custom_particles : `bool`
-            If `True`, then this decorator will allow
-            `~plasmapy.particles.ParticleList` instances to be created
-            and/or passed through.
-
-        Notes
-        -----
-        If the annotated argument is named ``element``, ``isotope``,
-        ``ion``, or ``ionic_level``, then the decorator will check if
-        the `plasmapy.particles.ParticleLike` object matches the
-        corresponding category.  The argument ``ion`` requires that the
-        particle be charged (e.g., ``Particle("He 1+")``, whereas
-        ``ionic_level`` allows neutral atoms (e.g., ``Particle("He 0+")``)
-
-
-        If the annotated argument is named ``element``, ``isotope``, or
-        ``ion``, then the decorator will raise an
-        `~plasmapy.particles.exceptions.InvalidElementError`,
-        `~plasmapy.particles.exceptions.InvalidIsotopeError`, or
-        `~plasmapy.particles.exceptions.InvalidIonError` if the particle
-        does not correspond to an element, isotope, or ion, respectively.
-
-        If exactly one argument is annotated with `~plasmapy.particles.Particle`,
-        then the keywords ``Z`` and ``mass_numb`` may be used to specify the
-        integer charge and/or mass number of an ion or isotope.
-
-        Raises
-        ------
-        `TypeError`
-            If the annotated argument is not a `str`, `int`, `tuple`, `list`
-            or `~plasmapy.particles.Particle`; or if ``Z`` or ``mass_numb`` is
-            not an `int`.
-
-        `ValueError`
-            If the number of input elements in a collection does not
-            match the number of expected elements.
-
-        `~plasmapy.particles.exceptions.InvalidParticleError`
-            If the annotated argument does not correspond to a valid
-            particle.
-
-        `~plasmapy.particles.exceptions.InvalidElementError`
-            If an annotated argument is named ``element``, and the input
-            does not correspond to an element, isotope, or ion.
-
-        `~plasmapy.particles.exceptions.InvalidIsotopeError`
-            If an annotated argument is named ``isotope``, and the input
-            does not correspond to an isotope or an ion of an isotope.
-
-        `~plasmapy.particles.exceptions.InvalidIonError`
-            If an annotated argument is named ``ion`` (or ``ionic_level``),
-            and the input does not correspond to an ion (or ionic level).
-
-        `~plasmapy.particles.exceptions.ChargeError`
-            If ``'charged'`` is in the ``require`` argument and the particle
-            is not explicitly charged, or if ``any_of = {'charged',
-            'uncharged'}`` and the particle does not have charge information
-            associated with it.
-
-        `~plasmapy.particles.exceptions.ParticleError`
-            If an annotated argument does not meet the criteria set by the
-            categories in the ``require``, ``any_of``, and ``exclude``
-            keywords; if more than one argument is annotated and ``Z`` or
-            ``mass_numb`` are used as arguments; or if none of the arguments
-            have been annotated with `~plasmapy.particles.Particle`.
-
-        Examples
-        --------
-        The following simple decorated function returns the
-        `~plasmapy.particles.Particle` object created from the function's
-        sole argument:
-
-        .. code-block:: python
-
-            from plasmapy.particles import particle_input, Particle
-=======
 def particle_input(
     wrapped_function: Callable = None,
     require: Union[str, Set, List, Tuple] = None,
@@ -346,101 +212,44 @@
 
         from plasmapy.particles import particle_input, Particle
         class SampleClass:
->>>>>>> 83cc316c
             @particle_input
-            def decorated_function(particle: Particle):
+            def decorated_method(self, particle: Particle):
                 return particle
-
-        This decorator may also be used to accept arguments using tuple
-        annotation containing specific number of elements or using list
-        annotation which accepts any number of elements in an iterable.
-        Returns a tuple of `~plasmapy.particles.Particle`:
-
-        .. code-block:: python
-
-            from plasmapy.particles import particle_input, Particle
-            @particle_input
-            def decorated_tuple_function(particles: (Particle, Particle)):
-                return particles
-            sample_particles = decorated_tuple_function(('He', 'Li'))
-
-            @particle_input
-            def decorated_list_function(particles: [Particle]):
-                return particles
-            sample_particles = decorated_list_function(('Al 3+', 'C'))
-            sample_particles = decorated_list_function(['He', 'Ne', 'Ar'])
-
-        This decorator may be used for methods in instances of classes, as
-        in the following example:
-
-        .. code-block:: python
-
-            from plasmapy.particles import particle_input, Particle
-            class SampleClass:
-                @particle_input
-                def decorated_method(self, particle: Particle):
-                    return particle
-            sample_instance = SampleClass()
-            sample_instance.decorated_method('Fe')
-
-        Some functions may intended to be used with only certain categories
-        of particles.  The ``require``, ``any_of``, and ``exclude`` keyword
-        arguments enable this functionality.
-
-        .. code-block:: python
-
-            from plasmapy.particles import particle_input, Particle
-            @particle_input(
-                require={'matter'},
-                any_of={'charged', 'uncharged},
-                exclude={'neutrino', 'antineutrino'},
-            )
-            def selective_function(particle: Particle):
-                return particle
-        """
-        # The following code allows the decorator to be used either with
-        # or without arguments.  We can invoke the decorator either as
-        # `@particle_input` or `@particle_input()`, where the latter
-        # form allows the decorator to have arguments.
-        self = cls(**kwargs)
-        if func is not None and not kwargs:
-            return self(func)
-        else:
-            return self
-
-    def __init__(
-        self,
-        func=None,
-        require=None,
-        any_of=None,
-        exclude=None,
-        allow_particle_lists=True,
-        allow_custom_particles=True,
-    ):
-        self._data = collections.defaultdict(lambda: None)
-        self._data["new_kwargs"] = dict()
-        self.require = require if require else set()
-        self.any_of = any_of if any_of else set()
-        self.exclude = exclude if exclude else set()
-        self.allow_particle_lists = bool(allow_particle_lists)
-        self.allow_custom_particles = bool(allow_custom_particles)
-
-    def __call__(self, wrapped_function: Callable):
-
-        self.wrapped_function = wrapped_function
-
+        sample_instance = SampleClass()
+        sample_instance.decorated_method('Fe')
+
+    Some functions may intended to be used with only certain categories
+    of particles.  The ``require``, ``any_of``, and ``exclude`` keyword
+    arguments enable this functionality.
+
+    .. code-block:: python
+
+        from plasmapy.particles import particle_input, Particle
+        @particle_input(
+            require={'matter'},
+            any_of={'charged', 'uncharged},
+            exclude={'neutrino', 'antineutrino'},
+        )
+        def selective_function(particle: Particle):
+            return particle
+    """
+
+    if exclude is None:
+        exclude = set()
+    if any_of is None:
+        any_of = set()
+    if require is None:
+        require = set()
+
+    def decorator(wrapped_function: Callable):
+        wrapped_signature = inspect.signature(wrapped_function)
+
+        # add '__signature__' to methods that are copied from
+        # wrapped_function onto wrapper
         assigned = list(functools.WRAPPER_ASSIGNMENTS)
         assigned.append("__signature__")
 
         @functools.wraps(wrapped_function, assigned=assigned)
-<<<<<<< HEAD
-        def wrapper(*func_args, **func_kwargs):
-            self.func_args = func_args
-            self.func_kwargs = func_kwargs
-            self.process_arguments()
-            return_ = wrapped_function(**self.new_kwargs)
-            return return_
-=======
         def wrapper(*args, **kwargs):
             annotations = wrapped_function.__annotations__
             bound_args = wrapped_signature.bind(*args, **kwargs)
@@ -606,352 +415,93 @@
         # - this will preserve parameter hints in IDE's
         if not hasattr(wrapper, "__signature__"):
             wrapper.__signature__ = inspect.signature(wrapped_function)
->>>>>>> 83cc316c
 
         return wrapper
 
-    @property
-    def wrapped_function(self) -> Optional[Callable]:
-        """The function that is being decorated."""
-        return self._data["wrapped_function"]
-
-    @wrapped_function.setter
-    def wrapped_function(self, function: Callable):
-        self._data["wrapped_function"] = function
-        self._data["wrapped_signature"] = inspect.signature(function)
-        self._data["annotations"] = getattr(function, "__annotations__", {}).copy()
-        if "return" in self._data["annotations"]:
-            del self._data["annotations"]["return"]
-
-    @property
-    def annotations(self) -> Optional[Dict[str, Any]]:
+    def get_particle(argname, params, already_particle, funcname):
+        argval, Z, mass_numb = params
         """
-        Annotations for arguments in the decorated function.
-
-        The keys are the arguments to the decorated function that have
-        annotations.  The associated values are the annotations themselves.
-        Only arguments with annotations are included.
-        """
-        return self._data["annotations"]
-
-    @property
-    def _wrapped_signature(self) -> Optional[inspect.Signature]:
-        return self._data["wrapped_signature"]
-
-    @property
-    def _bound_args(self) -> Optional[inspect.BoundArguments]:
-        bound_args_ = self._wrapped_signature.bind(*self.func_args, **self.func_kwargs)
-        bound_args_.apply_defaults()
-        return bound_args_
-
-    @property
-    def _default_arguments(self) -> Mapping[str, inspect.Parameter]:
-        return self._bound_args.signature.parameters
-
-    @property
-    def new_kwargs(self) -> Optional[Dict[str, Any]]:
-        """The revised keyword arguments to be supplied to the decorated function."""
-        return self._data["new_kwargs"]
-
-    @property
-    def func_args(self) -> Optional[tuple]:
-        """Positional arguments as originally supplied to the decorated function."""
-        return self._data["func_args"]
-
-    @func_args.setter
-    def func_args(self, value: tuple):
-        self._data["func_args"] = value
-
-    @property
-    def func_kwargs(self) -> Optional[Dict[str, Any]]:
-        """Keyword arguments as originally supplied to the decorated function."""
-        return self._data["func_kwargs"]
-
-    @func_kwargs.setter
-    def func_kwargs(self, value: Dict[str, Any]):
-        self._data["func_kwargs"] = value
-
-    @property
-    def original_values(self) -> Dict[str, Any]:
-        """
-<<<<<<< HEAD
-        The values that were originally passed as positional and keyword
-        arguments to the decorated function.
-=======
         Convert the argument to a
         `~plasmapy.particles.particle_class.Particle` object if it is
         not already one.
->>>>>>> 83cc316c
         """
-        return self._bound_args.arguments
-
-    @property
-    def argument_names(self) -> AbstractSet:
-        """The names of the arguments to the original function."""
-        return self._bound_args.signature.parameters.keys()
-
-    @property
-    def particle_like_annotations(self) -> tuple:
-        """Annotations that correspond to `ParticleLike`."""
-        return ParticleLike, Optional[ParticleLike]
-
-    @property
-    def particle_list_annotations(self) -> tuple:
-        """Annotations that correspond to a collection of particles."""
-        return ParticleList, Optional[ParticleList]
-
-    @property
-    def all_particle_annotations(self) -> tuple:
-        """All annotations to be processed"""
-        return self.particle_list_annotations + self.particle_like_annotations
-
-    @property
-    def optional_particle_annotations(self) -> tuple:
-        """Annotations indicating that the value of the argument can be `None`."""
-        return Optional[ParticleLike], Optional[ParticleList]
-
-    def has_particle_like_annotation(self, argument) -> bool:
-        """
-        Return `True` if ``argument`` has an annotation indicating that
-        """
-        return self.annotations[argument] in self.particle_like_annotations
-
-    def has_particle_list_annotation(self, argument) -> bool:
-        annotation = self.annotations[argument]
-        if annotation in self.particle_list_annotations:
-            return True
-        if hasattr(annotation, "__len__"):
-            return all(item in self.particle_like_annotations for item in annotation)
-        return False
-
-    def particle_like_arguments(self) -> List[Any]:
-        """
-        The names of arguments that should be processed into particle
-        objects.
-        """
-        return_ = []
-        for argument, annotation in self.annotations.items():
-            if self.has_particle_like_annotation(argument):
-                return_.append(argument)
-        return return_
-
-    def particle_list_arguments(self) -> List[Any]:
-        """
-        The names of arguments that should be processed into
-        `ParticleList` objects.
-        """
-        return_ = []
-        for argument, annotation in self.annotations.items():
-            if annotation in self.particle_list_annotations:
-                return_.append(argument)
-        return return_
-
-    @property
-    def new_kwargs(self) -> Optional[Dict[str, Any]]:
-        """
-        The processed keyword arguments that are being provided to the
-        decorated function.
-        """
-        return self._data["new_kwargs"]
-
-    @property
-    def arguments_that_should_not_go_in_new_args(self):
-        """
-        Arguments that are used to create a `Particle` but should not be
-        passed to the original function.
-        """
-        return "mass_numb", "Z"
-
-<<<<<<< HEAD
-    def put_original_argument_into_new_args(self, argument: str) -> NoReturn:
-        """
-        Pass through the value for the original argument to the
-        dictionary of new arguments without changing it.
-        """
-        if argument in self.new_kwargs.keys():
-            raise RuntimeError(f"{argument} already in new_kwargs")
-        self.new_kwargs[argument] = self.original_values[argument]
-=======
+
+        if not already_particle:
+
+            if not isinstance(argval, (numbers.Integral, str, tuple, list)):
+                raise TypeError(
+                    f"The argument {argname} to {funcname} must be "
+                    f"a string, an integer or a tuple or list of them "
+                    f"corresponding to an atomic number, or a "
+                    f"Particle object."
+                )
+
+            try:
+                particle = Particle(argval, Z=Z, mass_numb=mass_numb)
+            except InvalidParticleError as e:
+                raise InvalidParticleError(
+                    _particle_errmsg(argname, argval, Z, mass_numb, funcname)
+                ) from e
+
+        # We will need to do the same error checks whether or not the
+        # argument is already an instance of the Particle class.
+
+        if already_particle:
+            particle = argval
+
+        # If the name of the argument annotated with Particle in the
+        # decorated function is element, isotope, or ion; then this
+        # decorator should raise the appropriate exception when the
+        # particle ends up not being an element, isotope, or ion.
+
+        cat_table = [
+            ("element", particle.element, InvalidElementError),
+            ("isotope", particle.isotope, InvalidIsotopeError),
+            ("ion", particle.ionic_symbol, InvalidIonError),
+        ]
+
+        for category_name, category_symbol, CategoryError in cat_table:
+            if argname == category_name and not category_symbol:
+                raise CategoryError(
+                    f"The argument {argname} = {repr(argval)} to "
+                    f"{funcname} does not correspond to a valid "
+                    f"{argname}."
+                )
+
+        # Some functions require that particles be charged, or
+        # at least that particles have charge information.
+
         _charge_number = particle._attributes["charge number"]
->>>>>>> 83cc316c
-
-    def put_processed_argument_into_new_args(self, argument: str, value) -> NoReturn:
-        """
-        Pass through a revised value for the original argument to the
-        dictionary of new arguments.
-        """
-        assert argument not in self.new_kwargs.keys()
-        self.new_kwargs[argument] = value
-
-<<<<<<< HEAD
-    def check_for_errors(self):
-        """Check for errors in the arguments that were provided."""
-        Z = self.original_values.get("Z", None)
-        mass_numb = self.original_values.get("mass_numb", None)
-=======
+
+        must_be_charged = "charged" in require
+        must_have_charge_info = set(any_of) == {"charged", "uncharged"}
+
         uncharged = _charge_number == 0
         lacks_charge_info = _charge_number is None
->>>>>>> 83cc316c
-
-        Z_or_mass_numb_provided = Z is not None or mass_numb is not None
-        if len(self.particle_like_arguments()) != 1 and Z_or_mass_numb_provided:
-            raise ParticleError
-
-    def process_arguments(self) -> NoReturn:
-        """
-        Go through the arguments and convert them to the appropriate
-        particle or particle collection.
-        """
-        self.new_kwargs.clear()
-        self.check_for_errors()
-        for argument in self.original_values.keys():
-            if argument in self.arguments_that_should_not_go_in_new_args:
-                pass
-            elif argument not in self.annotations:
-                self.put_original_argument_into_new_args(argument)
-            else:
-                self.process_annotated_argument(argument)
-
-    def process_annotated_argument(self, argument: str):
-        """Process an argument that has an annotation."""
-        original_value = self.original_values[argument]
-        annotation = self.annotations[argument]
-
-        none_shall_pass = annotation in self.optional_particle_annotations
-
-        if original_value is None and none_shall_pass:
-            self.put_original_argument_into_new_args(argument)
-        elif self.has_particle_like_annotation(argument):
-            self.process_particle_like_argument(argument)
-        elif self.has_particle_list_annotation(argument):
-            self.process_particle_list_argument(argument)
-        else:
-            self.put_original_argument_into_new_args(argument)
-
-    def process_particle_like_argument(self, argument: str) -> NoReturn:
-        original_value = self.original_values[argument]
-        if isinstance(original_value, u.Quantity):
-            self.process_quantity_into_custom_particle(argument)
-        elif isinstance(original_value, (str, int, Particle)):
-            self.process_particle_like_into_particle(argument)
-
-    def process_quantity_into_custom_particle(self, argument: str) -> NoReturn:
-
-        if not self.allow_custom_particles:
-            raise ParticleError("Custom particles are not allowed.")
-
-        original_value = self.original_values[argument]
-
-        try:
-            n = len(original_value)
-        except TypeError:
-            pass
-        else:
-            if n != 1:
-                raise NotImplementedError(
-                    "Only non-array quantities can be provided at this time."
-                )
-
-        is_mass = original_value.unit.physical_type == "mass"
-        is_charge = original_value.unit.physical_type == "electrical charge"
-
-        Z = getattr(self.original_values, "Z", None)
-        mass_numb = getattr(self.original_values, "Z", None)
-
-        if is_charge and Z is not None:
+
+        if must_be_charged and (uncharged or must_have_charge_info):
+            raise ChargeError(f"A charged particle is required for {funcname}.")
+
+        if must_have_charge_info and lacks_charge_info:
+            raise ChargeError(f"Charge information is required for {funcname}.")
+
+        # Some functions require particles that belong to more complex
+        # classification schemes.  Again, be sure to provide a
+        # maximally useful error message.
+
+        if not particle.is_category(require=require, exclude=exclude, any_of=any_of):
             raise ParticleError(
-                "Redundant or contradictory charge information was provided."
+                _category_errmsg(particle, require, exclude, any_of, funcname)
             )
 
-        if mass_numb is not None:
-            raise ParticleError(
-                "The argument mass_numb cannot be provided for a particle "
-                "represented by a mass or a charge."
-            )
-
-        mass = original_value if is_mass else np.nan * u.kg
-
-        if Z is not None:
-            charge = Z * const.e
-        elif is_charge:
-            charge = original_value
-        else:
-            charge = np.nan * u.C
-
-        custom_particle = CustomParticle(mass=mass, charge=charge)
-        self.put_processed_argument_into_new_args(argument, custom_particle)
-
-    def process_particle_like_into_particle(self, argument):
-        original_value = self.original_values[argument]
-        mass_numb = self.original_values.get("mass_numb", None)
-        Z = self.original_values.get("Z", None)
-
-        if isinstance(original_value, Particle) and Z is None and mass_numb is None:
-            new_particle = original_value
-        else:
-            new_particle = Particle(original_value, mass_numb=mass_numb, Z=Z)
-
-        if not new_particle.is_category(
-            require=self.require, any_of=self.any_of, exclude=self.exclude
-        ):
-            errmsg = _category_errmsg(
-                new_particle,
-                require=self.require,
-                exclude=self.exclude,
-                any_of=self.any_of,
-                funcname=self.wrapped_function.__name__,
-            )
-            exception = ParticleError
-            #            if self.any_of.issuperset({"charged", "uncharged"}):
-            if {"charged", "uncharged"}.issubset(self.any_of):
-                if not new_particle.is_category(any_of={"charged", "uncharged"}):
-                    exception = ChargeError
-            raise exception(errmsg)
-
-        self.check_special_particle_names(argument, new_particle)
-        self.put_processed_argument_into_new_args(argument, new_particle)
-
-    def check_special_particle_names(self, argument, particle):
-        funcname = self.wrapped_function.__name__
-        if argument == "element" and not particle.is_category("element"):
-            errmsg = _category_errmsg(particle, "element", {}, {}, funcname)
-            raise InvalidElementError(errmsg)
-        elif argument == "isotope" and not particle.is_category("isotope"):
-            errmsg = _category_errmsg(particle, "isotope", {}, {}, funcname)
-            raise InvalidIsotopeError(errmsg)
-        elif argument == "ion" and not particle.is_category("ion"):
-            errmsg = _category_errmsg(particle, "ion", {}, {}, funcname)
-            raise InvalidIonError(errmsg)
-        elif argument == "ionic_level" and not particle.is_category("ion"):
-            if not particle.is_category(require="element"):
-                raise InvalidElementError
-            elif not particle.is_category(any_of={"charged", "uncharged"}):
-                raise ChargeError
-
-    def process_particle_list_argument(self, argument):
-        original_value = self.original_values[argument]
-        annotation = self.annotations[argument]
-
-        if isinstance(original_value, ParticleList):
-            particle_list = original_value
-        elif not hasattr(original_value, "__len__"):
-            particle_list = ParticleList((original_value))
-        else:
-            particle_list = ParticleList(original_value)
-
-        try:
-            expected_number_of_particles = len(annotation)
-        except TypeError:
-            pass
-        else:
-            actual_number_of_particles = len(particle_list)
-            if actual_number_of_particles != expected_number_of_particles:
-                raise ValueError(
-                    f"Expecting {expected_number_of_particles} particles, "
-                    f"but {actual_number_of_particles} were provided."
-                )
-
-        self.put_processed_argument_into_new_args(argument, particle_list)
-
-
-particle_input = _ParticleInput.as_decorator+        return particle
+
+    # The following code allows the decorator to be used either with or
+    # without arguments.  This allows us to invoke the decorator either
+    # as `@particle_input` or as `@particle_input()`, where the latter
+    # call allows the decorator to have keyword arguments.
+
+    if wrapped_function is not None:
+        return decorator(wrapped_function)
+    else:
+        return decorator