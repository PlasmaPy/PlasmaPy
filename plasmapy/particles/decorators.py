"""Decorators for `plasmapy.particles`."""

__all__ = ["particle_input"]


import functools
import inspect
import warnings
<<<<<<< HEAD
from collections.abc import Callable, Iterable
=======
import wrapt

from collections.abc import Callable, Iterable, MutableMapping
>>>>>>> 31d822cb
from inspect import BoundArguments
from numbers import Integral, Real
from typing import Any, Optional, TypedDict, Union

import numpy as np
import wrapt

from plasmapy.particles._factory import _physical_particle_factory
from plasmapy.particles.exceptions import (
    ChargeError,
    InvalidElementError,
    InvalidIonError,
    InvalidIsotopeError,
    InvalidParticleError,
    ParticleError,
)
from plasmapy.particles.particle_class import CustomParticle, Particle, ParticleLike
from plasmapy.particles.particle_collections import ParticleList, ParticleListLike
from plasmapy.utils.exceptions import PlasmaPyDeprecationWarning


class _CallableDataDict(TypedDict, total=False):
    allow_custom_particles: bool
    allow_particle_lists: bool
    annotations: dict[str, Any]
    any_of: Optional[Union[str, Iterable[str]]]
    callable_: Callable[..., Any]
    exclude: Optional[Union[str, Iterable[str]]]
    parameters_to_process: list[str]
    require: Optional[Union[str, Iterable[str]]]
    signature: inspect.Signature


_basic_particle_input_annotations = (
    Particle,  # deprecated
    ParticleLike,
    ParticleListLike,
    Union[ParticleLike, ParticleListLike],
    (Particle, Particle),  # deprecated
)
_optional_particle_input_annotations = tuple(
    Optional[annotation]
    for annotation in _basic_particle_input_annotations
    if annotation != (Particle, Particle)  # temporary hack
)
_particle_input_annotations = (
    _basic_particle_input_annotations + _optional_particle_input_annotations
)


def _get_annotations(callable_: Callable[..., Any]) -> dict[str, Any]:
    """
    Access the annotations of a callable.

    .. note::

       For Python 3.10+, this should be replaced with
       `inspect.get_annotations`.
    """
    # Python 3.10: Replace this with inspect.get_annotations
    return getattr(callable_, "__annotations__", {})


def _make_into_set_or_none(obj: Any) -> Optional[Iterable[str]]:
    """
    Return `None` if ``obj`` is `None`, and otherwise convert ``obj``
    into a `set`.

    If ``obj`` is a string, then a `set` containing only ``obj`` will
    be returned (i.e., ``obj`` will not be treated as iterable).
    """
    if obj is None:
        return obj
    return {obj} if isinstance(obj, str) else set(obj)


def _bind_arguments(
    wrapped_signature: inspect.Signature,
    callable_: Callable[..., Any],
    args: Iterable[Any],
    kwargs: MutableMapping[str, Any],
    instance: Any = None,
) -> inspect.BoundArguments:
    """
    Bind the arguments provided by ``args`` and ``kwargs`` to
    the corresponding parameters in the signature of the callable_
    or method being decorated.

    Parameters
    ----------
    wrapped_signature : `inspect.Signature`
        The signature of the function or method to which to bind
        ``args`` and ``kwargs``.

    callable_ : callable
        The function or method to which to bind ``args`` and ``kwargs``.
        This argument is only needed for a deprecation warning message.

    args : tuple, optional
        Positional arguments.

    kwargs : `dict` of `str` to `object`, optional
        Keyword arguments.

    instance
        If ``callable_`` is a class instance method, then ``instance``
        should be the instance to which ``callable_`` belongs.

    Returns
    -------
    dict
        A dictionary with the parameters of ``callable_`` as keys and
        the corresponding arguments as values, but removing ``self`` and
        ``cls``.
    """

    # We should keep the warning about "z_mean" for perhaps ∼2
    # releases following the last pull request that removes a "z_mean"
    # parameter from a callable decorated with @particle_input. After
    # that, we should change this warning to an exception for ∼2 more
    # releases before deleting it.

    if "z_mean" in kwargs and "Z" not in kwargs and "Z" in wrapped_signature.parameters:
        function_name = getattr(callable_, "__name__", None)
        name_clause = f"to '{function_name}' " if function_name else ""

        warnings.warn(
            f"The 'z_mean' parameter {name_clause}has been deprecated "
            "and will be removed in a subsequent release. Define the "
            "(mean) charge number with 'Z' instead.",
            category=PlasmaPyDeprecationWarning,
        )

        kwargs["Z"] = kwargs.pop("z_mean")

    # When decorating a callable_ or staticmethod, instance will
    # be None. When decorating a class instance method, instance
    # will be the class instance, and will need to be bound to
    # the "self" parameter but later removed. For a class method,
    # it will be bound to the "cls" parameter instead.

    if instance is None:
        bound_arguments = wrapped_signature.bind(*args, **kwargs)
    else:
        bound_arguments = wrapped_signature.bind(instance, *args, **kwargs)

    bound_arguments.apply_defaults()

    bound_arguments.arguments.pop("self", None)
    bound_arguments.arguments.pop("cls", None)

    return bound_arguments


class _ParticleInput:
    """
    Processes arguments for |particle_input|.

    Parameters
    ----------
    callable_ : callable
        The callable_ or method to be decorated.

    require : `str`, `set`, `list`, or `tuple`, |keyword-only|, optional
        Categories that a particle must be in.  If a particle is not in
        all of these categories, then a |ParticleError| will be raised.

    any_of : `str`, `set`, `list`, or `tuple`, |keyword-only|, optional
        Categories that a particle may be in.  If a particle is not in
        any of these categories, then a |ParticleError| will be raised.

    exclude : `str`, `set`, `list`, or `tuple`, |keyword-only|, optional
        Categories that a particle cannot be in.  If a particle is in
        any of these categories, then a |ParticleError| will be raised.

    allow_custom_particles : bool, |keyword-only|, default: `True`
        If `True`, allow |CustomParticle| instances to be passed through.

    allow_particle_lists : bool, |keyword-only|, default: `True`
        If `True`, allow |ParticleList| instances to be passed through.
    """

    def __init__(
        self,
        callable_: Callable[..., Any],
        *,
        require: Optional[Union[str, Iterable[str]]] = None,
        any_of: Optional[Union[str, Iterable[str]]] = None,
        exclude: Optional[Union[str, Iterable[str]]] = None,
        allow_custom_particles: bool = True,
        allow_particle_lists: bool = True,
    ) -> None:
        self._data: _CallableDataDict = {}
        self.callable_: Callable[..., Any] = callable_
        self.require = require
        self.any_of = any_of
        self.exclude = exclude
        self.allow_custom_particles = allow_custom_particles
        self.allow_particle_lists = allow_particle_lists

    @property
    def callable_(self) -> Callable[..., Any]:
        """
        The callable that is being decorated.

        Returns
        -------
        callable
        """
        return self._data["callable_"]

    @callable_.setter
    def callable_(self, callable_: Callable[..., Any]) -> None:
        self._data["callable_"] = callable_
        self._data["annotations"] = _get_annotations(callable_)
        self._data["parameters_to_process"] = self.find_parameters_to_process()
        self._data["signature"] = inspect.signature(callable_)

    @property
    def signature(self) -> inspect.Signature:
        """The signature of the wrapped callable."""
        return self._data["signature"]

    def find_parameters_to_process(self) -> list[str]:
        """
        Identify the parameters that have annotations to indicate that
        they should be processed.

        Returns
        -------
        `list` of `str`
        """
        return [
            parameter
            for parameter, annotation in self.annotations.items()
            if annotation in _particle_input_annotations and parameter != "return"
        ]

    @property
    def annotations(self) -> dict[str, Any]:
        """
        The annotations of the decorated callable_.

        Returns
        -------
        `dict` of `str` to `object`
        """
        return self._data.get("annotations")  # type: ignore[return-value]

    @property
    def require(self) -> Optional[Iterable[str]]:
        """
        Categories that the particle must belong to.

        Returns
        -------
        `set` of `str`, or `None`
        """
        return self._data["require"]

    @require.setter
    def require(self, require_: Optional[Union[str, Iterable[str]]]) -> None:
        self._data["require"] = _make_into_set_or_none(require_)

    @property
    def any_of(self) -> Optional[Iterable[str]]:
        """
        Categories of which the particle must belong to at least one.

        Returns
        -------
        `set` of `str`, or `None`
        """
        return self._data["any_of"]

    @any_of.setter
    def any_of(self, any_of_: Optional[Union[str, Iterable[str]]]) -> None:
        self._data["any_of"] = _make_into_set_or_none(any_of_)

    @property
    def exclude(self) -> Optional[Iterable[str]]:
        """
        Categories that the particle cannot belong to.

        Returns
        -------
        `set` of `str`, or `None`
        """
        return self._data["exclude"]

    @exclude.setter
    def exclude(self, exclude_: Optional[Union[str, Iterable[str]]]) -> None:
        self._data["exclude"] = _make_into_set_or_none(exclude_)

    @property
    def allow_custom_particles(self) -> bool:
        """
        If `True`, then the decorated argument may be or include
        |CustomParticle| instances.

        Returns
        -------
        bool
        """
        return self._data["allow_custom_particles"]

    @allow_custom_particles.setter
    def allow_custom_particles(self, allow_custom_particles_: bool) -> None:
        self._data["allow_custom_particles"] = allow_custom_particles_

    @property
    def allow_particle_lists(self) -> bool:
        """
        If `True`, then the decorated argument may be a |ParticleList|.

        Returns
        -------
        bool
        """
        return self._data["allow_particle_lists"]

    @allow_particle_lists.setter
    def allow_particle_lists(self, allow_particle_lists_: bool) -> None:
        self._data["allow_particle_lists"] = allow_particle_lists_

    @property
    def parameters_to_process(self) -> list[str]:
        """
        The parameters of
        `~plasmapy.particles.decorators._ParticleInput.callable_` that have
        annotations to be processed by |particle_input|.

        Returns
        -------
        `list` of `str`
        """
        return self._data["parameters_to_process"]

    def verify_charge_categorization(
        self, particle: Union[Particle, CustomParticle, ParticleList]
    ) -> None:
        """
        Raise an exception if the particle does not meet charge
        categorization criteria.

        Raises
        ------
        |ChargeError|
            If the particle is required to have charge information and
            does not, or if the particle is required to be charged and
            is either uncharged or lacks charge information.
        """
        must_be_charged = self.require is not None and "charged" in self.require
        must_have_charge_info = self.any_of == {"charged", "uncharged"}

        uncharged = particle.is_category("uncharged")
        lacks_charge_info = particle.is_category(exclude={"charged", "uncharged"})

        if isinstance(uncharged, Iterable):
            uncharged = any(uncharged)
            lacks_charge_info = any(lacks_charge_info)  # type: ignore[arg-type]

        if must_be_charged and (uncharged or must_have_charge_info):
            raise ChargeError(f"{self.callable_} can only accept charged particles.")

        if must_have_charge_info and lacks_charge_info:
            raise ChargeError(
                f"{self.callable_} can only accept particles which have "
                f"explicit charge information."
            )

    @staticmethod
    def category_errmsg(
        particle: Union[Particle, CustomParticle, ParticleList],
        require: Optional[Union[str, Iterable[str]]],
        exclude: Optional[Union[str, Iterable[str]]],
        any_of: Optional[Union[str, Iterable[str]]],
        callable_name: str,
    ) -> str:
        """
        Return an error message for when a particle does not meet
        categorization criteria.

        Returns
        -------
        str
        """
        category_errmsg = (
            f"The particle {particle} does not meet the required "
            f"classification criteria to be a valid input to {callable_name}. "
        )

        errmsg_table = [
            (require, "must belong to all"),
            (any_of, "must belong to any"),
            (exclude, "cannot belong to any"),
        ]

        for condition, phrase in errmsg_table:
            if condition:
                category_errmsg += (
                    f"The particle {phrase} of the following categories: {condition}. "
                )

        return category_errmsg

    def verify_particle_categorization(
        self, particle: Union[Particle, CustomParticle, ParticleList]
    ) -> None:
        """
        Verify that the particle meets the categorization criteria.

        Parameters
        ----------
        particle : Particle | CustomParticle

        Raises
        ------
        |ParticleError|
            If the particle does not meet the categorization criteria.

        Notes
        -----
        This method does not yet work with |ParticleList| objects.

        See Also
        --------
        ~plasmapy.particles.particle_class.Particle.is_category
        """
        if not particle.is_category(
            require=self.require,
            any_of=self.any_of,
            exclude=self.exclude,
        ):
            errmsg = self.category_errmsg(
                particle,
                self.require,
                self.exclude,
                self.any_of,
                self.callable_.__name__,
            )
            raise ParticleError(errmsg)

    def verify_particle_name_criteria(
        self, parameter: str, particle: Union[Particle, CustomParticle, ParticleList]
    ) -> None:
        """
        Check that parameters with special names meet the expected
        categorization criteria.
        """

        if (
            parameter == "ion"
            and isinstance(particle, CustomParticle)
            and not np.isnan(particle.charge)
            and particle.mass.value > 0
        ):
            return

        name_categorization_exception: list[
            tuple[str, dict[str, Optional[Union[str, Iterable[str]]]], type]
        ] = [
            ("element", {"require": "element"}, InvalidElementError),
            ("isotope", {"require": "isotope"}, InvalidIsotopeError),
            (
                "ion",
                {"require": "element", "any_of": {"charged", "uncharged"}},
                InvalidIonError,
            ),
        ]

        for name, categorization, exception in name_categorization_exception:
            if parameter != name or particle is None:
                continue

            meets_name_criteria = particle.is_category(**categorization)

            if isinstance(particle, Iterable) and not isinstance(particle, str):
                meets_name_criteria = all(meets_name_criteria)  # type: ignore[arg-type]

            if not meets_name_criteria:
                raise exception(
                    f"The argument {parameter} = {particle!r} to "
                    f"{self.callable_.__name__} does not correspond to a "
                    f"valid {parameter}."
                )

    def verify_allowed_types(
        self, particle: Union[Particle, CustomParticle, ParticleList]
    ) -> None:
        """
        Verify that the particle object contains only the allowed types
        of particles.
        """
        if not self.allow_custom_particles and isinstance(particle, CustomParticle):
            raise InvalidParticleError(
                f"{self.callable_.__name__} does not accept CustomParticle "
                f"or CustomParticle-like inputs."
            )

        if not self.allow_particle_lists and isinstance(particle, ParticleList):
            raise InvalidParticleError(
                f"{self.callable_.__name__} does not accept ParticleList "
                "or particle-list-like inputs."
            )

        if (
            not self.allow_custom_particles
            and isinstance(particle, ParticleList)
            and any(particle.is_category("custom"))
        ):
            raise InvalidParticleError(
                f"{self.callable_.__name__} does not accept CustomParticle "
                f"or CustomParticle-like inputs."
            )

    def process_argument(
        self,
        parameter: str,
        argument: Any,
        Z: Optional[float],
        mass_numb: Optional[int],
    ) -> Any:
        """
        Process an argument that has an appropriate annotation.

        If the annotation is not one covered by |particle_input|, then
        this method will return ``argument`` without alteration.

        Otherwise, if the annotation is ``Optional[...]`` and
        ``argument`` is `None`, then this method will return `None`.

        Otherwise, this method will use ``argument`` (and possibly ``Z``
        and/or ``mass_numb``) to create a |Particle|, |CustomParticle|,
        or |ParticleList|. If the resulting particle object does not
        meet the specified criteria (if provided), then this method will
        raise an exception. Otherwise, the resulting particle object
        will be returned. See the docstring for |particle_input| for
        more details.

        Parameters
        ----------
        parameter : str
            The name of the |parameter| that was decorated.

        argument : object
            The value of the |argument| associated with ``parameter``.

        Z : integer, optional
            The |charge number| of an ion or neutral particle.

        mass_numb : integer, optional
            The mass number of an isotope.

        Returns
        -------
        object
            This method will return a |Particle|, |CustomParticle|,
            |ParticleList|, or `None` if the parameter has an annotation
            as described in the docstring for |particle_input|. For all
            other annotations, this method will return ``argument``
            without alteration.
        """
        annotation = self.annotations.get(parameter)

        if annotation not in _particle_input_annotations:
            return argument

        if annotation in _optional_particle_input_annotations and argument is None:
            return argument

        # This does not yet include cases like Optional[ParticleList],
        # Union[ParticleList, ParticleLike], etc. and thus needs updating.

        if annotation == (Particle, Particle):  # deprecated
            if not hasattr(argument, "__len__") or len(argument) != 2:
                raise ValueError(f"The length of {argument} must be 2.")
            return Particle(argument[0]), Particle(argument[1])

        if annotation in _basic_particle_input_annotations and argument is None:
            raise TypeError(f"{parameter} may not be None.")

        particle = _physical_particle_factory(argument, Z=Z, mass_numb=mass_numb)

        self.verify_charge_categorization(particle)
        self.verify_particle_categorization(particle)
        self.verify_particle_name_criteria(parameter, particle)
        self.verify_allowed_types(particle)

        return particle

    parameters_to_skip = ("Z", "mass_numb")

    def perform_pre_validations(
        self, Z: Optional[float], mass_numb: Optional[int]
    ) -> None:
        """
        Perform a variety of pre-checks on the arguments.

        Check that there are annotated parameters. Check that ``Z`` is
        a real number if not `None`. Check that ``mass_numb`` is an
        integer if not `None`. Verify that ``Z`` and ``mass_numb`` are
        not included if there are multiple annotated parameters.
        """

        if not self.parameters_to_process:
            raise ParticleError(
                "No parameters have an annotation that will invoke particle_input."
            )

        Z_or_mass_numb = Z is not None or mass_numb is not None
        multiple_annotated_parameters = len(self.parameters_to_process) > 1

        if Z is not None and not isinstance(Z, Real):
            raise TypeError("Z must be a real number.")

        if mass_numb is not None and not isinstance(mass_numb, Integral):
            raise TypeError("mass_numb must be an integer.")

        if Z_or_mass_numb and multiple_annotated_parameters:
            raise ParticleError(
                "The arguments Z and mass_numb are not allowed when more "
                "than one argument or keyword is annotated with ParticleLike "
                "in callables decorated with @particle_input."
            )

    def process_arguments(
        self,
        args: Iterable[Any],
        kwargs: MutableMapping[str, Any],
        instance: Any = None,
    ) -> BoundArguments:
        """
        Process the arguments passed to the callable_ callable.

        Parameters
        ----------
        args : tuple
            Positional arguments passed to the callable_ callable.

        kwargs : `dict` of `str` to `object`
            Keyword arguments provided to the callable_ callable.

        instance : `object`, optional
            If the callable_ callable is a class instance method, then
            ``instance`` should be the class instance to which ``func``
            belongs.

        Notes
        -----
        This method does not work when there are positional arguments
        before variadic positional arguments.  See :issue:`2150`.
        """

        bound_arguments = _bind_arguments(
            self.signature, self.callable_, args, kwargs, instance
        )

        Z = bound_arguments.arguments.pop("Z", None)
        mass_numb = bound_arguments.arguments.pop("mass_numb", None)

        self.perform_pre_validations(Z, mass_numb)

        processed_kwargs = {
            parameter: self.process_argument(parameter, argument, Z, mass_numb)
            for parameter, argument in bound_arguments.arguments.items()
        }

        for parameter in processed_kwargs:
            bound_arguments.arguments[parameter] = processed_kwargs[parameter]

        return bound_arguments


def particle_input(
    callable_: Optional[Callable[..., Any]] = None,
    *,
    require: Optional[Union[str, Iterable[str]]] = None,
    any_of: Optional[Union[str, Iterable[str]]] = None,
    exclude: Optional[Union[str, Iterable[str]]] = None,
    allow_custom_particles: bool = True,
    allow_particle_lists: bool = True,
) -> Callable[..., Any]:
    r"""
    Convert |particle-like| |arguments| into particle objects.

    When a callable is |decorated| with |particle_input|,
    |particle-like| arguments that are appropriately |annotated| (i.e.,
    with |ParticleLike| or |ParticleListLike|) will be converted into a
    |Particle|, |CustomParticle|, or |ParticleList|.

    The parameters ``Z`` and ``mass_numb`` may be used to specify the
    |charge number| of an ion and mass number of an isotope,
    respectively, as long as ``Z`` and/or ``mass_numb`` are |parameters|
    accepted by the callable and only one parameter is appropriately
    annotated.

    If the annotation is created using `typing.Optional` (e.g.,
    :py:`Optional[ParticleLike]`), then `None` can be provided to
    ``callable_``.

    If the particle representation does not satisfy any categorization
    criteria that have been provided, then |particle_input| will raise
    an exception.

    If the annotated parameter is named ``element``, ``isotope``, or
    ``ion``, then |particle_input| will raise an exception if the
    argument provided to the callable is not consistent with the
    parameter.

    .. note::

       An annotated parameter named ``ion`` will accept neutral atoms
       and |CustomParticle|\ -like objects as long as the
       |charge number| is explicitly defined. To enforce that the
       particle be charged, provide :py:`require={"charged"}` to
       |particle_input|.

    .. note::

       When both |particle_input| and |validate_quantities| are used to
       decorate a :term:`function`, they may be used in either order.
       When using both |particle_input| and |validate_quantities| to
       decorate an instance :term:`method`, |particle_input| should be
       the outer decorator and |validate_quantities| should be the inner
       decorator.

       .. code-block:: python

          import astropy.units as u
          from plasmapy.particles import particle_input, ParticleLike
          from plasmapy.utils.decorators.validators import validate_quantities


          class SomeClass:
              @particle_input
              @validate_quantities
              def instance_method(self, particle: ParticleLike, B: u.Quantity[u.T]):
                  ...

    .. note::

       When decorating a class method with |particle_input|,
       `classmethod` should be the outer decorator and |particle_input|
       should be the inner decorator, and the first argument
       (representing the class) must be named ``cls``.

    Parameters
    ----------
    callable_ : callable, optional
        The function or method to be decorated.

    require : `str`, `set`, `list`, or `tuple`, |keyword-only|, optional
        Categories that each particle are required to be in.

    any_of : `str`, `set`, `list`, or `tuple`, |keyword-only|, optional
        Categories of which each particle must belong to at least one.

    exclude : `str`, `set`, `list`, or `tuple`, |keyword-only|, optional
        Categories that each particle cannot be in.

    allow_custom_particles : bool, |keyword-only|, default: `True`
        If `True`, allow |CustomParticle| instances to be passed through.

    allow_particle_lists : bool, |keyword-only|, default: `True`
        If `True`, allow |ParticleList| instances to be passed through.

    Returns
    -------
    callable

    Raises
    ------
    `TypeError`
        If the annotated argument is not |particle-like|; or if ``Z`` or
        ``mass_numb`` is not an integer.

    |InvalidParticleError|
        If the annotated argument does not correspond to a valid
        particle, ``allow_custom_particles`` is `False` and the argument
        corresponds to a |CustomParticle|, or ``allow_particle_lists``
        is `False` and the argument corresponds to a |ParticleList|.

    |InvalidParticleError|
        If the decorated argument has charge and/or mass number
        information, and ``Z`` and/or ``mass_numb`` contain
        contradictory information.

    |InvalidElementError|
        If an annotated argument is named ``element``, and the input
        does not correspond to an element, isotope, or ion.

    |InvalidIsotopeError|
        If an annotated argument is named ``isotope``, and the input
        does not correspond to an isotope or an ion of an isotope.

    |InvalidIonError|
        If an annotated argument is named ``ion``, and the input does
        not correspond to an ion.

    |ChargeError|
        If ``"charged"`` is in the ``require`` argument and the particle
        is not explicitly charged, or if
        :py:`any_of = {"charged", "uncharged"}` and the particle does
        not have charge information associated with it.

    |ParticleError|
        If the returned particle(s) do not meet the categorization
        criteria specified through ``require``, ``any_of``, or
        ``exclude``; or if none of the parameters of ``callable_`` have
        been appropriately annotated.

    `~astropy.units.UnitConversionError`
        If the annotated argument is a |Quantity|, but does not have a
        physical type of mass or charge.

    Warns
    -----
    : `~plasmapy.particles.exceptions.ParticleWarning`
        If decorated argument has charge and/or mass number information,
        and ``Z`` and/or ``mass_numb`` contain redundant information.

    See Also
    --------
    ~plasmapy.particles.particle_class.CustomParticle
    ~plasmapy.particles.particle_class.Particle
    ~plasmapy.particles.particle_collections.ParticleList
    ~plasmapy.utils.decorators.validators.validate_quantities

    Examples
    --------
    The |particle_input| decorator takes appropriately annotated
    |particle-like| or |particle-list-like| arguments that are provided
    to ``callable_``, and converts them into a |Particle|,
    |CustomParticle|, or |ParticleList| object.

    The following decorated function accepts a |particle-like| input and
    returns the corresponding particle object.

    >>> from plasmapy.particles import particle_input, ParticleLike
    >>> import astropy.units as u

    >>> @particle_input
    ... def get_particle(particle: ParticleLike):
    ...     return particle

    >>> get_particle("p+")
    Particle("p+")
    >>> get_particle(["p+", "e-"])
    ParticleList(['p+', 'e-'])
    >>> get_particle(1e-26 * u.kg)
    CustomParticle(mass=1e-26 kg, charge=nan C)

    To allow `None` to pass, use :py:`Optional[ParticleLike]` as the
    annotation.

    >>> from typing import Optional
    >>> @particle_input
    ... def get_particle_or_none(particle: Optional[ParticleLike]):
    ...     return particle
    >>> get_particle_or_none("p+")
    Particle("p+")
    >>> print(get_particle_or_none(None))
    None

    If the decorated callable has parameters named ``Z`` and/or
    ``mass_numb`` and exactly one annotated parameter, then ``Z`` may
    be used to provide the |charge number| and ``mass_numb`` may be used
    to provide the mass number. Making ``Z`` and ``mass_numb``
    |keyword-only| reduces the chances of confusion or mistakes.

    >>> @particle_input
    ... def make_particle(particle: ParticleLike, *, Z=None, mass_numb=None):
    ...     return particle
    >>> make_particle("H", Z=0, mass_numb=3)
    Particle("T 0+")

    Instance methods can also be decorated with |particle_input| as long
    as the first argument (representing the instance itself) is named
    ``self`` following standard convention.

    >>> class SampleClass:
    ...     @particle_input
    ...     def __init__(self, particle: ParticleLike):
    ...         self.particle = particle
    ...
    ...     @particle_input
    ...     def return_particle(self, new_particle: ParticleLike):
    ...         return new_particle

    >>> instance = SampleClass("α")
    >>> instance.particle
    Particle("He-4 2+")
    >>> instance.return_particle("T+")
    Particle("T 1+")

    The ``allow_custom_particles`` and ``allow_particle_lists`` keyword
    arguments indicate whether ``callable_`` should accept
    |CustomParticle| and |ParticleList| objects, respectively.

    >>> @particle_input(allow_custom_particles=False, allow_particle_lists=False)
    ... def get_atomic_number(particle: ParticleLike):
    ...     return particle.atomic_number
    >>> get_atomic_number("Fe")
    26

    The ``require``, ``any_of``, and ``exclude`` keyword arguments may
    be used to specify categorization criteria that a particle must be
    consistent with. For more details, please refer to the docstring for
    `~plasmapy.particles.particle_class.Particle.is_category`.

    >>> @particle_input(require="element", any_of={"charged", "uncharged"})
    ... def return_ionic_level(particle: ParticleLike):
    ...     return particle
    >>> return_ionic_level("Fe-56 0+")
    Particle("Fe-56 0+")

    When the parameter is named ``element``, ``isotope``, or ``ion``,
    then the corresponding argument must be consistent with the name.
    When the parameter is named ``ion``, then the particle(s) may also
    be a neutral atom as long as the |charge number| is explicitly
    defined.

    >>> @particle_input
    ... def mass_number(isotope: ParticleLike):
    ...     return isotope.mass_number
    >>> mass_number("D")
    2
    """

    # The following pattern comes from the docs for wrapt, and requires
    # that the arguments to the decorator are keyword-only.

    if callable_ is None:
        return functools.partial(
            particle_input,
            require=require,
            any_of=any_of,
            exclude=exclude,
            allow_custom_particles=allow_custom_particles,
            allow_particle_lists=allow_particle_lists,
        )

    particle_validator = _ParticleInput(
        callable_=callable_,
        require=require,
        any_of=any_of,
        exclude=exclude,
        allow_custom_particles=allow_custom_particles,
        allow_particle_lists=allow_particle_lists,
    )

    @wrapt.decorator
    def wrapper(
        callable__: Callable[..., Any],
        instance: Any,
        args: Iterable[Any],
        kwargs: MutableMapping[str, Any],
    ) -> Callable[..., Any]:
        bound_arguments = particle_validator.process_arguments(args, kwargs, instance)
        return callable__(  # type: ignore[no-any-return]
            *bound_arguments.args,
            **bound_arguments.kwargs,
        )

    return wrapper(callable_, instance=None, args=(), kwargs={})<|MERGE_RESOLUTION|>--- conflicted
+++ resolved
@@ -6,13 +6,7 @@
 import functools
 import inspect
 import warnings
-<<<<<<< HEAD
-from collections.abc import Callable, Iterable
-=======
-import wrapt
-
 from collections.abc import Callable, Iterable, MutableMapping
->>>>>>> 31d822cb
 from inspect import BoundArguments
 from numbers import Integral, Real
 from typing import Any, Optional, TypedDict, Union
