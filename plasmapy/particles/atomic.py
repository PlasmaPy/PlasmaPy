"""Functions that retrieve or are related to elemental or isotopic data."""

__all__ = [
    "atomic_number",
    "charge_number",
    "common_isotopes",
    "electric_charge",
    "half_life",
    "ionic_levels",
    "isotopic_abundance",
    "is_stable",
    "known_isotopes",
    "mass_number",
    "particle_mass",
    "periodic_table_block",
    "periodic_table_category",
    "periodic_table_group",
    "periodic_table_period",
    "reduced_mass",
    "stable_isotopes",
    "standard_atomic_weight",
]

from numbers import Integral
from typing import Any

import astropy.units as u

from plasmapy.particles import _elements, _isotopes
from plasmapy.particles.decorators import particle_input
from plasmapy.particles.exceptions import (
    ChargeError,
    InvalidElementError,
    InvalidIsotopeError,
    InvalidParticleError,
)
from plasmapy.particles.particle_class import Particle, ParticleLike
from plasmapy.particles.particle_collections import ParticleList
from plasmapy.particles.symbols import atomic_symbol
from plasmapy.utils.decorators import validate_quantities

__all__.sort()


@particle_input
def atomic_number(element: ParticleLike) -> int:
    """
    Return the number of protons in an atom, isotope, or ion.

    Parameters
    ----------
    element : |atom-like|
        A string representing an element, isotope, or ion; or an
        instance of the `~plasmapy.particles.particle_class.Particle` class.

    Returns
    -------
    `int`
        The atomic number of an element.

    Raises
    ------
    `~plasmapy.particles.exceptions.InvalidElementError`
        If the argument is a valid particle but not a valid element.

    `~plasmapy.particles.exceptions.InvalidParticleError`
        If the argument does not correspond to a valid particle.

    See Also
    --------
    ~plasmapy.particles.atomic.mass_number

    Examples
    --------
    >>> atomic_number("H")
    1
    >>> atomic_number("tritium")
    1
    >>> atomic_number("alpha")
    2
    >>> atomic_number("oganesson")
    118
    """
    return element.atomic_number  # type: ignore[union-attr]


@particle_input
def mass_number(isotope: ParticleLike) -> int:
    """Get the mass number (the number of protons and neutrons) of an
    isotope.

    Parameters
    ----------
    isotope : |atom-like|
        A string representing an isotope or a neutron; or an instance of
        the `plasmapy.particles.particle_class.Particle` class.

    Returns
    -------
    `int`
       The total number of protons plus neutrons in a nuclide.

    Raises
    ------
    `~plasmapy.particles.exceptions.InvalidParticleError`
        If the argument does not correspond to a valid particle.

    `~plasmapy.particles.exceptions.InvalidIsotopeError`
        If the argument does not correspond to a valid isotope.

    See Also
    --------
    ~plasmapy.particles.atomic.atomic_number

    Examples
    --------
    >>> mass_number("H-1")
    1
    >>> mass_number("Pb-208")
    208
    >>> mass_number("tritium")
    3
    >>> mass_number("alpha")
    4
    """
    return isotope.mass_number  # type: ignore[union-attr]


@particle_input(exclude={"isotope", "ion"})
def standard_atomic_weight(element: ParticleLike) -> u.Quantity[u.kg]:
    """Return the standard (conventional) atomic weight of an element
    based on the relative abundances of isotopes in terrestrial
    environments.

    Parameters
    ----------
    element : |atom-like|
        A string representing an element or an integer representing an
        atomic number, or an instance of the Particle class.

    Returns
    -------
    `~astropy.units.Quantity`
        The standard atomic weight of an element based on values from
        NIST.

    Raises
    ------
    `~plasmapy.particles.exceptions.InvalidElementError`
        If the argument is a valid particle but not a valid element.

    `~plasmapy.particles.exceptions.InvalidParticleError`
        If the argument does not correspond to a valid particle.

    See Also
    --------
    ~plasmapy.particles.atomic.particle_mass

    Notes
    -----
    Standard atomic weight data are most readily available for the
    terrestrial environment, so this function may not be wholly
    appropriate for space and astrophysical environments.

    The relative abundances of different isotopes of an element
    sometimes vary naturally in different locations within the
    terrestrial environment.  The CIAAW provides ranges for these
    element, which include H, Li, B, C, N, O, Mg, Si, S, Cl, Br, Tl.
    This function provides a single value from the CIAWW 2015 standard
    values when a single value is given, and the lower accuracy
    conventional value given by Meija et al. (2013,
    doi:10.1515/pac-2015-0305) for the elements where a range is
    given.

    Examples
    --------
    >>> standard_atomic_weight("H")
    <Quantity 1.6738233e-27 kg>
    >>> standard_atomic_weight("lead")
    <Quantity 3.440636e-25 kg>
    """
    # TODO: Put in ReST links into above docstring
    return element.standard_atomic_weight  # type: ignore[union-attr]


@particle_input(exclude={"neutrino", "antineutrino"})
def particle_mass(
    particle: ParticleLike,
    *,
    mass_numb: int | None = None,
    Z: float | None = None,
) -> u.Quantity[u.kg]:
    """
    Return the mass of a particle.

    Parameters
    ----------
    particle : |particle-like|
        A string representing an element, isotope, ion, or special
        particle; an integer representing an atomic number; or a
        |Particle|.

    mass_numb : integer, |keyword-only|, optional
        The mass number of an isotope.

    Z : integer, |keyword-only|, optional
        The |charge number| of an ion or neutral atom.

    Returns
    -------
    `~astropy.units.Quantity`
        The mass of the particle.

    Raises
    ------
    `~plasmapy.particles.exceptions.InvalidParticleError`
        If the argument does not correspond to a valid particle.

    `~plasmapy.particles.exceptions.MissingParticleDataError`
        If the standard atomic weight, the isotope mass, or the particle
        mass is not available.

    See Also
    --------
    ~plasmapy.particles.atomic.standard_atomic_weight

    Notes
    -----
    This function will return the ion mass for ions, the isotope mass
    for isotopes (when available), the standard atomic weight for
    elements (when available), or the mass of special particles, as
    appropriate.

    The masses of neutrinos are not available because primarily upper
    limits are presently known.
    """
    return particle.mass  # type: ignore[union-attr]


@particle_input
def isotopic_abundance(isotope: ParticleLike, mass_numb: int | None = None) -> float:
    """
    Return the isotopic abundances if known, and otherwise zero.

    Parameters
    ----------
    isotope : |atom-like|
        A string representing an element or isotope, or an integer
        representing the atomic number of an element.

    mass_numb : integer, optional
        The mass number of an isotope.

    Returns
    -------
    `float`
        The relative isotopic abundance in the terrestrial environment.

    Raises
    ------
    `~plasmapy.particles.exceptions.InvalidIsotopeError`
        If the argument is a valid particle but not a valid isotope.

    `~plasmapy.particles.exceptions.InvalidParticleError`
        If the argument does not correspond to a valid particle
        or contradictory information is provided.

    Notes
    -----
    Isotopic composition data are most readily available for the
    terrestrial environment, so this function may not be wholly
    appropriate for space and astrophysical applications.

    The data retrieved from this routine are those recommended by NIST
    as of 2017.

    Examples
    --------
    >>> isotopic_abundance("Pb-208")
    0.524
    >>> isotopic_abundance("hydrogen", 1)
    0.999885
    """
    return isotope.isotopic_abundance  # type: ignore[union-attr]


@particle_input(any_of={"charged", "uncharged"})
def charge_number(particle: ParticleLike) -> int:
    """Return the charge number of a particle.

    Parameters
    ----------
    particle : |particle-like|
        String representing a particle.

    Returns
    -------
    `int`
        The charge as a multiple of the elementary charge.

    Raises
    ------
    `~plasmapy.particles.exceptions.InvalidParticleError`
        If the argument does not correspond to a valid particle
        or contradictory information is provided.

    `~plasmapy.particles.exceptions.ChargeError`
        If charge information for the particle is not available.

    `~plasmapy.particles.exceptions.ParticleWarning`
        If the input represents an ion with a charge number that is
        less than or equal to ``-3``, which is unlikely to occur in
        nature.

    Notes
    -----
    This function supports two formats for charge number information.

    The first format is a string that has information for the element
    or isotope at the beginning, a space in between, and the charge
    number information in the form of an integer followed by a plus or
    minus sign, or a plus or minus sign followed by an integer.

    The second format is a string containing element information at
    the beginning, following by one or more plus or minus signs.

    Examples
    --------
    >>> charge_number("Fe-56 2+")
    2
    >>> charge_number("He -2")
    -2
    >>> charge_number("H+")
    1
    >>> charge_number("N-14++")
    2
    """
    return particle.charge_number  # type: ignore[union-attr, return-value]


@particle_input(any_of={"charged", "uncharged"})
def electric_charge(particle: ParticleLike) -> u.Quantity[u.C]:
    """
    Return the electric charge (in coulombs) of a particle.

    Parameters
    ----------
    particle : |particle-like|
        String representing an element or isotope followed by integer
        charge information.

    Returns
    -------
    `~astropy.units.Quantity`
        The electric charge in coulombs.

    Raises
    ------
    `~plasmapy.particles.exceptions.InvalidParticleError`
        If the argument does not correspond to a valid particle
        or contradictory information is provided.

    `~plasmapy.particles.exceptions.ChargeError`
        If charge information for the particle is not available.

    `~plasmapy.particles.exceptions.ParticleWarning`
        If the input represents an ion with a charge number that is
        below ``-3``.

    Notes
    -----
    This function supports two formats for charge number information.

    The first format is a string that has information for the element
    or isotope at the beginning, a space in between, and the charge
    number information in the form of an integer followed by a plus or
    minus sign, or a plus or minus sign followed by an integer.

    The second format is a string containing element information at
    the beginning, following by one or more plus or minus signs.

    This function returns -1.6021766208e-19 C for electrons and
    1.6021766208e-19 C for positrons.

    Examples
    --------
    >>> electric_charge("p+")
    <<class 'astropy.constants.codata...'> name='Electron charge' ...>
    >>> electric_charge("H-")
    <Quantity -1.60217662e-19 C>
    """
    return particle.charge  # type: ignore[union-attr]


@particle_input
def is_stable(particle: ParticleLike, mass_numb: int | None = None) -> bool:
    """
    Return `True` for stable isotopes and particles and `False` for
    unstable isotopes.

    Parameters
    ----------
    particle : |particle-like|
        A string representing an isotope or particle, or an integer
        representing an atomic number.

    mass_numb : integer, optional
        The mass number of the isotope.

    Returns
    -------
    `bool`
        `True` if the isotope is stable, `False` if it is unstable.

    Raises
    ------
    `~plasmapy.particles.exceptions.InvalidIsotopeError`
        If the arguments correspond to a valid element but not a
        valid isotope.

    `~plasmapy.particles.exceptions.InvalidParticleError`
        If the arguments do not correspond to a valid particle.

    `~plasmapy.particles.exceptions.MissingParticleDataError`
        If stability information is not available.

    Examples
    --------
    >>> is_stable("H-1")
    True
    >>> is_stable("tritium")
    False
    >>> is_stable("e-")
    True
    >>> is_stable("tau+")
    False
    """
    if particle.element and not particle.isotope:  # type: ignore[union-attr]
        raise InvalidIsotopeError(
            "The input to is_stable must be either an isotope or a special particle."
        )
    return particle.is_category("stable")  # type: ignore[union-attr]


@particle_input(any_of={"stable", "unstable", "isotope"})
def half_life(particle: ParticleLike, mass_numb: int | None = None) -> u.Quantity[u.s]:
    """
    Return the half-life in seconds for unstable isotopes and particles,
    and |inf| seconds for stable isotopes and particles.

    Parameters
    ----------
    particle : |particle-like|
        A string representing an isotope or particle, an integer
        representing an atomic number, or an instance of the |Particle|
        class.

    mass_numb : integer, optional
        The mass number of an isotope.

    Returns
    -------
    `~astropy.units.Quantity`
        The half-life of the isotope or particle in units of seconds.

    Raises
    ------
    `~plasmapy.particles.exceptions.InvalidParticleError`
        If the argument does not correspond to a valid particle
        or contradictory information is provided.

    `~plasmapy.particles.exceptions.MissingParticleDataError`
        If no half-life data is available for the isotope.

    Notes
    -----
    Accurate half-life data is not known for all isotopes. Some isotopes
    may have upper or lower limits on the half-life, in which case this
    function will return a string with that information and issue a
    `~plasmapy.particles.exceptions.MissingParticleDataError`.  When no
    isotope information is available, then this function raises a
    `~plasmapy.particles.exceptions.MissingParticleDataError`.

    Examples
    --------
    >>> half_life("T")
    <Quantity 3.888e+08 s>
    >>> half_life("n")
    <Quantity 881.5 s>
    >>> half_life("H-1")
    <Quantity inf s>
    """
    return particle.half_life  # type: ignore[union-attr]


<<<<<<< HEAD
def known_isotopes(argument: str | int | None = None) -> ParticleList:
=======
def known_isotopes(argument: ParticleLike | None = None) -> list[Particle]:
>>>>>>> 452f3116
    """
    Return a list of all known isotopes of an element, or a list of all
    known isotopes of every element if no input is provided.

    Parameters
    ----------
    argument : |atom-like|
        A string representing an element, isotope, or ion or an
        integer representing an atomic number

    Returns
    -------
    |ParticleList|
        List of all the isotopes of an element that have been
        discovered, sorted from low to high mass number. If no argument
        is provided, then a list of all known isotopes of every element
        will be returned that is sorted first by atomic number and
        second by mass number.

    Raises
    ------
    `~plasmapy.particles.exceptions.InvalidElementError`
        If the argument is a valid particle but not a valid element.

    `~plasmapy.particles.exceptions.InvalidParticleError`
        If the argument does not correspond to a valid particle.

    Notes
    -----
    This list returns both natural and artificially produced isotopes.

    See Also
    --------
    ~plasmapy.particles.atomic.common_isotopes :
        Returns isotopes with non-zero isotopic abundances.

    ~plasmapy.particles.atomic.stable_isotopes :
        Returns isotopes that are stable against radioactive decay.

    Examples
    --------
    >>> known_isotopes("H")
    ParticleList(['H-1', 'D', 'T', 'H-4', 'H-5', 'H-6', 'H-7'])
    >>> known_isotopes("helium 1+")
    ParticleList(['He-3', 'He-4', 'He-5', 'He-6', 'He-7', 'He-8', 'He-9', 'He-10'])
    >>> known_isotopes()[0:10]
    ParticleList(['H-1', 'D', 'T', 'H-4', 'H-5', 'H-6', 'H-7', 'He-3', 'He-4', 'He-5'])
    >>> len(known_isotopes())  # the number of known isotopes
    3352
    """

    # TODO: Allow Particle objects representing elements to be inputs

    def known_isotopes_for_element(argument_: ParticleLike) -> list[Particle]:
        element = atomic_symbol(argument_)
        isotopes = [
            isotope
            for isotope in _isotopes.data_about_isotopes
            if f"{element}-" in isotope and isotope[: len(element)] == element
        ]

        if element == "H":
            isotopes.insert(1, "D")
            isotopes.insert(2, "T")
        mass_numbers = [mass_number(isotope) for isotope in isotopes]
        return [
            mass_number
            for (isotope, mass_number) in sorted(
                zip(mass_numbers, isotopes, strict=False)
            )
        ]

    if argument is not None:
        try:
            element = atomic_symbol(argument)
            isotopes_list = known_isotopes_for_element(element)
        except InvalidElementError as ex:
            raise InvalidElementError(
                "known_isotopes is unable to get "
                f"isotopes from an input of: {argument}"
            ) from ex
        except InvalidParticleError as ex:
            raise InvalidParticleError("Invalid particle in known_isotopes.") from ex
    elif argument is None:
        isotopes_list = []
        for atomic_numb in range(1, len(_elements.data_about_elements) + 1):
            isotopes_list += known_isotopes_for_element(atomic_numb)

    return ParticleList(isotopes_list)


def common_isotopes(
<<<<<<< HEAD
    argument: str | int | None = None, most_common_only: bool = False
) -> ParticleList:
=======
    argument: ParticleLike | None = None, most_common_only: bool = False
) -> list[Particle]:
>>>>>>> 452f3116
    """
    Return a list of isotopes of an element with an isotopic abundances
    greater than zero, or if no input is provided, a list of all such
    isotopes for every element.

    Parameters
    ----------
    argument : |atom-like|, optional
        A string or integer representing an atomic number or element,
        or a string representing an isotope.

    most_common_only : `bool`
        If set to `True`, return only the most common isotope.

    Returns
    -------
    |ParticleList|
        List of all isotopes of an element with isotopic abundances
        greater than zero, sorted from most abundant to least
        abundant.  If no isotopes have isotopic abundances greater
        than zero, this function will return an empty list.  If no
        arguments are provided, then a list of all common isotopes of
        all elements will be provided that is sorted first by low to
        high atomic number and second by most abundant to least abundant
        isotope.

    Raises
    ------
    `~plasmapy.particles.exceptions.InvalidElementError`
        If the argument is a valid particle but not a valid element.

    `~plasmapy.particles.exceptions.InvalidParticleError`
        If the argument does not correspond to a valid particle.

    Notes
    -----
    The isotopic abundances are based on the terrestrial environment
    and may not be appropriate for space and astrophysical applications.

    See Also
    --------
    ~plasmapy.particles.atomic.known_isotopes :
        Returns a list of isotopes that have been discovered.

    ~plasmapy.particles.atomic.stable_isotopes :
        Returns isotopes that are stable against radioactive decay.

    ~plasmapy.particles.atomic.isotopic_abundance :
        Returns the relative isotopic abundance.

    Examples
    --------
    >>> common_isotopes("H")
    ParticleList(['H-1', 'D'])
    >>> common_isotopes(44)
    ParticleList(['Ru-102', 'Ru-104', 'Ru-101', 'Ru-99', 'Ru-100', 'Ru-96', 'Ru-98'])
    >>> common_isotopes("beryllium 2+")
    ParticleList(['Be-9'])
    >>> common_isotopes("Fe")
    ParticleList(['Fe-56', 'Fe-54', 'Fe-57', 'Fe-58'])
    >>> common_isotopes("Fe", most_common_only=True)
    ParticleList(['Fe-56'])
    >>> common_isotopes()[0:7]
    ParticleList(['H-1', 'D', 'He-4', 'He-3', 'Li-7', 'Li-6', 'Be-9'])
    """

    # TODO: Allow Particle objects representing elements to be inputs

    def common_isotopes_for_element(
        argument: ParticleLike, most_common_only: bool | None
    ) -> list[Particle]:
        isotopes = known_isotopes(argument)

        common_isotopes_ = [
            isotope
            for isotope in isotopes
            if "abundance" in _isotopes.data_about_isotopes[isotope.isotope]
        ]

        isotopic_abundances = [
<<<<<<< HEAD
            _isotopes.data_about_isotopes[isotope.isotope]["abundance"]
            for isotope in CommonIsotopes
=======
            _isotopes.data_about_isotopes[isotope]["abundance"]
            for isotope in common_isotopes_
>>>>>>> 452f3116
        ]

        sorted_isotopes = [
            iso_comp
            for (isotope, iso_comp) in sorted(
                zip(isotopic_abundances, common_isotopes_, strict=False)
            )
        ]

        sorted_isotopes.reverse()

        if most_common_only and len(sorted_isotopes) > 1:
            sorted_isotopes = sorted_isotopes[:1]

        return sorted_isotopes

    if argument is not None:
        try:
            element = atomic_symbol(argument)
            isotopes_list = common_isotopes_for_element(element, most_common_only)
        except InvalidParticleError as ex:
            raise InvalidParticleError("Invalid particle") from ex
        except InvalidElementError as ex:
            raise InvalidElementError(
                "common_isotopes is unable to get isotopes "
                f"from an input of: {argument}"
            ) from ex

    elif argument is None:
        isotopes_list = []
        for atomic_numb in range(1, 119):
            isotopes_list += common_isotopes_for_element(atomic_numb, most_common_only)

    return ParticleList(isotopes_list)


def stable_isotopes(
    argument: ParticleLike | None = None, unstable: bool = False
<<<<<<< HEAD
) -> ParticleList:
=======
) -> list[Particle]:
>>>>>>> 452f3116
    """
    Return a list of all stable isotopes of an element, or if no input is
    provided, a list of all such isotopes for every element.

    Parameters
    ----------
    argument : |atom-like|
        A string or integer representing an atomic number or element,
        or a string representing an isotope.

    unstable : `bool`
        If set to `True`, this function will return a list of the
        unstable isotopes instead of the stable isotopes.

    Returns
    -------
    |ParticleList|
        List of all stable isotopes of an element, sorted from low to
        high mass number.  If an element has no stable isotopes, this
        function returns an empty list.

    Raises
    ------
    `~plasmapy.particles.exceptions.InvalidElementError`
        If the argument is a valid particle but not a valid element.

    `~plasmapy.particles.exceptions.InvalidParticleError`
        If the argument does not correspond to a valid particle.

    Notes
    -----
    There are 254 isotopes for which no radioactive decay has been
    observed.  It is possible that some isotopes will be discovered to
    be unstable but with extremely long half-lives.  For example,
    bismuth-209 was recently discovered to have a half-life of about
    :math:`1.9 × 10^{19}` years.  However, such isotopes can be regarded
    as virtually stable for most applications.

    See Also
    --------
    ~plasmapy.particles.atomic.known_isotopes :
        Returns a list of isotopes that have been discovered.

    ~plasmapy.particles.atomic.common_isotopes :
        Returns isotopes with non-zero isotopic abundances.

    Examples
    --------
    >>> stable_isotopes("H")
    ParticleList(['H-1', 'D'])
    >>> stable_isotopes(44)
    ParticleList(['Ru-96', 'Ru-98', 'Ru-99', 'Ru-100', 'Ru-101', 'Ru-102', 'Ru-104'])
    >>> stable_isotopes("beryllium")
    ParticleList(['Be-9'])
    >>> stable_isotopes("Pb-209")
    ParticleList(['Pb-204', 'Pb-206', 'Pb-207', 'Pb-208'])
    >>> stable_isotopes(118)
    ParticleList([])

    Find unstable isotopes using the ``unstable`` keyword.

    >>> stable_isotopes("He", unstable=True)
    ParticleList(['He-5', 'He-6', 'He-7', 'He-8', 'He-9', 'He-10'])
    """

    # TODO: Allow Particle objects representing elements to be inputs

    def stable_isotopes_for_element(
        argument: str | int, stable_only: bool | None
    ) -> list[Particle]:
        KnownIsotopes = known_isotopes(argument)
        return [
            isotope
            for isotope in KnownIsotopes
            if _isotopes.data_about_isotopes[isotope.isotope]["stable"] == stable_only
        ]

    if argument is not None:
        try:
            element = atomic_symbol(argument)
            isotopes_list = stable_isotopes_for_element(element, not unstable)
        except InvalidParticleError as ex:
            raise InvalidParticleError("Invalid particle in stable_isotopes") from ex
        except InvalidElementError as ex:
            raise InvalidElementError(
                "stable_isotopes is unable to get isotopes "
                f"from an input of: {argument}"
            ) from ex
    elif argument is None:
        isotopes_list = []
        for atomic_numb in range(1, 119):
            isotopes_list += stable_isotopes_for_element(atomic_numb, not unstable)

    return ParticleList(isotopes_list)


@particle_input
@validate_quantities  # type: ignore[misc]
def reduced_mass(
    test_particle: ParticleLike,
    target_particle: ParticleLike,
) -> u.Quantity[u.kg]:
    r"""
    Find the :wikipedia:`reduced mass` between two particles.

    The reduced mass is given by:

    .. math::

        μ ≡ \frac{m_1 m_2}{m_1 + m_2}

    for two objects of mass :math:`m_1` and :math:`m_2`. The reduced
    mass is used to describe the effective mass in the
    :wikipedia:`two-body problem`.

    Parameters
    ----------
    test_particle, target_particle : |particle-like|
        The test particle as represented by a string, an integer
        representing atomic number, a `~plasmapy.particles.particle_class.Particle`
        object, or a `~astropy.units.Quantity` or
        `~astropy.constants.Constant` with units of mass.

    Returns
    -------
    `~astropy.units.Quantity`
        The reduced mass between the test particle and target particle.

    Raises
    ------
    `~plasmapy.particles.exceptions.InvalidParticleError`
        If either particle is invalid.

    `~astropy.units.UnitConversionError`
        If an argument is a `~astropy.units.Quantity` or
        `~astropy.constants.Constant` but does not have units of mass.

    `~plasmapy.particles.exceptions.MissingParticleDataError`
        If the mass of either particle is not known.

    Notes
    -----
    The reduced mass is always less than or equal to the mass of each
    body (i.e., :math:`μ ≤ m_1` and :math:`μ ≤ m_2`).

    When :math:`m_1 = m_2 ≡ m`, the reduced mass becomes :math:`μ =
    \frac{m}{2}`.

    When :math:`m_1 ≫ m_2`, the reduced mass becomes :math:`μ ≈ m_2`.

    Examples
    --------
    >>> import astropy.units as u
    >>> reduced_mass("p+", "e-")
    <Quantity 9.10442...e-31 kg>
    >>> reduced_mass(5.4e-27 * u.kg, 8.6e-27 * u.kg)
    <Quantity 3.31714...e-27 kg>
    """
    return (test_particle.mass * target_particle.mass) / (  # type: ignore[union-attr]
        test_particle.mass + target_particle.mass  # type: ignore[union-attr]
    )


def periodic_table_period(argument: ParticleLike) -> int:
    """
    Return the periodic table period.

    Parameters
    ----------
    argument : |atom-like|
        Atomic number (either integer or string), atomic symbol (e.g.,
        ``"H"``, string), or element name (e.g. ``"Francium"``, string).

    Returns
    -------
    `int`
        The periodic table period of the element.

    See Also
    --------
    periodic_table_group : returns periodic table group of element.

    periodic_table_block : returns periodic table block of element.

    Examples
    --------
    >>> periodic_table_period(5)
    2
    >>> periodic_table_period("5")
    2
    >>> periodic_table_period("Au")
    6
    >>> periodic_table_period("nitrogen")
    2
    """
    # TODO: Implement @particle_input
    if not isinstance(argument, str | Integral):
        raise TypeError(
            "The argument to periodic_table_period must be either a "
            "string representing the element or its symbol, or an "
            "integer representing its atomic number."
        )
    symbol = atomic_symbol(argument)
    return _elements.data_about_elements[symbol]["period"]  # type: ignore[index, return-value]


def periodic_table_group(argument: ParticleLike) -> int:
    """
    Return the periodic table group.

    Parameters
    ----------
    argument : |atom-like|
        Atomic number (either integer or string), atomic symbol (e.g.,
        ``"H"``, string), or element name (e.g., ``"francium"``,
        string).

    Returns
    -------
    `int`
        The periodic table group of the element.

    See Also
    --------
    periodic_table_period : returns periodic table period of element.

    periodic_table_block : returns periodic table block of element.

    periodic_table_category : returns periodic table category of element.

    Examples
    --------
    >>> periodic_table_group(18)
    18
    >>> periodic_table_group(24)
    6
    >>> periodic_table_group("Al")
    13
    >>> periodic_table_group("neon")
    18
    >>> periodic_table_group("barium")
    2
    """
    # TODO: Implement @particle_input
    if not isinstance(argument, str | Integral):
        raise TypeError(
            "The argument to periodic_table_group must be "
            "either a string representing the element or its "
            "symbol, or an integer representing its atomic number."
        )
    symbol = atomic_symbol(argument)
    return _elements.data_about_elements[symbol]["group"]  # type: ignore[index, return-value]


def periodic_table_block(argument: ParticleLike) -> str:
    """
    Return the periodic table block.

    Parameters
    ----------
    argument : |atom-like|
        Atomic number (either integer or string), atomic symbol (e.g.,
        ``"H"``, string), or element name (e.g., ``"francium"``,
        string).

    Returns
    -------
    `str`
        The periodic table block of the element.

    See Also
    --------
    ~plasmapy.particles.atomic.periodic_table_period :
        Returns periodic table period of element.

    ~plasmapy.particles.atomic.periodic_table_group :
        Returns periodic table group of element.

    ~plasmapy.particles.atomic.periodic_table_category :
        Returns periodic table category of element.

    Examples
    --------
    >>> periodic_table_block(66)
    'f'
    >>> periodic_table_block(72)
    'd'
    >>> periodic_table_block("Tl")
    'p'
    >>> periodic_table_block("thallium")
    'p'
    >>> periodic_table_block("francium")
    's'
    """
    # TODO: Implement @particle_input
    if not isinstance(argument, str | Integral):
        raise TypeError(
            "The argument to periodic_table_block must be "
            "either a string representing the element or its "
            "symbol, or an integer representing its atomic number."
        )
    symbol = atomic_symbol(argument)
    return _elements.data_about_elements[symbol]["block"]  # type: ignore[index]


def periodic_table_category(argument: str | int) -> str:
    """
    Return the periodic table category.

    Parameters
    ----------
    argument : |atom-like|
        Atomic number (either integer or string), atomic symbol (e.g.,
        ``"H"``, string), or element name (e.g., ``"francium"``,
        string).

    Returns
    -------
    `str`
        The periodic table category of the element.

    See Also
    --------
    periodic_table_period : returns periodic table period of element.

    periodic_table_group : returns periodic table group of element.

    periodic_table_block : returns periodic table block of element.

    Examples
    --------
    >>> periodic_table_category(82)
    'post-transition metal'
    >>> periodic_table_category("85")
    'halogen'
    >>> periodic_table_category("Ra")
    'alkaline earth metal'
    >>> periodic_table_category("rhodium")
    'transition metal'
    """
    # TODO: Implement @particle_input
    if not isinstance(argument, str | Integral):
        raise TypeError(
            "The argument to periodic_table_category must be "
            "either a string representing the element or its "
            "symbol, or an integer representing its atomic number."
        )
    symbol = atomic_symbol(argument)
    return _elements.data_about_elements[symbol]["category"]  # type: ignore[index]


@particle_input(any_of={"element", "isotope", "ion"})
def ionic_levels(
    particle: ParticleLike,
    min_charge: int = 0,
    max_charge: int | None = None,
) -> ParticleList:
    """
    Return a |ParticleList| that includes different ionic levels of a
    base atom.

    Parameters
    ----------
    particle : |atom-like|
        Representation of an element, ion, or isotope.

    min_charge : `int`, default: ``0``
        The starting charge number.

    max_charge : `int`, optional
        The ending charge number, which will be included in the
        |ParticleList|.  Defaults to the atomic number of ``particle``.

    Returns
    -------
    `~plasmapy.particles.particle_collections.ParticleList`
        The ionic levels of the atom provided from ``min_charge`` to
        ``max_charge``.

    Examples
    --------
    >>> from plasmapy.particles import ionic_levels
    >>> ionic_levels("He")
    ParticleList(['He 0+', 'He 1+', 'He 2+'])
    >>> ionic_levels("Fe-56", min_charge=13, max_charge=15)
    ParticleList(['Fe-56 13+', 'Fe-56 14+', 'Fe-56 15+'])
    """
    base_particle = Particle(particle.isotope or particle.element)  # type: ignore[union-attr]

    if max_charge is None:
        max_charge = particle.atomic_number  # type: ignore[union-attr]

    if not min_charge <= max_charge <= particle.atomic_number:  # type: ignore[union-attr]
        raise ChargeError(
            f"Need min_charge ({min_charge}) "
            f"≤ max_charge ({max_charge}) "
            f"≤ atomic number ({base_particle.atomic_number})."
        )

    return ParticleList(
        [Particle(base_particle, Z=Z) for Z in range(min_charge, max_charge + 1)]
    )


def _is_electron(arg: Any) -> bool:
    """
    Return `True` if the argument corresponds to an electron, and
    `False` otherwise.
    """
    # TODO: Remove _is_electron from all parts of code.

    return (
        arg in ("e", "e-") or arg.lower() == "electron"
        if isinstance(arg, str)
        else False
    )<|MERGE_RESOLUTION|>--- conflicted
+++ resolved
@@ -493,11 +493,8 @@
     return particle.half_life  # type: ignore[union-attr]
 
 
-<<<<<<< HEAD
-def known_isotopes(argument: str | int | None = None) -> ParticleList:
-=======
-def known_isotopes(argument: ParticleLike | None = None) -> list[Particle]:
->>>>>>> 452f3116
+
+def known_isotopes(argument: ParticleLike | None = None) -> ParticleList:
     """
     Return a list of all known isotopes of an element, or a list of all
     known isotopes of every element if no input is provided.
@@ -590,13 +587,8 @@
 
 
 def common_isotopes(
-<<<<<<< HEAD
-    argument: str | int | None = None, most_common_only: bool = False
+    argument: ParticleLike | None = None, most_common_only: bool = False
 ) -> ParticleList:
-=======
-    argument: ParticleLike | None = None, most_common_only: bool = False
-) -> list[Particle]:
->>>>>>> 452f3116
     """
     Return a list of isotopes of an element with an isotopic abundances
     greater than zero, or if no input is provided, a list of all such
@@ -677,13 +669,8 @@
         ]
 
         isotopic_abundances = [
-<<<<<<< HEAD
             _isotopes.data_about_isotopes[isotope.isotope]["abundance"]
-            for isotope in CommonIsotopes
-=======
-            _isotopes.data_about_isotopes[isotope]["abundance"]
             for isotope in common_isotopes_
->>>>>>> 452f3116
         ]
 
         sorted_isotopes = [
@@ -722,11 +709,7 @@
 
 def stable_isotopes(
     argument: ParticleLike | None = None, unstable: bool = False
-<<<<<<< HEAD
 ) -> ParticleList:
-=======
-) -> list[Particle]:
->>>>>>> 452f3116
     """
     Return a list of all stable isotopes of an element, or if no input is
     provided, a list of all such isotopes for every element.
