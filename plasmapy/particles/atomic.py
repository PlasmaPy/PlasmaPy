"""Functions that retrieve or are related to elemental or isotopic data."""

__all__ = [
    "atomic_number",
    "charge_number",
    "common_isotopes",
    "electric_charge",
    "half_life",
    "integer_charge",
    "isotopic_abundance",
    "is_stable",
<<<<<<< HEAD
    "half_life",
    "ionic_levels",
=======
>>>>>>> aeafb075
    "known_isotopes",
    "mass_number",
    "particle_mass",
    "periodic_table_block",
    "periodic_table_category",
    "periodic_table_group",
    "periodic_table_period",
    "reduced_mass",
    "stable_isotopes",
    "standard_atomic_weight",
]

import astropy.constants as const
import astropy.units as u

from numbers import Integral, Real
from typing import Any, List, Optional, Union

from plasmapy.particles import _elements, _isotopes
from plasmapy.particles.decorators import particle_input
from plasmapy.particles.exceptions import (
    ChargeError,
    InvalidElementError,
    InvalidIsotopeError,
    InvalidParticleError,
    MissingParticleDataError,
)
from plasmapy.particles.particle_class import Particle
from plasmapy.particles.particle_collections import ParticleList
from plasmapy.particles.symbols import atomic_symbol
from plasmapy.utils.decorators.deprecation import deprecated
from plasmapy.utils.exceptions import PlasmaPyFutureWarning

__all__.sort()


@particle_input
def atomic_number(element: Particle) -> Integral:
    """
    Return the number of protons in an atom, isotope, or ion.

    Parameters
    ----------
    element: `str` or `~plasmapy.particles.particle_class.Particle`
        A string representing an element, isotope, or ion; or an
        instance of the `~plasmapy.particles.particle_class.Particle` class.

    Returns
    -------
    atomic_number: `int`
        The atomic number of an element.

    Raises
    ------
    `~plasmapy.particles.exceptions.InvalidElementError`
        If the argument is a valid particle but not a valid element.

    `~plasmapy.particles.exceptions.InvalidParticleError`
        If the argument does not correspond to a valid particle.

    `TypeError`
        If the argument is not a `str`.

    See Also
    --------
    mass_number : returns the mass number (the total number of protons
        and neutrons) of an isotope.

    Examples
    --------
    >>> atomic_number("H")
    1
    >>> atomic_number("tritium")
    1
    >>> atomic_number("alpha")
    2
    >>> atomic_number("oganesson")
    118
    """
    return element.atomic_number


@particle_input
def mass_number(isotope: Particle) -> Integral:
    """Get the mass number (the number of protons and neutrons) of an
    isotope.

    Parameters
    ----------
    isotope : `str` or `~plasmapy.particles.particle_class.Particle`
        A string representing an isotope or a neutron; or an instance of
        the `plasmapy.particles.particle_class.Particle` class.

    Returns
    -------
    mass_number : `int`
       The total number of protons plus neutrons in a nuclide.

    Raises
    ------
    `~plasmapy.particles.exceptions.InvalidParticleError`
        If the argument does not correspond to a valid particle.

    `~plasmapy.particles.exceptions.InvalidIsotopeError`
        If the argument does not correspond to a valid isotope.

    `TypeError`
        The argument is not a `str`.


    See Also
    --------
    atomic_number : returns the number of protons in an isotope or element

    Examples
    --------
    >>> mass_number("H-1")
    1
    >>> mass_number("Pb-208")
    208
    >>> mass_number("tritium")
    3
    >>> mass_number("alpha")
    4
    """
    return isotope.mass_number


@particle_input(exclude={"isotope", "ion"})
def standard_atomic_weight(element: Particle) -> u.Quantity:
    """Return the standard (conventional) atomic weight of an element
    based on the relative abundances of isotopes in terrestrial
    environments.

    Parameters
    ----------
    element: `str`, `int`, or `~plasmapy.particles.particle_class.Particle`
        A string representing an element or an integer representing an
        atomic number, or an instance of the Particle class.

    Returns
    -------
    atomic_weight: `~astropy.units.Quantity`
        The standard atomic weight of an element based on values from
        NIST.

    Raises
    ------
    `~plasmapy.particles.exceptions.InvalidElementError`
        If the argument is a valid particle but not a valid element.

    `~plasmapy.particles.exceptions.InvalidParticleError`
        If the argument does not correspond to a valid particle.

    `TypeError`
        If the argument is not a `str` or `int`.

    See Also
    --------
    particle_mass

    Notes
    -----
    Standard atomic weight data are most readily available for the
    terrestrial environment, so this function may not be wholly
    appropriate for space and astrophysical environments.

    The relative abundances of different isotopes of an element
    sometimes vary naturally in different locations within the
    terrestrial environment.  The CIAAW provides ranges for these
    element, which include H, Li, B, C, N, O, Mg, Si, S, Cl, Br, Tl.
    This function provides a single value from the CIAWW 2015 standard
    values when a single value is given, and the lower accuracy
    conventional value given by Meija et al. (2013,
    doi:10.1515/pac-2015-0305) for the elements where a range is
    given.

    Examples
    --------
    >>> standard_atomic_weight("H")
    <Quantity 1.6738233e-27 kg>
    >>> standard_atomic_weight("lead")
    <Quantity 3.440636e-25 kg>
    """
    # TODO: Put in ReST links into above docstring
    return element.standard_atomic_weight


@particle_input(exclude={"neutrino", "antineutrino"})
def particle_mass(
    particle: Particle, *, Z: Integral = None, mass_numb: Integral = None
) -> u.Quantity:
    """
    Return the mass of a particle.

    Parameters
    ----------
    particle: `str`, `int`, or `~plasmapy.particles.particle_class.Particle`
        A string representing an element, isotope, ion, or special
        particle; an integer representing an atomic number; or an
        instance of the Particle class.

    Z: `int`, optional, keyword-only
        The ionization state of the ion.

    mass_numb: `int`, optional, keyword-only
        The mass number of an isotope.

    Returns
    -------
    mass: `~astropy.units.Quantity`
        The mass of the particle.

    Raises
    ------
    `TypeError`
        The argument is not a string, integer, or Quantity.

    `~plasmapy.particles.exceptions.InvalidParticleError`
        If the argument does not correspond to a valid particle.

    `~plasmapy.particles.exceptions.MissingParticleDataError`
        If the standard atomic weight, the isotope mass, or the particle
        mass is not available.

    See Also
    --------
    standard_atomic_weight

    Notes
    -----
    This function will return the ion mass for ions, the isotope mass
    for isotopes (when available), the standard atomic weight for
    elements (when available), or the mass of special particles, as
    appropriate.

    The masses of neutrinos are not available because primarily upper
    limits are presently known.
    """
    return particle.mass


@particle_input
def isotopic_abundance(isotope: Particle, mass_numb: Optional[Integral] = None) -> Real:
    """
    Return the isotopic abundances if known, and otherwise zero.

    Parameters
    ----------
    isotope: `str` or `int`
        A string representing an element or isotope, or an integer
        representing the atomic number of an element.

    mass_numb: `int`, optional
        The mass number of an isotope, which is required if and only
        if the first argument can only be used.

    Returns
    -------
    iso_comp: `float`
        The relative isotopic abundance in the terrestrial environment.

    Raises
    ------
    `~plasmapy.particles.exceptions.InvalidIsotopeError`
        If the argument is a valid particle but not a valid isotope.

    `~plasmapy.particles.exceptions.InvalidParticleError`
        If the argument does not correspond to a valid particle
        or contradictory information is provided.

    `TypeError`
        If the argument is not a `str` or `int`.

    Notes
    -----
    Isotopic composition data are most readily available for the
    terrestrial environment, so this function may not be wholly
    appropriate for space and astrophysical applications.

    The data retrieved from this routine are those recommended by NIST
    as of 2017.

    Examples
    --------
    >>> isotopic_abundance('Pb-208')
    0.524
    >>> isotopic_abundance('hydrogen', 1)
    0.999885
    """
    return isotope.isotopic_abundance


@particle_input(any_of={"charged", "uncharged"})
def charge_number(particle: Particle) -> Integral:
    """Return the charge number of a particle.

    Parameters
    ----------
    particle : `str`
        String representing a particle.

    Returns
    -------
    Z : `int`
        The charge as a multiple of the elementary charge.

    Raises
    ------
    `~plasmapy.particles.exceptions.InvalidParticleError`
        If the argument does not correspond to a valid particle
        or contradictory information is provided.

    `~plasmapy.particles.exceptions.ChargeError`
        If charge information for the particle is not available.

    `~plasmapy.particles.exceptions.ParticleWarning`
        If the input represents an ion with a charge number that is
        less than or equal to ``-3``, which is unlikely to occur in
        nature.

    Notes
    -----
    This function supports two formats for charge number information.

    The first format is a string that has information for the element
    or isotope at the beginning, a space in between, and the charge
    number information in the form of an integer followed by a plus or
    minus sign, or a plus or minus sign followed by an integer.

    The second format is a string containing element information at
    the beginning, following by one or more plus or minus signs.

    Examples
    --------
    >>> charge_number('Fe-56 2+')
    2
    >>> charge_number('He -2')
    -2
    >>> charge_number('H+')
    1
    >>> charge_number('N-14++')
    2
    """
    return particle.charge_number


@deprecated(
    since="0.7.0",
    warning_type=PlasmaPyFutureWarning,
    message=(
        "integer_charge has been deprecated and will be removed in a "
        "future release.  Use charge_number instead."
    ),
)
@particle_input(any_of={"charged", "uncharged"})
def integer_charge(particle: Particle):
    """Return the charge number of the particle."""
    return charge_number(particle)


@particle_input(any_of={"charged", "uncharged"})
def electric_charge(particle: Particle) -> u.C:
    """
    Return the electric charge (in coulombs) of a particle.

    Parameters
    ----------
    particle : `str`
        String representing an element or isotope followed by integer
        charge information.

    Returns
    -------
    charge: `~astropy.units.Quantity`
        The electric charge in coulombs.

    Raises
    ------
    `~plasmapy.particles.exceptions.InvalidParticleError`
        If the argument does not correspond to a valid particle
        or contradictory information is provided.

    `~plasmapy.particles.exceptions.ChargeError`
        If charge information for the particle is not available.

    `~plasmapy.particles.exceptions.ParticleWarning`
        If the input represents an ion with a charge number that is
        below ``-3``.

    Notes
    -----
    This function supports two formats for charge number information.

    The first format is a string that has information for the element
    or isotope at the beginning, a space in between, and the charge
    number information in the form of an integer followed by a plus or
    minus sign, or a plus or minus sign followed by an integer.

    The second format is a string containing element information at
    the beginning, following by one or more plus or minus signs.

    This function returns -1.6021766208e-19 C for electrons and
    1.6021766208e-19 C for positrons.

    Examples
    --------
    >>> electric_charge('p+')
    <<class 'astropy.constants.codata...'> name='Electron charge' ...>
    >>> electric_charge('H-')
    <Quantity -1.60217662e-19 C>
    """
    return particle.charge


@particle_input
def is_stable(particle: Particle, mass_numb: Optional[Integral] = None) -> bool:
    """
    Return `True` for stable isotopes and particles and `False` for
    unstable isotopes.

    Parameters
    ----------
    particle: `int`, `str`, or `~plasmapy.particles.particle_class.Particle`
        A string representing an isotope or particle, or an integer
        representing an atomic number.

    mass_numb: `int`, optional
        The mass number of the isotope.

    Returns
    -------
    is_stable: `bool`
        `True` if the isotope is stable, `False` if it is unstable.

    Raises
    ------
    `~plasmapy.particles.exceptions.InvalidIsotopeError`
        If the arguments correspond to a valid element but not a
        valid isotope.

    `~plasmapy.particles.exceptions.InvalidParticleError`
        If the arguments do not correspond to a valid particle.

    `TypeError`
        If the argument is not a `str` or `int`.

    `~plasmapy.particles.exceptions.MissingParticleDataError`
        If stability information is not available.

    Examples
    --------
    >>> is_stable("H-1")
    True
    >>> is_stable("tritium")
    False
    >>> is_stable("e-")
    True
    >>> is_stable("tau+")
    False
    """
    if particle.element and not particle.isotope:
        raise InvalidIsotopeError(
            "The input to is_stable must be either an isotope or a special particle."
        )
    return particle.is_category("stable")


@particle_input(any_of={"stable", "unstable", "isotope"})
def half_life(particle: Particle, mass_numb: Optional[Integral] = None) -> u.Quantity:
    """
    Return the half-life in seconds for unstable isotopes and particles,
    and `~numpy.inf` in seconds for stable isotopes and particles.

    Parameters
    ----------
    particle: `int`, `str`, or `~plasmapy.particles.particle_class.Particle`
        A string representing an isotope or particle, an integer
        representing an atomic number, or an instance of the Particle
        class.

    mass_numb: `int`, optional
        The mass number of an isotope.

    Returns
    -------
    half_life_sec: `~astropy.units.Quantity`
        The half-life of the isotope or particle in units of seconds.

    Raises
    ------
    `~plasmapy.particles.exceptions.InvalidParticleError`
        If the argument does not correspond to a valid particle
        or contradictory information is provided.

    `~plasmapy.particles.exceptions.MissingParticleDataError`
        If no half-life data is available for the isotope.

    `TypeError`
        The argument is not an `int` or `str` or the mass number is
        not an `int`.

    Notes
    -----
    Accurate half-life data is not known for all isotopes. Some isotopes
    may have upper or lower limits on the half-life, in which case this
    function will return a string with that information and issue a
    `~plasmapy.particles.exceptions.MissingParticleDataError`.  When no
    isotope information is available, then this function raises a
    `~plasmapy.particles.exceptions.MissingParticleDataError`.

    Examples
    --------
    >>> half_life('T')
    <Quantity 3.888e+08 s>
    >>> half_life('n')
    <Quantity 881.5 s>
    >>> half_life('H-1')
    <Quantity inf s>
    """
    return particle.half_life


def known_isotopes(argument: Union[str, Integral] = None) -> List[str]:
    """
    Return a list of all known isotopes of an element, or a list of all
    known isotopes of every element if no input is provided.

    Parameters
    ----------
    argument: `int` or `str`, optional
        A string representing an element, isotope, or ion or an
        integer representing an atomic number

    Returns
    -------
    isotopes_list: `list` containing `str` items or an empty `list`
        List of all of the isotopes of an element that have been
        discovered, sorted from lowest mass number to highest mass
        number.  If no argument is provided, then a list of all known
        isotopes of every element will be returned that is sorted by
        atomic number, with entries for each element sorted by mass
        number.

    Raises
    ------
    `~plasmapy.particles.exceptions.InvalidElementError`
        If the argument is a valid particle but not a valid element.

    `~plasmapy.particles.exceptions.InvalidParticleError`
        If the argument does not correspond to a valid particle.

    `TypeError`
        If the argument is not a `str` or `int`.

    Notes
    -----
    This list returns both natural and artificially produced isotopes.

    See Also
    --------
    common_isotopes : returns isotopes with non-zero isotopic abundances.

    stable_isotopes : returns isotopes that are stable against radioactive decay.

    Examples
    --------
    >>> known_isotopes('H')
    ['H-1', 'D', 'T', 'H-4', 'H-5', 'H-6', 'H-7']
    >>> known_isotopes('helium 1+')
    ['He-3', 'He-4', 'He-5', 'He-6', 'He-7', 'He-8', 'He-9', 'He-10']
    >>> known_isotopes()[0:10]
    ['H-1', 'D', 'T', 'H-4', 'H-5', 'H-6', 'H-7', 'He-3', 'He-4', 'He-5']
    >>> len(known_isotopes())  # the number of known isotopes
    3352
    """

    # TODO: Allow Particle objects representing elements to be inputs

    def known_isotopes_for_element(argument):
        element = atomic_symbol(argument)
        isotopes = [
            isotope
            for isotope in _isotopes.data_about_isotopes
            if f"{element}-" in isotope and isotope[: len(element)] == element
        ]

        if element == "H":
            isotopes.insert(1, "D")
            isotopes.insert(2, "T")
        mass_numbers = [mass_number(isotope) for isotope in isotopes]
        return [
            mass_number
            for (isotope, mass_number) in sorted(zip(mass_numbers, isotopes))
        ]

    if argument is not None:
        try:
            element = atomic_symbol(argument)
            isotopes_list = known_isotopes_for_element(element)
        except InvalidElementError:
            raise InvalidElementError(
                "known_isotopes is unable to get "
                f"isotopes from an input of: {argument}"
            )
        except InvalidParticleError:
            raise InvalidParticleError("Invalid particle in known_isotopes.")
    elif argument is None:
        isotopes_list = []
        for atomic_numb in range(1, len(_elements.data_about_elements) + 1):
            isotopes_list += known_isotopes_for_element(atomic_numb)

    return isotopes_list


def common_isotopes(
    argument: Union[str, Integral] = None, most_common_only: bool = False
) -> List[str]:
    """
    Return a list of isotopes of an element with an isotopic abundances
    greater than zero, or if no input is provided, a list of all such
    isotopes for every element.

    Parameters
    ----------
    argument: `int` or `str`, optional
        A string or integer representing an atomic number or element,
        or a string representing an isotope.

    most_common_only: `bool`
        If set to `True`, return only the most common isotope.

    Returns
    -------
    isotopes_list: `list` of `str` or empty `list`
        List of all isotopes of an element with isotopic abundances
        greater than zero, sorted from most abundant to least
        abundant.  If no isotopes have isotopic abundances greater
        than zero, this function will return an empty list.  If no
        arguments are provided, then a list of all common isotopes of
        all elements will be provided that is sorted by atomic number,
        with entries for each element sorted from most abundant to
        least abundant.

    Raises
    ------
    `~plasmapy.particles.exceptions.InvalidElementError`
        If the argument is a valid particle but not a valid element.

    `~plasmapy.particles.exceptions.InvalidParticleError`
        If the argument does not correspond to a valid particle.

    `TypeError`
        If the argument is not a string or integer.

    Notes
    -----
    The isotopic abundances are based on the terrestrial environment
    and may not be appropriate for space and astrophysical applications.

    See Also
    --------
    known_isotopes : returns a list of isotopes that have been discovered.

    stable_isotopes : returns isotopes that are stable against radioactive decay.

    isotopic_abundance : returns the relative isotopic abundance.

    Examples
    --------
    >>> common_isotopes('H')
    ['H-1', 'D']
    >>> common_isotopes(44)
    ['Ru-102', 'Ru-104', 'Ru-101', 'Ru-99', 'Ru-100', 'Ru-96', 'Ru-98']
    >>> common_isotopes('beryllium 2+')
    ['Be-9']
    >>> common_isotopes('Fe')
    ['Fe-56', 'Fe-54', 'Fe-57', 'Fe-58']
    >>> common_isotopes('Fe', most_common_only=True)
    ['Fe-56']
    >>> common_isotopes()[0:7]
    ['H-1', 'D', 'He-4', 'He-3', 'Li-7', 'Li-6', 'Be-9']
    """

    # TODO: Allow Particle objects representing elements to be inputs

    def common_isotopes_for_element(
        argument: Union[str, int], most_common_only: Optional[bool]
    ) -> List[str]:

        isotopes = known_isotopes(argument)

        CommonIsotopes = [
            isotope
            for isotope in isotopes
            if "abundance" in _isotopes.data_about_isotopes[isotope]
        ]

        isotopic_abundances = [
            _isotopes.data_about_isotopes[isotope]["abundance"]
            for isotope in CommonIsotopes
        ]

        sorted_isotopes = [
            iso_comp
            for (isotope, iso_comp) in sorted(zip(isotopic_abundances, CommonIsotopes))
        ]

        sorted_isotopes.reverse()

        if most_common_only and len(sorted_isotopes) > 1:
            sorted_isotopes = sorted_isotopes[:1]

        return sorted_isotopes

    if argument is not None:

        try:
            element = atomic_symbol(argument)
            isotopes_list = common_isotopes_for_element(element, most_common_only)
        except InvalidParticleError:
            raise InvalidParticleError("Invalid particle")
        except InvalidElementError:
            raise InvalidElementError(
                "common_isotopes is unable to get isotopes "
                f"from an input of: {argument}"
            )

    elif argument is None:
        isotopes_list = []
        for atomic_numb in range(1, 119):
            isotopes_list += common_isotopes_for_element(atomic_numb, most_common_only)

    return isotopes_list


def stable_isotopes(
    argument: Union[str, Integral] = None, unstable: bool = False
) -> List[str]:
    """
    Return a list of all stable isotopes of an element, or if no input is
    provided, a list of all such isotopes for every element.

    Parameters
    ----------
    argument: `int` or `str`
        A string or integer representing an atomic number or element,
        or a string representing an isotope.

    unstable: `bool`
        If set to `True`, this function will return a list of the
        unstable isotopes instead of the stable isotopes.

    Returns
    -------
    StableIsotopes: `list` of strings or empty list
        List of all stable isotopes of an element, sorted from lowest
        mass number.  If an element has no stable isotopes, this
        function returns an empty list.

    Raises
    ------
    `~plasmapy.particles.exceptions.InvalidElementError`
        If the argument is a valid particle but not a valid element.

    `~plasmapy.particles.exceptions.InvalidParticleError`
        If the argument does not correspond to a valid particle.

    `TypeError`
        If the argument is not a string or integer.

    Notes
    -----
    There are 254 isotopes for which no radioactive decay has been
    observed.  It is possible that some isotopes will be discovered to
    be unstable but with extremely long half-lives.  For example,
    bismuth-209 was recently discovered to have a half-life of about
    1.9e19 years.  However, such isotopes can be regarded as virtually
    stable for most applications.

    See Also
    --------
    known_isotopes : returns a list of isotopes that have been discovered.

    common_isotopes : returns isotopes with non-zero isotopic abundances.

    Examples
    --------
    >>> stable_isotopes('H')
    ['H-1', 'D']
    >>> stable_isotopes(44)
    ['Ru-96', 'Ru-98', 'Ru-99', 'Ru-100', 'Ru-101', 'Ru-102', 'Ru-104']
    >>> stable_isotopes('beryllium')
    ['Be-9']
    >>> stable_isotopes('Pb-209')
    ['Pb-204', 'Pb-206', 'Pb-207', 'Pb-208']
    >>> stable_isotopes(118)
    []

    Find unstable isotopes using the ``unstable`` keyword.

    >>> stable_isotopes('U', unstable=True)[:5]  # only first five
    ['U-217', 'U-218', 'U-219', 'U-220', 'U-221']
    """

    # TODO: Allow Particle objects representing elements to be inputs

    def stable_isotopes_for_element(
        argument: Union[str, int], stable_only: Optional[bool]
    ) -> List[str]:
        KnownIsotopes = known_isotopes(argument)
        return [
            isotope
            for isotope in KnownIsotopes
            if _isotopes.data_about_isotopes[isotope]["stable"] == stable_only
        ]

    if argument is not None:
        try:
            element = atomic_symbol(argument)
            isotopes_list = stable_isotopes_for_element(element, not unstable)
        except InvalidParticleError:
            raise InvalidParticleError("Invalid particle in stable_isotopes")
        except InvalidElementError:
            raise InvalidElementError(
                "stable_isotopes is unable to get isotopes "
                f"from an input of: {argument}"
            )
    elif argument is None:
        isotopes_list = []
        for atomic_numb in range(1, 119):
            isotopes_list += stable_isotopes_for_element(atomic_numb, not unstable)

    return isotopes_list


def reduced_mass(test_particle, target_particle) -> u.Quantity:
    """
    Find the reduced mass between two particles.

    Parameters
    ----------
    test_particle, target_particle : `str`, `int`, `~plasmapy.particles.particle_class.Particle`,
    `~astropy.units.Quantity`, or `~astropy.constants.Constant`

        The test particle as represented by a string, an integer
        representing atomic number, a `~plasmapy.particles.particle_class.Particle`
        object, or a `~astropy.units.Quantity` or
        `~astropy.constants.Constant` with units of mass.

    Returns
    -------
    reduced_mass : `~astropy.units.Quantity`
        The reduced mass between the test particle and target particle.

    Raises
    ------
    `~plasmapy.particles.exceptions.InvalidParticleError`
        If either particle is invalid.

    `~astropy.units.UnitConversionError`
        If an argument is a `~astropy.units.Quantity` or
        `~astropy.constants.Constant` but does not have units of mass.

    `~plasmapy.particles.exceptions.MissingParticleDataError`
        If the mass of either particle is not known.

    `TypeError`
        If either argument is not a `str`, `int`,
        `~plasmapy.particles.particle_class.Particle`,
        `~astropy.units.Quantity`, or `~astropy.constants.Constant`.

    Examples
    --------
    >>> from astropy import units as u
    >>> reduced_mass('p+', 'e-')
    <Quantity 9.104425e-31 kg>
    >>> reduced_mass(5.4e-27 * u.kg, 8.6e-27 * u.kg)
    <Quantity 3.31714286e-27 kg>
    """

    # TODO: Add discussion on reduced mass and its importance to docstring
    # TODO: Add equation for reduced mass to docstring

    def get_particle_mass(particle) -> u.Quantity:
        """Return the mass of a particle.

        Take a representation of a particle and returns the mass in
        kg.  If the input is a `~astropy.units.Quantity` or
        `~astropy.constants.Constant` with units of mass already, then
        this returns that mass converted to kg.
        """
        try:
            if isinstance(particle, (u.Quantity, const.Constant)):
                return particle.to(u.kg)
            if not isinstance(particle, Particle):
                particle = Particle(particle)
            return particle.mass.to(u.kg)
        except u.UnitConversionError as exc1:
            raise u.UnitConversionError("Incorrect units in reduced_mass.") from exc1
        except MissingParticleDataError:
            raise MissingParticleDataError(
                f"Unable to find the reduced mass because the mass of "
                f"{particle} is not available."
            ) from None

    test_mass = get_particle_mass(test_particle)
    target_mass = get_particle_mass(target_particle)

    return (test_mass * target_mass) / (test_mass + target_mass)


def periodic_table_period(argument: Union[str, Integral]) -> Integral:
    """
    Return the periodic table period.

    Parameters
    ----------
    argument: `str` or `int`
        Atomic number (either integer or string), atomic symbol (e.g.,
        ``"H"``, string), or element name (e.g. ``"Francium"``, string).

    Returns
    -------
    period: `int`
        The periodic table period of the element.

    Raises
    ------
    `TypeError`
        If the argument is not a `str` or `int`.

    See Also
    --------
    periodic_table_group : returns periodic table group of element.

    periodic_table_block : returns periodic table block of element.

    Examples
    --------
    >>> periodic_table_period(5)
    2
    >>> periodic_table_period("5")
    2
    >>> periodic_table_period("Au")
    6
    >>> periodic_table_period("nitrogen")
    2
    """
    # TODO: Implement @particle_input
    if not isinstance(argument, (str, Integral)):
        raise TypeError(
            "The argument to periodic_table_period must be either a "
            "string representing the element or its symbol, or an "
            "integer representing its atomic number."
        )
    symbol = atomic_symbol(argument)
    return _elements.data_about_elements[symbol]["period"]


def periodic_table_group(argument: Union[str, Integral]) -> Integral:
    """
    Return the periodic table group.

    Parameters
    ----------
    argument: `str` or `int`
        Atomic number (either integer or string), atomic symbol (e.g.,
        ``"H"``, string), or element name (e.g., ``"francium"``,
        string).

    Returns
    -------
    group: `int`
        The periodic table group of the element.

    Raises
    ------
    `TypeError`
        If the argument is not a `str` or `int`.

    See Also
    --------
    periodic_table_period : returns periodic table period of element.

    periodic_table_block : returns periodic table block of element.

    periodic_table_category : returns periodic table category of element.

    Examples
    --------
    >>> periodic_table_group(18)
    18
    >>> periodic_table_group(24)
    6
    >>> periodic_table_group("Al")
    13
    >>> periodic_table_group("neon")
    18
    >>> periodic_table_group("barium")
    2
    """
    # TODO: Implement @particle_input
    if not isinstance(argument, (str, Integral)):
        raise TypeError(
            "The argument to periodic_table_group must be "
            "either a string representing the element or its "
            "symbol, or an integer representing its atomic number."
        )
    symbol = atomic_symbol(argument)
    return _elements.data_about_elements[symbol]["group"]


def periodic_table_block(argument: Union[str, Integral]) -> str:
    """
    Return the periodic table block.

    Parameters
    ----------
    argument: `str` or `int`
        Atomic number (either integer or string), atomic symbol (e.g.,
        ``"H"``, string), or element name (e.g., ``"francium"``,
        string).

    Returns
    -------
    block: `str`
        The periodic table block of the element.

    Raises
    ------
    `TypeError`
        If the argument is not a `str` or `int`.

    See Also
    --------
    periodic_table_period : returns periodic table period of element.

    periodic_table_group : returns periodic table group of element.

    periodic_table_category : returns periodic table category of element.

    Examples
    --------
    >>> periodic_table_block(66)
    'f'
    >>> periodic_table_block(72)
    'd'
    >>> periodic_table_block("Tl")
    'p'
    >>> periodic_table_block("thallium")
    'p'
    >>> periodic_table_block("francium")
    's'
    """
    # TODO: Implement @particle_input
    if not isinstance(argument, (str, Integral)):
        raise TypeError(
            "The argument to periodic_table_block must be "
            "either a string representing the element or its "
            "symbol, or an integer representing its atomic number."
        )
    symbol = atomic_symbol(argument)
    return _elements.data_about_elements[symbol]["block"]


def periodic_table_category(argument: Union[str, Integral]) -> str:
    """
    Return the periodic table category.

    Parameters
    ----------
    argument: `str` or `int`
        Atomic number (either integer or string), atomic symbol (e.g.,
        ``"H"``, string), or element name (e.g., ``"francium"``,
        string).

    Returns
    -------
    category: `str`
        The periodic table category of the element.

    Raises
    ------
    `TypeError`
        If the argument is not a `str` or `int`.

    See Also
    --------
    periodic_table_period : returns periodic table period of element.

    periodic_table_group : returns periodic table group of element.

    periodic_table_block : returns periodic table block of element.

    Examples
    --------
    >>> periodic_table_category(82)
    'post-transition metal'
    >>> periodic_table_category("85")
    'halogen'
    >>> periodic_table_category("Ra")
    'alkaline earth metal'
    >>> periodic_table_category("rhodium")
    'transition metal'
    """
    # TODO: Implement @particle_input
    if not isinstance(argument, (str, Integral)):
        raise TypeError(
            "The argument to periodic_table_category must be "
            "either a string representing the element or its "
            "symbol, or an integer representing its atomic number."
        )
    symbol = atomic_symbol(argument)
    return _elements.data_about_elements[symbol]["category"]


@particle_input(any_of={"element", "isotope", "ion"})
def ionic_levels(
    particle: Particle,
    min_charge: Integral = 0,
    max_charge: Optional[Integral] = None,
) -> ParticleList:
    """
    Return a |ParticleList| that includes different ionic levels of a
    base atom.

    Parameters
    ----------
    particle : `~plasmapy.particles.particle_class.ParticleLike`
        Representation of an element, ion, or isotope.

    min_charge : integer, optional
        The starting charge number. Defaults to ``0``.

    max_charge : integer, optional
        The ending charge number, which will be included in the
        |ParticleList|.  Defaults to the atomic number.

    Returns
    -------
    `~plasmapy.particles.particle_collections.ParticleList`
        The ionic levels of the atom provided from ``min_charge`` to
        ``max_charge``.

    Examples
    --------
    >>> from plasmapy.particles import ionic_levels
    >>> ionic_levels("He")
    ParticleList(['He 0+', 'He 1+', 'He 2+'])
    >>> ionic_levels("Fe-56", min_charge=13, max_charge=15)
    ParticleList(['Fe-56 13+', 'Fe-56 14+', 'Fe-56 15+'])
    """
    base_particle = Particle(particle.isotope or particle.element)

    if max_charge is None:
        max_charge = particle.atomic_number

    if not min_charge <= max_charge <= particle.atomic_number:
        raise ChargeError(
            f"Need min_charge ({min_charge}) "
            f"≤ max_charge ({max_charge}) "
            f"≤ atomic number ({base_particle.atomic_number})."
        )

    return ParticleList(
        [Particle(base_particle, Z=Z) for Z in range(min_charge, max_charge + 1)]
    )


def _is_electron(arg: Any) -> bool:
    """
    Return `True` if the argument corresponds to an electron, and
    `False` otherwise.
    """
    # TODO: Remove _is_electron from all parts of code.

    return (
        arg in ["e", "e-"] or arg.lower() == "electron"
        if isinstance(arg, str)
        else False
    )<|MERGE_RESOLUTION|>--- conflicted
+++ resolved
@@ -7,13 +7,9 @@
     "electric_charge",
     "half_life",
     "integer_charge",
+    "ionic_levels",
     "isotopic_abundance",
     "is_stable",
-<<<<<<< HEAD
-    "half_life",
-    "ionic_levels",
-=======
->>>>>>> aeafb075
     "known_isotopes",
     "mass_number",
     "particle_mass",
