--- conflicted
+++ resolved
@@ -108,11 +108,7 @@
     return particle.mass_energy
 
 
-<<<<<<< HEAD
-def nuclear_reaction_energy(*args, **kwargs) -> u.J:  # noqa: C901
-=======
-def nuclear_reaction_energy(*args, **kwargs) -> u.J:  # noqa: PLR0915
->>>>>>> 8149c9c5
+def nuclear_reaction_energy(*args, **kwargs) -> u.J:  # noqa: C901, PLR0915
     """
     Return the released energy from a nuclear reaction.
 
