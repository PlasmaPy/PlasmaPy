"""Classes to represent particles."""

from __future__ import annotations

__all__ = [
    "AbstractParticle",
    "AbstractPhysicalParticle",
    "CustomParticle",
    "DimensionlessParticle",
    "Particle",
    "ParticleLike",
    "molecule",
    "valid_categories",
]

import astropy.constants as const
import astropy.units as u
import json
import numpy as np
import textwrap
import warnings

from abc import ABC, abstractmethod
from collections import defaultdict, namedtuple
from datetime import datetime
from numbers import Integral, Real
from typing import Iterable, NoReturn, Optional, Sequence, Set, Union

from plasmapy.particles import _elements, _isotopes, _parsing, _special_particles
from plasmapy.particles.exceptions import (
    ChargeError,
    InvalidElementError,
    InvalidIonError,
    InvalidIsotopeError,
    InvalidParticleError,
    MissingParticleDataError,
    MissingParticleDataWarning,
    ParticleError,
    ParticleWarning,
)
from plasmapy.utils import roman
from plasmapy.utils.decorators import modify_docstring

_classification_categories = {
    "lepton",
    "antilepton",
    "fermion",
    "boson",
    "antibaryon",
    "baryon",
    "neutrino",
    "antineutrino",
    "matter",
    "antimatter",
    "stable",
    "unstable",
    "charged",
    "uncharged",
    "custom",
}

_periodic_table_categories = {
    "nonmetal",
    "metal",
    "alkali metal",
    "alkaline earth metal",
    "metalloid",
    "transition metal",
    "post-transition metal",
    "halogen",
    "noble gas",
    "actinide",
    "lanthanide",
}

_atomic_property_categories = {"element", "isotope", "ion"}

_specific_particle_categories = {"electron", "positron", "proton", "neutron"}

valid_categories = (
    _periodic_table_categories
    | _classification_categories
    | _atomic_property_categories
    | _specific_particle_categories
)
r"""
A `set` containing all valid particle categories.

See Also
--------
:py:meth:`~plasmapy.particles.particle_class.AbstractPhysicalParticle.is_category`
"""


class _SetFormatter:
    def __init__(self, set=None):
        if set is None:
            set = valid_categories
        self.set = sorted(set)
        self.str = ""
        for i, element in enumerate(self.set):
            if i == len(self.set) - 1:
                self.str += f"and ``'{element}'``."
            else:
                self.str += f"``'{element}'``, "

    def __format__(self, format_spec) -> str:
        return "\n\t\t".join(textwrap.wrap(self.str, 72))


def _category_errmsg(particle, category: str) -> str:
    """
    Return an error message when an attribute raises an
    `~plasmapy.particles.exceptions.InvalidElementError`,
    `~plasmapy.particles.exceptions.InvalidIonError`, or
    `~plasmapy.particles.exceptions.InvalidIsotopeError`.
    """
    article = "an" if category[0] in "aeiouAEIOU" else "a"
    return (
        f"The particle {particle} is not {article} {category}, so this "
        f"attribute is not available."
    )


class AbstractParticle(ABC):
    """An abstract base class that defines the interface for particles."""

    @property
    @abstractmethod
    def mass(self) -> Union[u.Quantity, Real]:
        """Provide the particle's mass."""
        raise NotImplementedError

    @property
    @abstractmethod
    def charge(self) -> Union[u.Quantity, Real]:
        """Provide the particle's electric charge."""
        raise NotImplementedError

    @property
    def json_dict(self) -> dict:
        """
        A dictionary representation of the particle object that is JSON
        friendly (i.e. convertible to a JSON object).

        The dictionary should maintain the following format so that
        `~plasmapy.particles.serialization.ParticleJSONDecoder` knows
        how to decode the resulting JSON object.

        .. code-block:: python

            {"plasmapy_particle": {
                # string representation of the particle class
                "type": "Particle",

                # string representation of the module contains the particle class
                "module": "plasmapy.particles.particle_class",

                # date stamp of when the object was created
                "date_created": "2020-07-20 17:46:13 UTC",

                # parameters used to initialized the particle class
                "__init__": {
                    # tuple of positional arguments
                    "args": (),

                    # dictionary of keyword arguments
                    "kwargs": {},
                },
            }}

        Only the ``"__init__"`` entry should be modified by the subclass.
        """
        return {
            "plasmapy_particle": {
                "type": type(self).__name__,
                "module": self.__module__,
                "date_created": datetime.utcnow().strftime("%Y-%m-%d %H:%M:%S UTC"),
                "__init__": {"args": (), "kwargs": {}},
            }
        }

    def __bool__(self):
        """
        Raise an `~plasmapy.particles.exceptions.ParticleError` because
        particles do not have a truth value.
        """
        raise ParticleError("The truth value of a particle is not defined.")

    def json_dump(self, fp, **kwargs):
        """
        Write the particle's `json_dict` to the ``fp`` file object using
        `json.dump`.

        Parameters
        ----------
        fp: `file object <https://docs.python.org/3/glossary.html#term-file-object>`_
            Destination file object to write the JSON serialized `json_dict`.

        **kwargs:
            Any keyword accepted by `json.dump`.
        """
        return json.dump(self.json_dict, fp, **kwargs)

    def json_dumps(self, **kwargs) -> str:
        """
        Serialize the particle's `json_dict` into a JSON formatted `str`
        using `json.dumps`.

        Parameters
        ----------
        **kwargs:
            Any keyword accepted by `json.dumps`.

        Returns
        -------
        str
            JSON formatted `str`.
        """
        return json.dumps(self.json_dict, **kwargs)


class AbstractPhysicalParticle(AbstractParticle):
    """Base class for particles that are defined with physical units."""

    @property
    def _as_particle_list(self):
        # Avoid circular imports by importing here
        from plasmapy.particles.particle_collections import ParticleList

        return ParticleList([self])

    @property
    @abstractmethod
    def categories(self) -> Set[str]:
        """Provide the particle's categories."""
        ...

<<<<<<< HEAD
    @modify_docstring(append="""{}""".format(_SetFormatter(set=valid_categories)))
=======
    @modify_docstring(append=f"""{SetFormatter()}""")
>>>>>>> 1d3a51a1
    def is_category(
        self,
        *category_tuple,
        require: Union[str, Iterable[str]] = None,
        any_of: Union[str, Iterable[str]] = None,
        exclude: Union[str, Iterable[str]] = None,
    ) -> bool:

        """Determine if the particle meets categorization criteria.

        Return `True` if the particle is consistent with the provided
        categories, and `False` otherwise.

        Parameters
        ----------
        *category_tuple
            Required categories in the form of one or more `str` objects
            or an iterable.

        require : `str` or iterable of `str`, optional, |keyword-only|
            One or more particle categories. This method will return
            `False` if the particle does not belong to all of these
            categories.

        any_of : `str` or iterable of `str`, optional, |keyword-only|
            One or more particle categories. This method will return
            `False` if the particle does not belong to at least one of
            these categories.

        exclude : `str` or iterable of `str`, optional, |keyword-only|
            One or more particle categories.  This method will return
            `False` if the particle belongs to any of these categories.

        See Also
        --------
        ~plasmapy.particles.particle_class.valid_categories :
            A `set` containing all valid particle categories.


        Examples
        --------
        Required categories may be entered as positional arguments,
        including as a `list`, `set`, or `tuple` of required categories.

        >>> electron = Particle("e-")
        >>> electron.is_category("lepton")
        True
        >>> electron.is_category("lepton", "baryon")
        False
        >>> electron.is_category(["fermion", "matter"])
        True

        Required arguments may also be provided using the ``require``
        keyword argument.

        >>> electron.is_category(require="lepton")
        True
        >>> electron.is_category(require=["lepton", "baryon"])
        False

        This method will return `False` if the particle does not belong
        to at least one of the categories provided with the ``any_of``
        keyword argument.

        >>> electron.is_category(any_of=["lepton", "baryon"])
        True
        >>> electron.is_category(any_of=("noble gas", "lanthanide", "halogen"))
        False

        This method will return `False` if the particle belongs to any
        of the categories provided in the ``exclude`` keyword argument.

        >>> electron.is_category(exclude="baryon")
        True
        >>> electron.is_category(exclude={"lepton", "baryon"})
        False

        The ``require``, ``any_of``, and ``exclude`` keywords may be
        combined.  If the particle matches all of the provided criteria,
        then this method will return `True`.

        >>> electron.is_category(
        ...     require="fermion", any_of={'lepton', 'baryon'}, exclude='charged',
        ... )
        False

        Notes
        -----
        Valid particle categories are given in
        `~plasmapy.particles.particle_class.valid_categories` and
        include:
        """

        def become_set(arg: Union[str, Set, Sequence]) -> Set[str]:
            """Change the argument into a `set`."""
            if arg is None:
                return set()
            if isinstance(arg, set):
                return arg
            if isinstance(arg, str):
                return {arg}
            return set(arg[0]) if isinstance(arg[0], (tuple, list, set)) else set(arg)

        if category_tuple and require:  # coverage: ignore
            raise ParticleError(
                "No positional arguments are allowed if the `require` keyword "
                "is set in is_category."
            )

        require = become_set(category_tuple) if category_tuple else become_set(require)
        exclude = become_set(exclude)
        any_of = become_set(any_of)

        invalid_categories = (require | exclude | any_of) - valid_categories

        duplicate_categories = require & exclude | exclude & any_of | require & any_of

        categories_and_adjectives = [
            (invalid_categories, "invalid"),
            (duplicate_categories, "duplicated"),
        ]

        for problem_categories, adjective in categories_and_adjectives:
            if problem_categories:
                raise ParticleError(
                    f"The following categories in {self.__repr__()}"
                    f".is_category are {adjective}: {problem_categories}"
                )

        if exclude and exclude & self.categories:
            return False

        if any_of and not any_of & self.categories:
            return False

        return require <= self.categories

    def __add__(self, other):
        return self._as_particle_list + other

    def __radd__(self, other):
        return other + self._as_particle_list

    def __mul__(self, other):
        return self._as_particle_list.__mul__(other)

    def __rmul__(self, other):
        return self._as_particle_list.__mul__(other)

    def __gt__(self, other):
        return self._as_particle_list.__gt__(other)



class Particle(AbstractPhysicalParticle):
    """
    A class for an individual particle or antiparticle.

    Parameters
    ----------
    argument : |particle-like|
        A string representing a particle, element, isotope, or ion; an
        integer representing the atomic number of an element; or a
        |Particle|.

    mass_numb : integer, optional, |keyword-only|
        The mass number of an isotope.

    Z : integer, optional, |keyword-only|
        The |charge number| of an ion or neutral atom.

    Raises
    ------
    `TypeError`
        For when any of the arguments or keywords is not of the required
        type.

    `~plasmapy.particles.exceptions.InvalidParticleError`
        Raised when the particle input does not correspond to a valid
        particle or is contradictory.

    `~plasmapy.particles.exceptions.InvalidElementError`
        For when an attribute is being accessed that requires
        information about an element, but the particle is not an
        element, isotope, or ion.

    `~plasmapy.particles.exceptions.InvalidIsotopeError`
        For when an attribute is being accessed that requires
        information about an isotope or nuclide, but the particle is not
        an isotope (or an ion of an isotope).

    `~plasmapy.particles.exceptions.ChargeError`
        For when either the
        `~plasmapy.particles.particle_class.Particle.charge` or
        `~plasmapy.particles.particle_class.Particle.charge_number`
        attributes is being accessed but the charge information for the
        particle is not available.

    `~plasmapy.particles.exceptions.ParticleError`
        Raised for attempts at converting a
        |Particle| object to a `bool`.

    See Also
    --------
    ~plasmapy.particles.particle_class.CustomParticle
    ~plasmapy.particles.particle_class.DimensionlessParticle
    ~plasmapy.particles.particle_collections.ParticleList
    ~plasmapy.particles.particle_class.valid_categories


    Examples
    --------
    Particles may be defined using a wide variety of aliases:

    >>> proton = Particle('p+')
    >>> electron = Particle('e-')
    >>> neutron = Particle('neutron')
    >>> deuteron = Particle('D', Z=1)
    >>> triton = Particle('T+')
    >>> alpha = Particle('He', mass_numb=4, Z=2)
    >>> positron = Particle('positron')
    >>> hydrogen = Particle(1)  # atomic number

    The `~plasmapy.particles.particle_class.Particle.symbol` attribute
    returns the particle's symbol in the standard form.

    >>> positron.symbol
    'e+'

    The `~plasmapy.particles.particle_class.Particle.element`,
    `~plasmapy.particles.particle_class.Particle.isotope`, and
    `~plasmapy.particles.particle_class.Particle.ionic_symbol` attributes
    provide the symbols for each of these different types of particles.

    >>> proton.element
    'H'
    >>> alpha.isotope
    'He-4'
    >>> deuteron.ionic_symbol
    'D 1+'

    The `~plasmapy.particles.particle_class.Particle.ionic_symbol`
    attribute works for neutral atoms if charge information is available.

    >>> deuterium = Particle("D", Z=0)
    >>> deuterium.ionic_symbol
    'D 0+'

    If the particle doesn't belong to one of those categories, then
    these attributes are `None`.

    >>> positron.element is None
    True

    The attributes of a |Particle| instance may be used to test whether
    or not a particle is an element, isotope, or ion.

    >>> True if positron.element else False
    False
    >>> True if deuterium.isotope else False
    True
    >>> True if Particle('alpha').is_ion else False
    True

    Many of the attributes provide physical properties of a particle.

    >>> electron.charge_number
    -1
    >>> proton.spin
    0.5
    >>> alpha.atomic_number
    2
    >>> deuteron.mass_number
    2
    >>> deuteron.binding_energy.to('MeV')
    <Quantity 2.224... MeV>
    >>> alpha.charge
    <Quantity 3.20435...e-19 C>
    >>> neutron.half_life
    <Quantity 881.5 s>
    >>> Particle('C-14').half_life.to(u.year)
    <Quantity 5730. yr>
    >>> deuteron.electron_number
    0
    >>> alpha.neutron_number
    2

    If a |Particle| instance represents an elementary particle, then
    the unary ``~`` (invert) operator may be used to return the
    particle's antiparticle.

    >>> ~positron
    Particle("e-")

    A |Particle| instance may be used as the first argument to
    |Particle|.

    >>> iron = Particle('Fe')
    >>> iron == Particle(iron)
    True
    >>> Particle(iron, mass_numb=56, Z=6)
    Particle("Fe-56 6+")

    If the previously constructed |Particle| instance represents an
    element, then the ``Z`` and ``mass_numb`` arguments may be used to
    specify an ion or isotope.

    >>> iron = Particle('Fe')
    >>> Particle(iron, Z=1)
    Particle("Fe 1+")
    >>> Particle(iron, mass_numb=56)
    Particle("Fe-56")

    Adding particles together will create a
    `~plasmapy.particles.particle_collections.ParticleList`, which is
    a list-like collection of particles.

    >>> proton + 2 * electron
    ParticleList(['p+', 'e-', 'e-'])

    The ``>`` operator can be used with |Particle| and/or
    `~plasmapy.particles.particle_collections.ParticleList` objects to
    return the nuclear reaction energy.

    >>> deuteron + triton > alpha + neutron
    <Quantity 2.81810898e-12 J>

    The `~plasmapy.particles.particle_class.Particle.categories` attribute
    and `~plasmapy.particles.particle_class.Particle.is_category` method
    may be used to find and test particle membership in categories.


    Notes
    -----
    Valid particle categories include:

    Please refer to
    `~plasmapy.particles.particle_class.Particle.is_category` for more
    details, including a list of all valid particle categories.

    """

    def __init__(
        self,
        argument: ParticleLike,
        *_,
        mass_numb: Optional[Integral] = None,
        Z: Optional[Integral] = None,
    ):

        # TODO: Remove the following block during or after the 0.9.0 release

        if _:
            raise TypeError(
                "The parameters mass_numb and Z to Particle are now "
                "keyword-only [e.g., Particle('H', mass_numb=2, Z=1)]."
            )

        # If argument is a Particle instance, then construct a new
        # Particle instance for the same particle.

        if isinstance(argument, Particle):
            argument = argument.symbol

        self.__inputs = argument, mass_numb, Z

        self._initialize_attributes_and_categories()
        self._store_particle_identity()
        self._assign_particle_attributes()
        self._add_charge_information()
        self._add_half_life_information()

        # If __name__ is not defined here, then problems with the doc
        # build arise related to the Particle instances that are
        # defined in plasmapy/particles/__init__.py.

        self.__name__ = self.__repr__()

    def _initialize_attributes_and_categories(self) -> NoReturn:
        """Create empty collections for attributes and categories."""
        self._attributes = defaultdict(type(None))
        self._categories = set()

    def _validate_inputs(self) -> NoReturn:
        """Raise appropriate exceptions when inputs are invalid."""
        argument, mass_numb, Z = self.__inputs

        if not isinstance(argument, (Integral, np.integer, str, Particle)):
            raise TypeError(
                "The first positional argument when creating a "
                "Particle object must be either an integer, string, or "
                "another Particle object."
            )

        if mass_numb is not None and not isinstance(mass_numb, Integral):
            raise TypeError("mass_numb is not an integer")

        if Z is not None and not isinstance(Z, Integral):
            raise TypeError("Z is not an integer.")

    def _store_particle_identity(self) -> NoReturn:
        """Store the particle's symbol and identifying information."""
        self._validate_inputs()
        argument, mass_numb, Z = self.__inputs
        symbol = _parsing.dealias_particle_aliases(argument)
        if symbol in _special_particles.data_about_special_particles:
            self._attributes["symbol"] = symbol
        else:
            self._store_identity_of_atom(argument)

    def _store_identity_of_atom(self, argument) -> NoReturn:
        """
        Store the particle's symbol, element, isotope, ion, mass number,
        and charge number.
        """
        _, mass_numb, Z = self.__inputs

        try:
            information_about_atom = _parsing.parse_and_check_atomic_input(
                argument,
                mass_numb=mass_numb,
                Z=Z,
            )
        except InvalidParticleError as exc:
            errmsg = _parsing.invalid_particle_errmsg(
                argument, mass_numb=mass_numb, Z=Z
            )
            raise InvalidParticleError(errmsg) from exc

        self._attributes["symbol"] = information_about_atom["symbol"]

        for key in information_about_atom:
            self._attributes[key] = information_about_atom[key]

    def _assign_particle_attributes(self) -> NoReturn:
        """Assign particle attributes and categories."""
        if self.symbol in _special_particles.data_about_special_particles:
            self._assign_special_particle_attributes()
        else:
            self._assign_atom_attributes()

    def _assign_special_particle_attributes(self) -> NoReturn:
        """Initialize special particles."""
        attributes = self._attributes
        categories = self._categories

        for attribute in _special_particles.data_about_special_particles[self.symbol]:
            attributes[attribute] = _special_particles.data_about_special_particles[
                self.symbol
            ][attribute]

        particle_taxonomy = _special_particles.particle_zoo._taxonomy_dict
        all_categories = particle_taxonomy.keys()

        for category in all_categories:
            if self.symbol in particle_taxonomy[category]:
                categories.add(category)

        if attributes["name"] in _specific_particle_categories:
            categories.add(attributes["name"])

        # Protons are treated specially because they can be considered
        # both as special particles and atomic particles.

        if self.symbol == "p+":
            categories.update({"element", "isotope", "ion"})

        _, mass_numb, Z = self.__inputs

        if mass_numb is not None or Z is not None:
            if self.symbol == "p+" and (mass_numb == 1 or Z == 1):
                warnings.warn(
                    "Redundant mass number or charge information.", ParticleWarning
                )
            else:
                raise InvalidParticleError(
                    "The keywords 'mass_numb' and 'Z' cannot be used when "
                    "creating Particle objects for special particles. To "
                    f"create a Particle object for {attributes['name']}s, "
                    f"use:  Particle({repr(attributes['particle'])})"
                )

    def _assign_atom_attributes(self) -> NoReturn:
        """Assign attributes and categories to elements, isotopes, and ions."""
        attributes = self._attributes
        categories = self._categories

        element = attributes["element"]
        isotope = attributes["isotope"]
        ion = attributes["ion"]

        if element:
            categories.add("element")
        if isotope:
            categories.add("isotope")
        if self.element and self._attributes["charge number"]:
            categories.add("ion")

        # Element properties

        this_element = _elements.data_about_elements[element]

        attributes["atomic number"] = this_element["atomic number"]
        attributes["element name"] = this_element["element name"]

        # Set the lepton number to zero for elements, isotopes, and
        # ions.  The lepton number will probably come up primarily
        # during nuclear reactions.

        attributes["lepton number"] = 0

        if isotope:

            this_isotope = _isotopes.data_about_isotopes[isotope]

            attributes["baryon number"] = this_isotope["mass number"]
            attributes["isotope mass"] = this_isotope.get("mass", None)
            attributes["isotopic abundance"] = this_isotope.get("abundance", 0.0)

            if this_isotope["stable"]:
                attributes["half-life"] = np.inf * u.s
            else:
                attributes["half-life"] = this_isotope.get("half-life", None)

        if element and not isotope:
            attributes["standard atomic weight"] = this_element.get("atomic mass", None)

        if ion in _special_particles.special_ion_masses:
            attributes["mass"] = _special_particles.special_ion_masses[ion]

        attributes["periodic table"] = _elements.PeriodicTable(
            group=this_element["group"],
            period=this_element["period"],
            block=this_element["block"],
            category=this_element["category"],
        )

        categories.add(this_element["category"])

    def _add_charge_information(self) -> NoReturn:
        """Assign attributes and categories related to charge information."""
        if self._attributes["charge number"] == 1:
            self._attributes["charge"] = const.e.si
        elif self._attributes["charge number"] is not None:
            self._attributes["charge"] = self._attributes["charge number"] * const.e.si

        if self._attributes["charge number"]:
            self._categories.add("charged")
        elif self._attributes["charge number"] == 0:
            self._categories.add("uncharged")

    def _add_half_life_information(self) -> NoReturn:
        """Assign categories related to stability."""
        if self._attributes["half-life"] is not None:
            if isinstance(self._attributes["half-life"], str):
                self._categories.add("unstable")
            elif self._attributes["half-life"] == np.inf * u.s:
                self._categories.add("stable")
            else:
                self._categories.add("unstable")

    def __repr__(self) -> str:
        """
        Return a call string that would recreate this object.

        Examples
        --------
        >>> lead = Particle('lead')
        >>> repr(lead)
        'Particle("Pb")'
        """
        return f'Particle("{self.symbol}")'

    def __str__(self) -> str:
        """Return the particle's symbol."""
        return self.symbol

    def __eq__(self, other) -> bool:
        """
        Determine if two objects correspond to the same particle.

        This method will return `True` if ``other`` is an identical
        |Particle| instance or a `str` representing the same particle,
        and return `False` if ``other`` is a different |Particle|, a
        `str` representing a different particle or another type.

        Examples
        --------
        >>> electron = Particle('e-')
        >>> positron = Particle('e+')
        >>> electron == positron
        False
        >>> electron == 'e-'
        True
        """
        if isinstance(other, str):
            try:
                other_particle = Particle(other)
                return self.symbol == other_particle.symbol
            except InvalidParticleError:
                return False

        if not isinstance(other, self.__class__):
            return NotImplemented

        no_symbol_attr = "symbol" not in dir(self) or "symbol" not in dir(other)
        no_attributes_attr = "_attributes" not in dir(self) or "_attributes" not in dir(
            other
        )

        if no_symbol_attr or no_attributes_attr:  # coverage: ignore
            return False

        same_particle = self.symbol == other.symbol

        # The following two loops are a hack to enable comparisons
        # between defaultdicts.  By accessing all of the defined keys in
        # each of the defaultdicts, this makes sure that
        # self._attributes and other._attributes have the same keys.

        # TODO: create function in utils to account for equality between
        # defaultdicts, and implement it here

        for attribute in self._attributes:
            other._attributes[attribute]

        for attribute in other._attributes:
            self._attributes[attribute]

        same_attributes = self._attributes == other._attributes

        if same_particle and not same_attributes:  # coverage: ignore
            raise ParticleError(
                f"{self} and {other} should be the same Particle, but "
                f"have differing attributes.\n\n"
                f"The attributes of {self} are:\n\n{self._attributes}\n\n"
                f"The attributes of {other} are:\n\n{other._attributes}\n"
            )

        return same_particle

    def __hash__(self) -> int:
        """
        Allow use of `hash` so that a |Particle| instance may be used
        as a key in a `dict`.
        """
        return hash(self.__repr__())

    def __invert__(self) -> Particle:
        """
        Return the corresponding antiparticle, or raise an
        `~plasmapy.particles.exceptions.ParticleError` if the particle
        is not an elementary particle.
        """
        return self.antiparticle

    @property
    def json_dict(self) -> dict:
        """
        A JSON friendly dictionary representation of the particle.

        See `AbstractParticle.json_dict` for more details.

        Examples
        --------
        >>> lead = Particle('lead')
        >>> lead.json_dict
        {'plasmapy_particle': {'type': 'Particle',
            'module': 'plasmapy.particles.particle_class',
            'date_created': '...',
            '__init__': {'args': ('Pb',), 'kwargs': {}}}}
        >>> electron = Particle('e-')
        >>> electron.json_dict
        {'plasmapy_particle': {'type': 'Particle',
            'module': 'plasmapy.particles.particle_class',
            'date_created': '...',
            '__init__': {'args': ('e-',), 'kwargs': {}}}}
        """
        particle_dictionary = super().json_dict
        particle_dictionary["plasmapy_particle"]["__init__"]["args"] = (self.symbol,)
        return particle_dictionary

    @property
    def symbol(self) -> str:
        """
        The symbol of the particle, atom, isotope, or ion.

        This attribute will return the canonical symbol for special
        particles (e.g., ``"p+"``, ``"e-"``, or ``"n"``), the atomic
        symbol for elements (e.g., ``"Fe"``), the isotopic symbol for
        isotopes (e.g., ``"D"`` or ``"Fe-56"``), and the ionic symbol
        for ions (e.g., ``"N 1+"`` or ``"He-4 1+"``).

        Examples
        --------
        >>> electron = Particle('positron')
        >>> electron.symbol
        'e+'
        >>> deuteron = Particle('D 1+')
        >>> deuteron.symbol
        'D 1+'
        """
        return self._attributes["symbol"]

    @property
    def antiparticle(self) -> Particle:
        """
        The antiparticle corresponding to the particle.

        This attribute may be accessed by using the unary operator ``~``
        on a |Particle| instance.

        Raises
        ------
        `~plasmapy.particles.exceptions.ParticleError`
            If the particle is not an elementary particle and does not
            have a defined antiparticle.

        Examples
        --------
        >>> electron = Particle('e-')
        >>> electron.antiparticle
        Particle("e+")

        >>> antineutron = Particle('antineutron')
        >>> ~antineutron
        Particle("n")
        """
        if self.symbol in _special_particles.antiparticles:
            return Particle(_special_particles.antiparticles[self.symbol])
        else:
            raise ParticleError(
                "The unary operator can only be used for elementary "
                "particles and antiparticles."
            )

    @property
    def element(self) -> Optional[str]:
        """
        The atomic symbol if the particle corresponds to an element, and
        `None` otherwise.

        Examples
        --------
        >>> alpha = Particle('alpha')
        >>> alpha.element
        'He'
        """
        return self._attributes["element"]

    @property
    def isotope(self) -> Optional[str]:
        """
        The isotope symbol if the particle corresponds to an isotope,
        and `None` otherwise.

        Examples
        --------
        >>> alpha = Particle('alpha')
        >>> alpha.isotope
        'He-4'
        """
        return self._attributes["isotope"]

    @property
    def ionic_symbol(self) -> Optional[str]:
        """
        The ionic symbol if the particle corresponds to an ion or
        neutral atom, and `None` otherwise.

        Examples
        --------
        >>> deuteron = Particle('deuteron')
        >>> deuteron.ionic_symbol
        'D 1+'
        >>> hydrogen_atom = Particle('H', Z=0)
        >>> hydrogen_atom.ionic_symbol
        'H 0+'
        """
        return self._attributes["ion"]

    @property
    def roman_symbol(self) -> Optional[str]:
        """
        The spectral name of the particle (i.e. the ionic symbol in
        Roman numeral notation).

        If the particle is not an ion or neutral atom, return `None`.
        The roman numeral represents one plus the charge number. Raise
        `~plasmapy.particles.exceptions.ChargeError` if no charge has
        been specified and
        `~plasmapy.utils.exceptions.OutOfRangeError` if the charge is
        negative.

        Examples
        --------
        >>> proton = Particle('proton')
        >>> proton.roman_symbol
        'H-1 II'
        >>> hydrogen_atom = Particle('H', Z=0)
        >>> hydrogen_atom.roman_symbol
        'H I'
        """
        if not self._attributes["element"]:
            return None
        if self._attributes["charge number"] is None:
            raise ChargeError(f"The charge of particle {self} has not been specified.")
        if self._attributes["charge number"] < 0:
            raise roman.OutOfRangeError("Cannot convert negative charges to Roman.")

        symbol = self.isotope or self.element
        charge_number = self._attributes["charge number"]
        roman_charge = roman.to_roman(charge_number + 1)
        return f"{symbol} {roman_charge}"

    @property
    def element_name(self) -> str:
        """
        The name of the element corresponding to this particle.

        Raises
        ------
        `~plasmapy.particles.exceptions.InvalidElementError`
            If the particle does not correspond to an element.

        Examples
        --------
        >>> tritium = Particle('T')
        >>> tritium.element_name
        'hydrogen'
        """
        if not self.element:
            raise InvalidElementError(_category_errmsg(self, "element"))
        return self._attributes["element name"]

    @property
    def isotope_name(self) -> Optional[str]:
        """
        The name of the element along with the isotope symbol if the
        particle corresponds to an isotope, or `None` if it does not.

        Raises
        ------
        `~plasmapy.particles.exceptions.InvalidElementError`
            If the particle is not a valid element.

        `~plasmapy.particles.exceptions.InvalidIsotopeError`
            If the particle is not a valid isotope.

        Examples
        --------
        >>> deuterium = Particle("D")
        >>> deuterium.isotope_name
        'deuterium'
        >>> iron_isotope = Particle("Fe-56", Z=16)
        >>> iron_isotope.isotope_name
        'iron-56'
        """
        if not self.element:
            raise InvalidElementError(_category_errmsg(self.symbol, "element"))
        elif not self.isotope:
            raise InvalidIsotopeError(_category_errmsg(self, "isotope"))

        if self.isotope == "D":
            return "deuterium"
        elif self.isotope == "T":
            return "tritium"
        else:
            return f"{self.element_name}-{self.mass_number}"

    @property
    def charge_number(self) -> Integral:
        """
        The particle's electrical charge in units of the elementary charge.

        Raises
        ------
        `~plasmapy.particles.exceptions.ChargeError`
            If the charge has not been specified.

        Examples
        --------
        >>> muon = Particle('mu-')
        >>> muon.charge_number
        -1
        """
        if self._attributes["charge number"] is None:
            raise ChargeError(f"The charge of particle {self} has not been specified.")
        return self._attributes["charge number"]

    @property
    def charge(self) -> u.C:
        """
        The particle's electrical charge in coulombs.

        Raises
        ------
        `~plasmapy.particles.exceptions.ChargeError`
            If the charge has not been specified.

        Examples
        --------
        >>> electron = Particle('e-')
        >>> electron.charge
        <Quantity -1.60217662e-19 C>
        """
        if self._attributes["charge"] is None:
            raise ChargeError(f"The charge of particle {self} has not been specified.")
        if self._attributes["charge number"] == 1:
            return const.e.si

        return self._attributes["charge"]

    @property
    def standard_atomic_weight(self) -> u.kg:
        """
        The element's standard atomic weight in kg.

        Raises
        ------
        `~plasmapy.particles.exceptions.InvalidElementError`
            If the particle is not an element or corresponds to an
            isotope or ion.

        `~plasmapy.particles.exceptions.MissingParticleDataError`
            If the element does not have a defined standard atomic
            weight.

        Examples
        --------
        >>> oxygen = Particle('O')
        >>> oxygen.standard_atomic_weight
        <Quantity 2.656696...e-26 kg>
        """
        if self.isotope or self.is_ion or not self.element:
            raise InvalidElementError(_category_errmsg(self, "element"))
        if self._attributes["standard atomic weight"] is None:  # coverage: ignore
            raise MissingParticleDataError(
                f"The standard atomic weight of {self} is unavailable."
            )
        return self._attributes["standard atomic weight"].to(u.kg)

    @property
    def mass(self) -> u.kg:
        """
        The mass of the particle in kilograms.

        If the particle is an element and not an isotope or ion, then
        this attribute will return the standard atomic weight, if
        available.

        If the particle is an isotope but not an ion, then this
        attribute will return the isotopic mass, including bound
        electrons.

        If the particle is an ion, then this attribute will return the
        mass of the element or isotope (as just described) minus the
        product of the charge number and the electron mass.

        For special particles, this attribute will return the standard
        value for the particle's mass.

        Raises
        ------
        `~plasmapy.particles.exceptions.MissingParticleDataError`.
            If the mass is unavailable (e.g., for neutrinos or elements
            with no standard atomic weight.

        Examples
        --------
        >>> Particle('He').mass
        <Quantity 6.64647...e-27 kg>
        >>> Particle('He+').mass
        <Quantity 6.64556...e-27 kg>
        >>> Particle('He-4 +1').mass
        <Quantity 6.64556...e-27 kg>
        >>> Particle('alpha').mass
        <Quantity 6.64465...e-27 kg>
        """

        if self._attributes["mass"] is not None:
            return self._attributes["mass"].to(u.kg)

        if self.is_ion:

            if self.isotope:
                base_mass = self._attributes["isotope mass"]
            else:
                base_mass = self._attributes["standard atomic weight"]

            if base_mass is None:
                raise MissingParticleDataError(
                    f"The mass of ion '{self.ionic_symbol}' is not available."
                )

            mass = base_mass - self.charge_number * const.m_e

            return mass.to(u.kg)

        if self.element:

            if self.isotope:
                mass = self._attributes["isotope mass"]
            else:
                mass = self._attributes["standard atomic weight"]

            if mass is not None:
                return mass.to(u.kg)

        raise MissingParticleDataError(f"The mass of {self} is not available.")

    @property
    def nuclide_mass(self) -> u.kg:
        """
        The mass of the bare nucleus of an isotope or a neutron.

        Raises
        ------
        `~plasmapy.particles.exceptions.InvalidIsotopeError`
            If the particle is not an isotope or neutron.

        `~plasmapy.particles.exceptions.MissingParticleDataError`
            If the isotope mass is not available.

        Examples
        --------
        >>> deuterium = Particle('D')
        >>> deuterium.nuclide_mass
        <Quantity 3.34358372e-27 kg>
        """

        if self.isotope == "H-1":
            return const.m_p
        elif self.isotope == "D":
            return _special_particles.special_ion_masses["D 1+"]
        elif self.isotope == "T":
            return _special_particles.special_ion_masses["T 1+"]
        elif self.symbol == "n":
            return const.m_n

        if not self.isotope:
            raise InvalidIsotopeError(_category_errmsg(self, "isotope"))

        base_mass = self._attributes["isotope mass"]

        if base_mass is None:  # coverage: ignore
            raise MissingParticleDataError(
                f"The mass of a {self.isotope} nuclide is not available."
            )

        _nuclide_mass = (
            self._attributes["isotope mass"] - self.atomic_number * const.m_e
        )

        return _nuclide_mass.to(u.kg)

    @property
    def mass_energy(self) -> u.J:
        """
        The mass energy of the particle in joules.

        If the particle is an isotope or nuclide, return the mass energy
        of the nucleus only.

        If the mass of the particle is not known, then raise a
        `~plasmapy.particles.exceptions.MissingParticleDataError`.

        Examples
        --------
        >>> proton = Particle('p+')
        >>> proton.mass_energy
        <Quantity 1.503277...e-10 J>

        >>> protium = Particle('H-1 0+')
        >>> protium.mass_energy
        <Quantity 1.503277...e-10 J>

        >>> electron = Particle('electron')
        >>> electron.mass_energy.to('MeV')
        <Quantity 0.510998... MeV>
        """
        try:
            mass = self.nuclide_mass if self.isotope else self.mass
            energy = mass * const.c**2
            return energy.to(u.J)
        except MissingParticleDataError:
            raise MissingParticleDataError(
                f"The mass energy of {self.symbol} is not available "
                f"because the mass is unknown."
            ) from None

    @property
    def binding_energy(self) -> u.J:
        """
        The particle's nuclear binding energy.

        Raises
        ------
        `~plasmapy.particles.exceptions.InvalidIsotopeError`
            If the particle is not a nucleon or isotope.

        Examples
        --------
        >>> alpha = Particle('alpha')
        >>> alpha.binding_energy
        <Quantity 4.53346...e-12 J>
        >>> Particle('T').binding_energy.to('MeV')
        <Quantity 8.481... MeV>

        The binding energy of a nucleon equals 0 joules.

        >>> neutron = Particle('n')
        >>> proton = Particle('p+')
        >>> neutron.binding_energy
        <Quantity 0. J>
        >>> proton.binding_energy
        <Quantity 0. J>
        """

        if self._attributes["baryon number"] == 1:
            return 0 * u.J

        if not self.isotope:
            raise InvalidIsotopeError(
                "The nuclear binding energy may only be calculated for "
                "nucleons and isotopes."
            )

        number_of_protons = self.atomic_number
        number_of_neutrons = self.mass_number - self.atomic_number

        mass_of_protons = number_of_protons * const.m_p
        mass_of_neutrons = number_of_neutrons * const.m_n

        mass_of_nucleons = mass_of_protons + mass_of_neutrons

        mass_defect = mass_of_nucleons - self.nuclide_mass
        nuclear_binding_energy = mass_defect * const.c**2

        return nuclear_binding_energy.to(u.J)

    @property
    def atomic_number(self) -> Integral:
        """
        The number of protons in an element, isotope, or ion.

        Raises
        ------
        `~plasmapy.particles.exceptions.InvalidElementError`.
            If the particle does not correspond to an element.

        Examples
        --------
        >>> proton = Particle('p+')
        >>> proton.atomic_number
        1
        >>> curium = Particle('Cm')
        >>> curium.atomic_number
        96
        """
        if not self.element:
            raise InvalidElementError(_category_errmsg(self, "element"))
        return self._attributes["atomic number"]

    @property
    def mass_number(self) -> Integral:
        """
        The total number of protons and neutrons in an isotope or nuclide.

        Raises
        ------
        `~plasmapy.particles.exceptions.InvalidIsotopeError`.
            If the particle does not correspond to an isotope.

        Examples
        --------
        >>> alpha = Particle('helium-4 2+')
        >>> alpha.mass_number
        4
        """
        if not self.isotope:
            raise InvalidIsotopeError(_category_errmsg(self, "isotope"))
        return self._attributes["mass number"]

    @property
    def neutron_number(self) -> Integral:
        """
        The number of neutrons in an isotope or nucleon.

        This attribute will return the number of neutrons in an isotope,
        or ``1`` for a neutron.

        If this particle is not an isotope or neutron, then this
        attribute will raise an
        `~plasmapy.particles.exceptions.InvalidIsotopeError`.

        Examples
        --------
        >>> alpha = Particle('He-4++')
        >>> alpha.neutron_number
        2
        >>> Particle('n').neutron_number
        1
        """
        if self.symbol == "n":
            return 1
        elif self.isotope:
            return self.mass_number - self.atomic_number
        else:  # coverage: ignore
            raise InvalidIsotopeError(_category_errmsg(self, "isotope"))

    @property
    def electron_number(self) -> Integral:
        """
        The number of electrons in an ion.

        This attribute will return the number of bound electrons in an
        ion, or ``1`` for an electron.

        Raises
        ------
        `~plasmapy.particles.exceptions.InvalidIonError`
            If this particle is not an ion or electron.

        Examples
        --------
        >>> Particle('Li 0+').electron_number
        3
        >>> Particle('e-').electron_number
        1
        """
        if self.symbol == "e-":
            return 1
        elif self.ionic_symbol:
            return self.atomic_number - self.charge_number
        else:  # coverage: ignore
            raise InvalidIonError(_category_errmsg(self, "ion"))

    @property
    def isotopic_abundance(self) -> u.Quantity:
        """
        The isotopic abundance of an isotope.

        Raises
        ------
        `~plasmapy.particles.exceptions.InvalidIsotopeError`
            If the particle does not correspond to an isotope.

        `~plasmapy.particles.exceptions.MissingParticleDataError`
            If the isotopic abundance is not available.

        Examples
        --------
        >>> D = Particle('deuterium')
        >>> D.isotopic_abundance
        0.000115
        """
        from plasmapy.particles.atomic import common_isotopes

        if not self.isotope or self.is_ion:  # coverage: ignore
            raise InvalidIsotopeError(_category_errmsg(self.symbol, "isotope"))

        abundance = self._attributes.get("isotopic abundance", 0.0)

        if not common_isotopes(self.element):
            warnings.warn(
                f"No isotopes of {self.element} have an isotopic abundance. "
                f"The isotopic abundance of {self.isotope} is being returned as 0.0",
                ParticleWarning,
            )

        return abundance

    @property
    def baryon_number(self) -> Integral:
        """
        The number of baryons in a particle.

        This attribute will return the number of protons and neutrons
        minus the number of antiprotons and antineutrons. The baryon
        number is equivalent to the mass number for isotopes.

        Raises
        ------
        `~plasmapy.particles.exceptions.MissingParticleDataError`
            If the baryon number is unavailable.

        Examples
        --------
        >>> alpha = Particle('alpha')
        >>> alpha.baryon_number
        4
        """
        if self._attributes["baryon number"] is None:  # coverage: ignore
            raise MissingParticleDataError(
                f"The baryon number for '{self.symbol}' is not available."
            )
        return self._attributes["baryon number"]

    @property
    def lepton_number(self) -> Integral:
        """
        ``1`` for leptons, ``-1`` for antileptons, and ``0`` otherwise.

        This attribute returns the number of leptons minus the number of
        antileptons, excluding bound electrons in an atom or ion.

        Raises
        ------
        `~plasmapy.particles.exceptions.MissingParticleDataError`
            If the lepton number is unavailable.

        Examples
        --------
        >>> Particle('e-').lepton_number
        1
        >>> Particle('mu+').lepton_number
        -1
        >>> Particle('He-4 0+').lepton_number
        0
        """
        if self._attributes["lepton number"] is None:  # coverage: ignore
            raise MissingParticleDataError(
                f"The lepton number for {self.symbol} is not available."
            )
        return self._attributes["lepton number"]

    @property
    def half_life(self) -> Union[u.Quantity, str]:
        """
        The particle's half-life in seconds, or a `str` with half-life
        information.

        Particles that do not have sufficiently well-constrained
        half-lives will return a `str` containing the information
        that is available about the half-life and issue a
        `~plasmapy.particles.exceptions.MissingParticleDataWarning`.

        Examples
        --------
        >>> neutron = Particle('n')
        >>> neutron.half_life
        <Quantity 881.5 s>
        """
        if self.element and not self.isotope:
            raise InvalidIsotopeError(_category_errmsg(self.symbol, "isotope"))

        if isinstance(self._attributes["half-life"], str):
            warnings.warn(
                f"The half-life for {self.symbol} is not known precisely; "
                "returning string with estimated value.",
                MissingParticleDataWarning,
            )

        if self._attributes["half-life"] is None:
            raise MissingParticleDataError(
                f"The half-life of '{self.symbol}' is not available."
            )
        return self._attributes["half-life"]

    @property
    def spin(self) -> Real:
        """
        The intrinsic spin of the particle.

        If the spin is unavailable, then a
        `~plasmapy.particles.exceptions.MissingParticleDataError` will
        be raised.

        Examples
        --------
        >>> positron = Particle('e+')
        >>> positron.spin
        0.5
        """
        if self._attributes["spin"] is None:
            raise MissingParticleDataError(
                f"The spin of particle '{self.symbol}' is unavailable."
            )

        return self._attributes["spin"]

    @property
    def periodic_table(self) -> namedtuple:
        """
        A `~collections.namedtuple` that provides access to category,
        period, group, and block information about an element.

        Raises
        ------
        `~plasmapy.particles.exceptions.InvalidElementError`
            If the particle is not an element, isotope, or ion.

        Examples
        --------
        >>> gold = Particle('Au')
        >>> gold.periodic_table.category
        'transition metal'
        >>> gold.periodic_table.period
        6
        >>> gold.periodic_table.group
        11
        >>> gold.periodic_table.block
        'd'
        """
        if self.element:
            return self._attributes["periodic table"]
        else:  # coverage: ignore
            raise InvalidElementError(_category_errmsg(self.symbol, "element"))

    @property
    def categories(self) -> Set[str]:
        """
        The particle's categories.

        Examples
        --------
        >>> gold = Particle('Au')
        >>> 'transition metal' in gold.categories
        True
        >>> 'antilepton' in gold.categories
        False

        """
        return self._categories

    @property
    def is_electron(self) -> bool:
        """
        `True` if the particle is an electron, and `False` otherwise.

        Examples
        --------
        >>> Particle('e-').is_electron
        True
        >>> Particle('e+').is_electron
        False

        """
        return self == "e-"

    @property
    def is_ion(self) -> bool:
        """
        `True` if the particle is an ion, and `False` otherwise.

        Examples
        --------
        >>> Particle('D+').is_ion
        True
        >>> Particle('H-1 0+').is_ion
        False
        >>> Particle('e+').is_ion
        False

        """
        return self.is_category("ion")

    def ionize(self, n: Integral = 1, inplace: bool = False):
        """
        Create a new |Particle| instance corresponding to the current
        |Particle| after being ionized ``n`` times.

        If ``inplace`` is `False` (default), then return the ionized
        |Particle|.  If ``inplace`` is `True`, then replace the current
        |Particle| with the newly ionized |Particle|.

        New in version 0.8: If the |Particle| instance has no charge
        information (e.g., ``Particle("Li")``), this method assumes it
        to be electrically neutral.

        Parameters
        ----------
        n : positive integer, optional, default: ``1``
            The number of bound electrons to remove from the |Particle|
            object.

        inplace : bool, optional
            If `True`, then replace the current |Particle| instance
            with the newly ionized |Particle|.

        Returns
        -------
        particle : ~plasmapy.particles.particle_class.Particle
            A new |Particle| object that has been ionized ``n`` times
            relative to the original |Particle|.  If ``inplace`` is
            `False`, instead return `None`.

        Raises
        ------
        `~plasmapy.particles.exceptions.InvalidElementError`
            If the |Particle| is not an element.

        `~plasmapy.particles.exceptions.InvalidIonError`
            If there are less than ``n`` remaining bound electrons.

        ValueError
            If ``n`` is not positive.

        Examples
        --------
        >>> Particle("Fe 6+").ionize()
        Particle("Fe 7+")
        >>> helium_particle = Particle("He-4 0+")
        >>> helium_particle.ionize(n=2, inplace=True)
        >>> helium_particle
        Particle("He-4 2+")
        >>> Particle("Li").ionize(3)
        Particle("Li 3+")

        """
        if not self.element:
            raise InvalidElementError(
                f"Cannot ionize {self.symbol} because it is not a "
                f"neutral atom or ion."
            )
        if not self.is_category(any_of={"charged", "uncharged"}):
            assumed_charge_number = 0
        else:
            assumed_charge_number = self.charge_number

        if assumed_charge_number == self.atomic_number:
            raise InvalidIonError(
                f"The particle {self.symbol} is already fully "
                f"ionized and cannot be ionized further."
            )
        if not isinstance(n, Integral):
            raise TypeError("n must be a positive integer.")
        if n <= 0:
            raise ValueError("n must be a positive number.")

        base_particle = self.isotope or self.element
        new_charge_number = assumed_charge_number + n

        if inplace:
            self.__init__(base_particle, Z=new_charge_number)
        else:
            return Particle(base_particle, Z=new_charge_number)

    def recombine(self, n: Integral = 1, inplace=False):
        """
        Create a new |Particle| instance corresponding to the current
        |Particle| after undergoing recombination ``n`` times.

        If ``inplace`` is `False` (default), then return the |Particle|
        that just underwent recombination.  If ``inplace`` is `True`,
        then replace the current |Particle| with the |Particle| that
        just underwent recombination.

        Parameters
        ----------
        n : positive integer
            The number of electrons to recombine into the |Particle|
            object.

        inplace : bool, optional
            If `True`, then replace the current |Particle| instance
            with the |Particle| that just underwent recombination.

        Returns
        -------
        particle : ~plasmapy.particles.particle_class.Particle
            A new |Particle| object that has undergone recombination
            ``n`` times relative to the original |Particle|.  If
            ``inplace`` is `False`, instead return `None`.

        Raises
        ------
        ~plasmapy.particles.exceptions.InvalidElementError
            If the |Particle| is not an element.

        ~plasmapy.particles.exceptions.ChargeError
            If no charge information for the |Particle| object is
            specified.

        ValueError
            If ``n`` is not positive.

        Examples
        --------
        >>> Particle("Fe 6+").recombine()
        Particle("Fe 5+")
        >>> helium_particle = Particle("He-4 2+")
        >>> helium_particle.recombine(n=2, inplace=True)
        >>> helium_particle
        Particle("He-4 0+")

        """

        if not self.element:
            raise InvalidElementError(
                f"{self.symbol} cannot undergo recombination because "
                f"it is not a neutral atom or ion."
            )
        if not self.is_category(any_of={"charged", "uncharged"}):
            raise ChargeError(
                f"{self.symbol} cannot undergo recombination because "
                f"its charge is not specified."
            )
        if not isinstance(n, Integral):
            raise TypeError("n must be a positive integer.")
        if n <= 0:
            raise ValueError("n must be a positive number.")

        base_particle = self.isotope or self.element
        new_charge_number = self.charge_number - n

        if inplace:
            self.__init__(base_particle, Z=new_charge_number)
        else:
            return Particle(base_particle, Z=new_charge_number)


class DimensionlessParticle(AbstractParticle):
    """
    A class to represent dimensionless custom particles.

    This class may be used, for example, to represent a particle in a
    dimensionless particle-in-cell simulation.

    Parameters
    ----------
    mass : positive real number, optional, |keyword-only|, default: |nan|
        The mass of the dimensionless particle.

    charge : real number, optional, |keyword-only|, default: |nan|
        The electric charge of the dimensionless particle.

    symbol : str, optional, |keyword-only|
        The symbol to be assigned to the dimensionless particle.

    See Also
    --------
    ~plasmapy.particles.particle_class.Particle
    ~plasmapy.particles.particle_class.CustomParticle

    Notes
    -----
    |DimensionlessParticle| instances are not considered |particle-like|
    because dimensionless particles cannot uniquely identify a physical
    particle without normalization information.

    Examples
    --------
    >>> from plasmapy.particles import DimensionlessParticle
    >>> dimensionless_particle = DimensionlessParticle(mass=1.0, charge=-1.0, symbol="ξ")
    >>> dimensionless_particle.mass
    1.0
    >>> dimensionless_particle.charge
    -1.0
    >>> dimensionless_particle.symbol
    'ξ'
    """

    def __init__(self, *, mass: Real = None, charge: Real = None, symbol: str = None):
        try:
            self.mass = mass
            self.charge = charge
            self.symbol = symbol
        except InvalidParticleError as exc:
            raise InvalidParticleError(
                f"Unable to create a custom particle with a mass of "
                f"{mass} and a charge of {charge}."
            ) from exc

    def __repr__(self) -> str:
        """
        Return a string representation of a |DimensionlessParticle|.

        Examples
        --------
        >>> dimensionless_particle = DimensionlessParticle(mass=1.45, charge=1.23)
        >>> repr(dimensionless_particle)
        'DimensionlessParticle(mass=1.45, charge=1.23)'
        """
        return f"DimensionlessParticle(mass={self.mass}, charge={self.charge})"

    @staticmethod
    def _validate_parameter(obj, can_be_negative=True) -> np.float64:
        """Verify that the argument corresponds to a valid real number."""

        # TODO: Replace with validator? Use an equivalency between coulombs and reals.

        if obj is None or obj is np.nan:
            return np.nan
        elif np.isinf(obj):
            return obj
        elif isinstance(obj, bool):
            raise TypeError("Expecting a real number, not a bool.")
        elif isinstance(obj, u.Quantity) and not isinstance(obj.value, Real):
            raise ValueError("The value of a Quantity must be a real number.")

        try:
            new_obj = np.float64(obj)
        except TypeError:
            raise TypeError(f"Cannot convert {obj} to numpy.float64.")

        if hasattr(new_obj, "__len__"):
            raise TypeError("Expecting a real number, not a collection.")

        if not can_be_negative and new_obj < 0:
            raise ValueError("Expecting a nonnegative number.")

        return new_obj

    @property
    def json_dict(self) -> dict:
        """
        A `json` friendly dictionary representation of the
        |DimensionlessParticle|.

        See `~plasmapy.particles.particle_class.AbstractParticle.json_dict`
        for more details.

        Examples
        --------
        >>> from plasmapy.particles import DimensionlessParticle
        >>> dimensionless_particle = DimensionlessParticle(mass=1.0, charge=-1.0)
        >>> dimensionless_particle.json_dict
        {'plasmapy_particle': {'type': 'DimensionlessParticle',
            'module': 'plasmapy.particles.particle_class',
            'date_created': '...',
            '__init__': {'args': (), 'kwargs': {'mass': 1.0, 'charge': -1.0,
            'symbol': 'DimensionlessParticle(mass=1.0, charge=-1.0)'}}}}
        >>> import pytest
        >>> dimensionless_particle = DimensionlessParticle(mass=1.0)
        >>> dimensionless_particle.json_dict
        {'plasmapy_particle': {'type': 'DimensionlessParticle',
            'module': 'plasmapy.particles.particle_class',
            'date_created': '...',
            '__init__': {'args': (), 'kwargs': {'mass': 1.0, 'charge': nan,
            'symbol': 'DimensionlessParticle(mass=1.0, charge=nan)'}}}}
        """
        particle_dictionary = super().json_dict
        particle_dictionary["plasmapy_particle"]["__init__"]["kwargs"] = {
            "mass": self.mass,
            "charge": self.charge,
            "symbol": self.symbol,
        }
        return particle_dictionary

    @property
    def mass(self) -> np.float64:
        """The dimensionless mass of the |DimensionlessParticle|."""
        return self._mass

    @property
    def charge(self) -> np.float64:
        """The dimensionless charge of the |DimensionlessParticle|."""
        return self._charge

    @mass.setter
    def mass(self, m: Optional[Union[Real, u.Quantity]]):
        try:
            self._mass = self._validate_parameter(m, can_be_negative=False)
        except (TypeError, ValueError):
            raise InvalidParticleError(
                f"The mass of a dimensionless particle must be a real "
                f"number that is greater than or equal to zero, not: {m}"
            ) from None

    @charge.setter
    def charge(self, q: Optional[Union[Real, u.Quantity]]):
        try:
            self._charge = self._validate_parameter(q, can_be_negative=True)
        except (TypeError, ValueError):
            raise InvalidParticleError(
                f"The charge of a dimensionless particle must be a real "
                f"number, not: {q}"
            ) from None

    @property
    def symbol(self) -> str:
        """
        The symbol assigned to the |DimensionlessParticle|.

        If no symbol was defined, then return the value given by `repr`.
        """
        return self._symbol

    @symbol.setter
    def symbol(self, new_symbol: str):
        if new_symbol is None:
            self._symbol = repr(self)
        elif isinstance(new_symbol, str):
            self._symbol = new_symbol
        else:
            raise TypeError("symbol needs to be a string.")


class CustomParticle(AbstractPhysicalParticle):
    """
    A class to represent custom particles.

    Example use cases for this class include representing an average
    ion in a multi-component plasma, molecules, or dust grains.

    Parameters
    ----------
    mass : ~astropy.units.Quantity, optional
        The mass of the custom particle in units of mass.  Defaults to
        |nan| kg.

    charge : ~astropy.units.Quantity or ~numbers.Real, optional
        The electric charge of the custom particle.  If provided as a
        `~astropy.units.Quantity`, then it must be in units of electric
        charge.  If provided as a real number, then it is treated as the
        ratio of the charge to the elementary charge. Defaults to |nan|
        C.

    symbol : str, optional
        The symbol to be assigned to the custom particle.

    Raises
    ------
    ~plasmapy.particles.exceptions.InvalidParticleError
        If the charge or mass provided is invalid so that the custom
        particle cannot be created.

    See Also
    --------
    ~plasmapy.particles.particle_class.Particle
    ~plasmapy.particles.particle_class.DimensionlessParticle

    Notes
    -----
    If the charge or mass is not specified, then the corresponding value
    will be set to |nan| in the appropriate units.

    Examples
    --------
    >>> from astropy import units as u
    >>> from plasmapy.particles import CustomParticle
    >>> custom_particle = CustomParticle(mass=1.2e-26 * u.kg, charge=9.2e-19 * u.C, symbol="Ξ")
    >>> custom_particle.mass
    <Quantity 1.2e-26 kg>
    >>> custom_particle.charge
    <Quantity 9.2e-19 C>
    >>> custom_particle.symbol
    'Ξ'
    >>> import pytest
    >>> with pytest.warns(UserWarning): custom_particle = CustomParticle(mass=1.5e-26 * u.kg, charge=-1, symbol="Ξ")
    >>> custom_particle.mass
    <Quantity 1.5e-26 kg>
    >>> custom_particle.charge
    <Quantity -1.60217...e-19 C>
    >>> custom_particle.symbol
    'Ξ'
    """

    def __init__(self, mass: u.kg = None, charge: (u.C, Real) = None, symbol=None):
        try:
            self.mass = mass
            self.charge = charge
            self.symbol = symbol
        except (ValueError, TypeError, u.UnitsError) as exc:
            raise InvalidParticleError(
                f"Unable to create a custom particle with a mass of "
                f"{mass} and a charge of {charge}."
            ) from exc

    def __repr__(self) -> str:
        """
        Return a string representation of a |CustomParticle|.

        Examples
        --------
        >>> custom_particle = CustomParticle(mass=1.2e-26 * u.kg, charge=9.2e-19 * u.C)
        >>> repr(custom_particle)
        'CustomParticle(mass=1.2...e-26 kg, charge=9.2...e-19 C)'

        If present, the symbol is displayed as well.

        >>> custom_particle = CustomParticle(mass=4.21e-25 * u.kg, charge=1.6e-19 * u.C, symbol="I2+")
        >>> repr(custom_particle)
        'CustomParticle(mass=4.21e-25 kg, charge=1.6e-19 C, symbol=I2+)'
        """
        return (
            f"CustomParticle(mass={self.mass}, charge={self.charge})"
            if self._symbol is None
            else f"CustomParticle(mass={self.mass}, charge={self.charge}, symbol={self.symbol})"
        )

    @property
    def json_dict(self) -> dict:
        """
        A `json` friendly dictionary representation of the |CustomParticle|.

        See `~plasmapy.particles.particle_class.AbstractParticle.json_dict`
        for more details.

        Examples
        --------
        >>> custom_particle = CustomParticle(mass=5.12 * u.kg, charge=6.2 * u.C, symbol="ξ")
        >>> custom_particle.json_dict
        {'plasmapy_particle': {'type': 'CustomParticle',
            'module': 'plasmapy.particles.particle_class',
            'date_created': '...',
            '__init__': {'args': (), 'kwargs': {'mass': '5.12 kg', 'charge': '6.2 C',
            'symbol': 'ξ'}}}}
        >>> import pytest
        >>> custom_particle = CustomParticle(mass=1.5e-26 * u.kg)
        >>> custom_particle.json_dict
        {'plasmapy_particle': {'type': 'CustomParticle',
            'module': 'plasmapy.particles.particle_class',
            'date_created': '...',
            '__init__': {'args': (), 'kwargs': {'mass': '1.5e-26 kg', 'charge': 'nan C',
            'symbol': 'CustomParticle(mass=1.5e-26 kg, charge=nan C)'}}}}
        """
        particle_dictionary = super().json_dict
        particle_dictionary["plasmapy_particle"]["__init__"]["kwargs"] = {
            "mass": str(self.mass),
            "charge": str(self.charge),
            "symbol": self.symbol,
        }
        return particle_dictionary

    @property
    def charge(self) -> u.C:
        """The electric charge of the |CustomParticle| in coulombs."""
        return self._charge

    @charge.setter
    def charge(self, q: Optional[Union[u.Quantity, Real]]):
        if q is None:
            q = np.nan * u.C
        elif isinstance(q, str):
            q = u.Quantity(q)

        if np.isnan(q):
            self._charge = q
        elif isinstance(q, Real):
            self._charge = q * const.e.si
            warnings.warn(
                f"CustomParticle charge set to {q} times the elementary charge."
            )
        elif isinstance(q, u.Quantity):
            if not isinstance(q.value, Real):
                raise InvalidParticleError(
                    "The charge of a custom particle can only be a real "
                    "number or a quantity representing a real number with "
                    "units of charge."
                )
            try:
                self._charge = q.to(u.C)
            except u.UnitsError as exc:
                raise InvalidParticleError(
                    "The charge of a custom particle can only have units "
                    "that are compatible with coulombs."
                ) from exc
        else:
            raise TypeError(
                "The charge of a custom particle must be provided either "
                "as a Quantity with units compatible with coulombs or as "
                "a real number that represents the ratio of the charge to "
                "the elementary charge."
            )

    @property
    def mass(self) -> u.kg:
        """The mass of the |CustomParticle|."""
        return self._mass

    @mass.setter
    def mass(self, m: u.kg):
        if m is None:
            m = np.nan * u.kg
        elif isinstance(m, str):
            m = u.Quantity(m)
        elif not isinstance(m, u.Quantity):
            raise TypeError(
                "The mass of a custom particle must be a nonnegative Quantity "
                "with units of mass."
            )
        if np.isnan(m):
            self._mass = m
        else:
            if not isinstance(m.value, Real):
                raise TypeError(
                    "The mass of a custom particle must be a real number "
                    "with units of mass."
                )
            try:
                self._mass = m.to(u.kg)
                if self.mass < 0 * u.kg:
                    raise ValueError("The mass of a particle must be nonnegative.")
            except u.UnitsError as exc:
                raise u.UnitsError(
                    "The mass of a custom particle must have units of mass."
                ) from exc

    @property
    def mass_energy(self) -> u.J:
        """
        The mass energy of the |CustomParticle|.

        Examples
        --------
        >>> import astropy.units as u
        >>> custom_particle = CustomParticle(mass = 2e-25 * u.kg, charge = 0 * u.C)
        >>> custom_particle.mass_energy.to('GeV')
        <Quantity 112.19177208 GeV>
        """
        return (self.mass * const.c**2).to(u.J)

    @property
    def symbol(self) -> str:
        """
        The symbol assigned to the |CustomParticle|.

        If no symbol was defined, then return the value given by `repr`.
        """
        return repr(self) if self._symbol is None else self._symbol

    @symbol.setter
    def symbol(self, new_symbol: str):
        if new_symbol is None:
            self._symbol = None
        elif isinstance(new_symbol, str):
            self._symbol = new_symbol
        else:
            raise TypeError("symbol needs to be a string.")

    @property
    def categories(self) -> Set[str]:
        """Categories for the |CustomParticle|."""
        categories_ = {"custom"}

        if self.charge == 0 * u.C:
            categories_ |= {"uncharged"}
        elif not np.isnan(self.charge):
            categories_ |= {"charged"}

        return categories_

    def __eq__(self, other) -> bool:
        """
        Determine if two objects correspond to the same particle.

        This method will return `True` if ``other`` is an identical
        |CustomParticle| instance with the same mass charge and symbol,
        and return `False` if ``other`` differs on any of these attributes,
        or another type.
        """

        if not isinstance(other, self.__class__):
            return NotImplemented

        same_symbol = self.symbol.__eq__(other.symbol)
        same_mass = u.isclose(self.mass, other.mass, equal_nan=True, rtol=0)
        same_charge = u.isclose(self.charge, other.charge, equal_nan=True, rtol=0)

        return same_symbol and same_mass and same_charge

    def __hash__(self) -> int:
        """
        Allow use of `hash` so that a |CustomParticle| instance may be used
        as a key in a `dict`.
        """
        return hash(self.__repr__())


def molecule(
    symbol: str, Z: Optional[Integral] = None
) -> Union[Particle, CustomParticle]:
    r"""
    Parse a molecule symbol into a |CustomParticle| or |Particle|.

    Parameters
    ----------
    symbol : `str`
        Symbol of the molecule to be parsed. This argument should be a
        string representing the chemical formula where the subscript
        numbers are not given as subscripts, followed by charge
        information. For example, CO\ :sub:`2` can be represented as
        ``"CO2"`` and CO\ :sup:`+` can be represented as ``"CO 1+"``,
        ``"CO +1"``, or ``"CO+"``.

    Z : integer, optional
        The |charge number| of the molecule.

    Returns
    -------
    |Particle| or |CustomParticle|
        A |Particle| object if the input could be parsed as such, or a
        |CustomParticle| with the provided symbol, charge, and a mass
        corresponding to the sum of the molecule elements.

    Raises
    ------
    `InvalidParticleError`
        If ``symbol`` couldn't be parsed.

    Warns
    -----
    : `~plasmapy.particles.exceptions.ParticleWarning`
        If the charge is given both as an argument and in the symbol.

    Examples
    --------
    >>> from plasmapy.particles import molecule
    >>> molecule("I2")
    CustomParticle(mass=4.214596603223354e-25 kg, charge=0.0 C, symbol=I2)

    Charge information is given either within the symbol or as a second parameter.

    >>> molecule("I2+")
    CustomParticle(mass=4.214596603223354e-25 kg, charge=1.602176634e-19 C, symbol=I2 1+)

    >>> molecule("I2", 1)
    CustomParticle(mass=4.214596603223354e-25 kg, charge=1.602176634e-19 C, symbol=I2 1+)

    Inputs that can be interpreted as |Particle| instances are returned as such.

    >>> molecule("Xe")
    Particle("Xe")

    The given symbol is preserved in the |CustomParticle| instance. This permits
    us to differentiate between isomers:

    >>> molecule("CH4O2") == molecule("CH3OOH")
    False
    """
    try:
        return Particle(symbol, Z=Z)
    except ParticleError as exc:
        element_dict, bare_symbol, Z = _parsing.parse_and_check_molecule_input(
            symbol, Z
        )
        mass = 0 * u.kg
        for element_symbol, amount in element_dict.items():
            try:
                element = Particle(element_symbol)
            except ParticleError as exc2:
                raise InvalidParticleError(
                    f"Could not identify {element_symbol}."
                ) from exc2
            if not element.is_category("element"):
                raise InvalidParticleError(
                    f"Molecule symbol contains a particle that is not an element: {element.symbol}"
                ) from exc

            mass += amount * element.mass

        if Z is None:
            charge = 0 * u.C
        else:
            charge = Z * const.e.si
            bare_symbol += f" {-Z}-" if Z < 0 else f" {Z}+"

        return CustomParticle(mass=mass, charge=charge, symbol=bare_symbol)


ParticleLike = Union[str, Integral, Particle, CustomParticle]

ParticleLike.__doc__ = r"""
An `object` is particle-like if it can be identified as an instance of
`~plasmapy.particles.particle_class.Particle` or
`~plasmapy.particles.particle_class.CustomParticle`, or cast into one.

When used as a type hint annotation, `ParticleLike` indicates that an
argument should represent a physical particle. Particle-like objects
can include strings, integers, or instances of the
`~plasmapy.particles.particle_class.Particle` or
`~plasmapy.particles.particle_class.CustomParticle` classes.

Notes
-----
Real world particles are typically represented as instances of the
`~plasmapy.particles.particle_class.Particle` class in PlasmaPy.

>>> from plasmapy.particles import Particle
>>> Particle("proton")
Particle("p+")

All `~plasmapy.particles.particle_class.Particle` instances, and objects
that can be cast into `~plasmapy.particles.particle_class.Particle`
instances, are particle-like.

* **Elements**

    An element may also be represented by a string that contains the atomic
    symbol (case-sensitive) or the name of the element, or an integer
    representing the atomic number. The element iron can be represented as
    ``"Fe"``, ``"iron"``, ``"Iron"``, ``26``, or ``Particle("Fe")``.

* **Isotopes**

    An isotope may be represented by a string that contains an atomic symbol
    or element name, followed by a hyphen and the mass number (with no spaces
    in between). The isotope :sup:`56`\ Fe can be represented as
    ``"Fe-56"``, ``"iron-56"``, or ``Particle("Fe-56")``. :sup:`1`\ H can be
    represented by ``"protium"``, :sup:`2`\ H can be represented by ``"D"``
    or ``"deuterium"``, and :sup:`3`\ H can be represented by ``"T"`` or
    ``"tritium"``.

* **Ions**

    An ion or ionic level may be represented by a string that contains a
    representation of an element or isotope, followed by charge information.
    For example, ``"He 1+"``, ``"He+"``, ``"helium 1+"``, and ``"He II"``
    all represent singly ionized helium.

    Charge information is typically separated from the element or isotope by
    a space, and given as an integer paired with a plus or minus sign. The
    sign can either precede or follow the integer (e.g., ``"Fe 0+"`` or
    ``"Fe +0"``). The charge information can also be given as a series of
    plus signs or of minus signs that immediately follow the element or
    isotope (e.g., ``"Fe++"`` for Fe\ :sup:`2+`\ ).

    Ions can also be represented using Roman numeral notation, where the Roman
    numeral indicates the charge number plus one (e.g., ``"H I"`` represents
    H\ :sup:`0+` and ``"He-4 II"`` represents :sup:`4`\ He\ :sup:`1+`\ ).

    D\ :sup:`1+` can also be represented by ``"deuteron"``, T\ :sup:`1+` can
    be represented by ``"triton"``, and :sup:`4`\ He\ :sup:`2+` can be
    represented by ``"alpha"``.

* **Special particles**

    A special particle may be represented by a string that contains
    the name of the particle (case-insensitive) or a standard symbol for it
    (case-sensitive). A neutron can be represented as ``"n"`` or
    ``"neutron"``; a proton can be represented as ``"p+"``, ``"p"``, or
    ``"Proton"``; and an electron can be represented by ``"e-"``, ``"e"``,
    or ``"ELECTRON"``.

* **Custom particles**

    `~plasmapy.particles.particle_class.CustomParticle` instances are
    particle-like because particle properties are provided in physical units.

.. note::

    `~plasmapy.particles.particle_class.DimensionlessParticle`
    instances are *not* particle-like because, without normalization
    information, they do not uniquely identify a physical particle.

See Also
--------
~plasmapy.particles.particle_class.Particle
~plasmapy.particles.particle_class.CustomParticle
~plasmapy.particles.decorators.particle_input

Examples
--------
Using |ParticleLike| as a type hint annotation indicates that an
argument or variable should represent a physical particle.

>>> from plasmapy.particles import ParticleLike, Particle
>>> def is_electron(particle: ParticleLike):
...     return particle == Particle("e-")
"""<|MERGE_RESOLUTION|>--- conflicted
+++ resolved
@@ -236,11 +236,7 @@
         """Provide the particle's categories."""
         ...
 
-<<<<<<< HEAD
     @modify_docstring(append="""{}""".format(_SetFormatter(set=valid_categories)))
-=======
-    @modify_docstring(append=f"""{SetFormatter()}""")
->>>>>>> 1d3a51a1
     def is_category(
         self,
         *category_tuple,
