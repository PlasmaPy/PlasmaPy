"""The Particle class."""

__all__ = ["AbstractParticle", "Particle", "DimensionlessParticle", "CustomParticle"]

import warnings
from abc import ABC, abstractmethod
from collections import defaultdict, namedtuple
from numbers import Complex, Integral, Real
from typing import List, Optional, Set, Tuple, Union

import astropy.constants as const
import astropy.units as u
import numpy as np
import json
<<<<<<< HEAD

=======
>>>>>>> 0422c931
import plasmapy.utils.roman as roman
from plasmapy.particles.elements import _Elements, _PeriodicTable
from plasmapy.particles.exceptions import (
    AtomicError,
    AtomicWarning,
    ChargeError,
    InvalidElementError,
    InvalidIonError,
    InvalidIsotopeError,
    InvalidParticleError,
    MissingAtomicDataError,
    MissingAtomicDataWarning,
)
from plasmapy.particles.isotopes import _Isotopes
from plasmapy.particles.parsing import (
    _dealias_particle_aliases,
    _invalid_particle_errmsg,
    _parse_and_check_atomic_input,
)
from plasmapy.particles.special_particles import (
    ParticleZoo,
    _antiparticles,
    _Particles,
    _special_ion_masses,
)

_classification_categories = {
    "lepton",
    "antilepton",
    "fermion",
    "boson",
    "antibaryon",
    "baryon",
    "neutrino",
    "antineutrino",
    "matter",
    "antimatter",
    "stable",
    "unstable",
    "charged",
    "uncharged",
}

_periodic_table_categories = {
    "nonmetal",
    "metal",
    "alkali metal",
    "alkaline earth metal",
    "metalloid",
    "transition metal",
    "post-transition metal",
    "halogen",
    "noble gas",
    "actinide",
    "lanthanide",
}

_atomic_property_categories = {"element", "isotope", "ion"}

_specific_particle_categories = {"electron", "positron", "proton", "neutron"}

_valid_categories = (
    _periodic_table_categories
    | _classification_categories
    | _atomic_property_categories
    | _specific_particle_categories
)


def _category_errmsg(particle, category: str) -> str:
    """
    Return an error message when an attribute raises an
    `~plasmapy.utils.InvalidElementError`,
    `~plasmapy.utils.InvalidIonError`, or
    `~plasmapy.utils.InvalidIsotopeError`.
    """
    article = "an" if category[0] in "aeiouAEIOU" else "a"
    errmsg = (
        f"The particle {particle} is not {article} {category}, "
        f"so this attribute is not available."
    )
    return errmsg


class ParticleJSONDecoder(json.JSONDecoder):

    def __init__(self, *args, **kwargs):
        json.JSONDecoder.__init__(self, object_hook=self.object_hook, *args, **kwargs)

    def object_hook(self, json_dict):
        """
        Returns the appropriate particle object corresponding to the input JSON
        string. If not a particle, returns a dictionary object. Logic Implementation for
        plasmapy.particles.from_json method.

        Examples
        --------
        >>> import plasmapy
        >>> input_str = '{"plasmapy_particle": {"type": "Particle", "description": {"argument": "Pb"}}}'
        >>> plasmapy.particles.from_json(input_str)
        Particle("Pb")
        >>> input_str = '{"plasmapy_particle": {"type": "CustomParticle", "description": {"mass": "5.12 kg", "charge": "6.2 C"}}}'
        >>> plasmapy.particles.from_json(input_str)
        CustomParticle(mass=5.12 kg, charge=6.2 C)
        >>> input_str = '{"plasmapy_particle": {"type": "DimensionlessParticle", "description": {"mass": "5.2", "charge": "6.3"}}}'
        >>> plasmapy.particles.from_json(input_str)
        DimensionlessParticle(mass=5.2, charge=6.3)
        """
        particle_types = {
            "CustomParticle": CustomParticle,
            "DimensionlessParticle": DimensionlessParticle,
            "Particle": Particle,
        }
        if ('plasmapy_particle' in json_dict):
            particle_data = json_dict["plasmapy_particle"]
            particle_class = particle_data['type']
            if (particle_class in particle_types):
                particle_init_args = particle_data["description"]
                if (particle_class == 'CustomParticle'):
                    particle_init_args["mass"] = u.Quantity(particle_init_args["mass"])
                    particle_init_args["charge"] = u.Quantity(particle_init_args["charge"])
                if (particle_class == 'DimensionlessParticle'):
                    particle_init_args["mass"] = np.float64(particle_init_args["mass"])
                    particle_init_args["charge"] = np.float64(particle_init_args["charge"])
                return particle_types[particle_class](**particle_init_args)
            else:
                raise InvalidParticleError(
                    f"Particle with type {particle_class} is not "
                    f"present in the _particle_types dictionary or is undefined."
                )
        else:
            return json_dict


class AbstractParticle(ABC):
    """
    An abstract base class that defines the interface for particles.
    """

    @property
    @abstractmethod
    def mass(self) -> Union[u.Quantity, Real]:
        raise NotImplementedError

    @property
    @abstractmethod
    def charge(self) -> Union[u.Quantity, Real]:
        raise NotImplementedError

    @property
    def particle_dict(self) -> dict:
        particle_dictionary = {
            "plasmapy_particle": {
                "type": type(self).__name__,
                "description": {
                    # subclass specific description
                }
            }
        }
        return particle_dictionary

    def __bool__(self):
        """
        Raise an `~plasmapy.utils.AtomicError` because particles
        do not have a truth value.
        """
        raise AtomicError("The truth value of a particle is not defined.")

    def to_json(self) -> str:
        """
        Return a JSON string representation of the minimum description of a particle.
        """
        return json.dumps(self.particle_dict())


class Particle(AbstractParticle):
    """
    A class for an individual particle or antiparticle.

    Parameters
    ----------
    argument : `str`, `int`, or `~plasmapy.particles.Particle`
        A string representing a particle, element, isotope, or ion; an
        integer representing the atomic number of an element; or a
        `Particle` instance.

    mass_numb : `int`, optional
        The mass number of an isotope or nuclide.

    Z : `int`, optional
        The integer charge of the particle.

    Raises
    ------
    `TypeError`
        For when any of the arguments or keywords is not of the required
        type.

    `~plasmapy.utils.InvalidParticleError`
        Raised when the particle input does not correspond to a valid
        particle or is contradictory.

    `~plasmapy.utils.InvalidElementError`
        For when an attribute is being accessed that requires
        information about an element, but the particle is not an
        element, isotope, or ion.

    `~plasmapy.utils.InvalidIsotopeError`
        For when an attribute is being accessed that requires
        information about an isotope or nuclide, but the particle is not
        an isotope (or an ion of an isotope).

    `~plasmapy.utils.ChargeError`
        For when either the `~plasmapy.particles.Particle.charge` or
        `~plasmapy.particles.Particle.integer_charge` attributes is
        being accessed but the charge information for the particle is
        not available.

    `~plasmapy.utils.AtomicError`
        Raised for attempts at converting a
        `~plasmapy.particles.Particle` object to a `bool`.

    Examples
    --------
    Particles may be defined using a wide variety of aliases:

    >>> proton = Particle('p+')
    >>> electron = Particle('e-')
    >>> neutron = Particle('neutron')
    >>> deuteron = Particle('D', Z=1)
    >>> alpha = Particle('He', mass_numb=4, Z=2)
    >>> positron = Particle('positron')
    >>> hydrogen = Particle(1)  # atomic number

    The `~plasmapy.particles.Particle.particle` attribute returns the
    particle's symbol in the standard form.

    >>> positron.particle
    'e+'

    The ``element``, ``isotope``, and ``ionic_symbol`` attributes return
    the symbols for each of these different types of particles.

    >>> proton.element
    'H'
    >>> alpha.isotope
    'He-4'
    >>> deuteron.ionic_symbol
    'D 1+'

    The `~plasmapy.particles.Particle.ionic_symbol` attribute works for
    neutral atoms if charge information is available.

    >>> deuterium = Particle("D", Z=0)
    >>> deuterium.ionic_symbol
    'D 0+'

    If the particle doesn't belong to one of those categories, then
    these attributes return `None`.

    >>> positron.element is None
    True

    The attributes of a `~plasmapy.particles.Particle` instance may be used
    to test whether or not a particle is an element, isotope, or ion.

    >>> True if positron.element else False
    False
    >>> True if deuterium.isotope else False
    True
    >>> True if Particle('alpha').is_ion else False
    True

    Many of the attributes return physical properties of a particle.

    >>> electron.integer_charge
    -1
    >>> proton.spin
    0.5
    >>> alpha.atomic_number
    2
    >>> deuteron.mass_number
    2
    >>> deuteron.binding_energy.to('MeV')
    <Quantity 2.224... MeV>
    >>> alpha.charge
    <Quantity 3.20435...e-19 C>
    >>> neutron.half_life
    <Quantity 881.5 s>
    >>> Particle('C-14').half_life.to(u.year)
    <Quantity 5730. yr>
    >>> deuteron.electron_number
    0
    >>> alpha.neutron_number
    2

    If a `~plasmapy.particles.Particle` instance represents an elementary
    particle, then the unary ``~`` (invert) operator may be used to
    return the particle's antiparticle.

    >>> ~electron
    Particle("e+")
    >>> ~proton
    Particle("p-")
    >>> ~positron
    Particle("e-")

    A `~plasmapy.particles.Particle` instance may be used as the first
    argument to `~plasmapy.particles.Particle`.

    >>> iron = Particle('Fe')
    >>> iron == Particle(iron)
    True
    >>> Particle(iron, mass_numb=56, Z=6)
    Particle("Fe-56 6+")

    If the previously constructed `~plasmapy.particles.Particle` instance
    represents an element, then the ``Z`` and ``mass_numb`` arguments
    may be used to specify an ion or isotope.

    >>> iron = Particle('Fe')
    >>> Particle(iron, Z=1)
    Particle("Fe 1+")
    >>> Particle(iron, mass_numb=56)
    Particle("Fe-56")

    The `~plasmapy.particles.particle_class.Particle.categories` attribute
    and `~plasmapy.particles.particle_class.Particle.is_category` method
    may be used to find and test particle membership in categories.

    Valid particle categories include: ``'actinide'``, ``'alkali
    metal'``, ``'alkaline earth metal'``, ``'antibaryon'``,
    ``'antilepton'``, ``'antimatter'``, ``'antineutrino'``,
    ``'baryon'``, ``'boson'``, ``'charged'``, ``'electron'``,
    ``'element'``, ``'fermion'``, ``'halogen'``, ``'ion'``,
    ``'isotope'``, ``'lanthanide'``, ``'lepton'``, ``'matter'``,
    ``'metal'``, ``'metalloid'``, ``'neutrino'``, ``'neutron'``,
    ``'noble gas'``, ``'nonmetal'``, ``'positron'``,
    ``'post-transition metal'``, ``'proton'``, ``'stable'``,
    ``'transition metal'``, ``'uncharged'``, and ``'unstable'``.
    """

    def __init__(
        self,
        argument: Union[str, Integral],
        mass_numb: Integral = None,
        Z: Integral = None,
    ):
        """
        Instantiate a `~plasmapy.particles.Particle` object and set private
        attributes.
        """

        if not isinstance(argument, (Integral, np.integer, str, Particle)):
            raise TypeError(
                "The first positional argument when creating a "
                "Particle object must be either an integer, string, or "
                "another Particle object."
            )

        # If argument is a Particle instance, then we will construct a
        # new Particle instance for the same Particle (essentially a
        # copy).

        if isinstance(argument, Particle):
            argument = argument.particle

        if mass_numb is not None and not isinstance(mass_numb, Integral):
            raise TypeError("mass_numb is not an integer")

        if Z is not None and not isinstance(Z, Integral):
            raise TypeError("Z is not an integer.")

        self._attributes = defaultdict(lambda: None)
        attributes = self._attributes

        # Use this set to keep track of particle categories such as
        # 'lepton' for use with the is_category method later on.

        self._categories = set()
        categories = self._categories

        # If the argument corresponds to one of the case-sensitive or
        # case-insensitive aliases for particles, return the standard
        # symbol. Otherwise, return the original argument.

        particle = _dealias_particle_aliases(argument)

        if particle in _Particles.keys():  # special particles

            attributes["particle"] = particle

            for attribute in _Particles[particle].keys():
                attributes[attribute] = _Particles[particle][attribute]

            particle_taxonomy = ParticleZoo._taxonomy_dict
            all_categories = particle_taxonomy.keys()

            for category in all_categories:
                if particle in particle_taxonomy[category]:
                    categories.add(category)

            if attributes["name"] in _specific_particle_categories:
                categories.add(attributes["name"])

            if particle == "p+":
                categories.update({"element", "isotope", "ion"})

            if mass_numb is not None or Z is not None:
                if particle == "p+" and (mass_numb == 1 or Z == 1):
                    warnings.warn(
                        "Redundant mass number or charge information.", AtomicWarning
                    )
                else:
                    raise InvalidParticleError(
                        "The keywords 'mass_numb' and 'Z' cannot be used when "
                        "creating Particle objects for special particles. To "
                        f"create a Particle object for {attributes['name']}s, "
                        f"use:  Particle({repr(attributes['particle'])})"
                    )

        else:  # elements, isotopes, and ions (besides protons)
            try:
                nomenclature = _parse_and_check_atomic_input(
                    argument, mass_numb=mass_numb, Z=Z
                )
            except Exception as exc:
                errmsg = _invalid_particle_errmsg(argument, mass_numb=mass_numb, Z=Z)
                raise InvalidParticleError(errmsg) from exc

            for key in nomenclature.keys():
                attributes[key] = nomenclature[key]

            element = attributes["element"]
            isotope = attributes["isotope"]
            ion = attributes["ion"]

            if element:
                categories.add("element")
            if isotope:
                categories.add("isotope")
            if self.element and self._attributes["integer charge"]:
                categories.add("ion")

            # Element properties

            Element = _Elements[element]

            attributes["atomic number"] = Element["atomic number"]
            attributes["element name"] = Element["element name"]

            # Set the lepton number to zero for elements, isotopes, and
            # ions.  The lepton number will probably come up primarily
            # during nuclear reactions.

            attributes["lepton number"] = 0

            if isotope:

                Isotope = _Isotopes[isotope]

                attributes["baryon number"] = Isotope["mass number"]
                attributes["isotope mass"] = Isotope.get("mass", None)
                attributes["isotopic abundance"] = Isotope.get("abundance", 0.0)

                if Isotope["stable"]:
                    attributes["half-life"] = np.inf * u.s
                else:
                    attributes["half-life"] = Isotope.get("half-life", None)

            if element and not isotope:
                attributes["standard atomic weight"] = Element.get("atomic mass", None)

            if ion in _special_ion_masses.keys():
                attributes["mass"] = _special_ion_masses[ion]

            attributes["periodic table"] = _PeriodicTable(
                group=Element["group"],
                period=Element["period"],
                block=Element["block"],
                category=Element["category"],
            )

            categories.add(Element["category"])

        if attributes["integer charge"] == 1:
            attributes["charge"] = const.e.si
        elif attributes["integer charge"] is not None:
            attributes["charge"] = attributes["integer charge"] * const.e.si

        if attributes["integer charge"]:
            categories.add("charged")
        elif attributes["integer charge"] == 0:
            categories.add("uncharged")

        if attributes["half-life"] is not None:
            if isinstance(attributes["half-life"], str):
                categories.add("unstable")
            elif attributes["half-life"] == np.inf * u.s:
                categories.add("stable")
            else:
                categories.add("unstable")

        self.__name__ = self.__repr__()

    def __repr__(self) -> str:
        """
        Return a call string that would recreate this object.

        Examples
        --------
        >>> lead = Particle('lead')
        >>> repr(lead)
        'Particle("Pb")'

        """
        return f'Particle("{self.particle}")'

    def __str__(self) -> str:
        """Return the particle's symbol."""
        return self.particle

    def particle_dict(self) -> dict:
        """
        Return a dictionary representation of the minimum description of a particle.

        Examples
        --------
        >>> lead = Particle('lead')
        >>> lead.particle_dict()
        {'plasmapy_particle': {'type': 'Particle', 'description': {'argument': 'Pb'}}}
        >>> electron = Particle('e-')
        >>> electron.particle_dict()
        {'plasmapy_particle': {'type': 'Particle', 'description': {'argument': 'e-'}}}

        """
        particle_dictionary = super().particle_dict
        particle_dictionary["plasmapy_particle"]["description"] = {
            "argument": self.particle
        }
        return particle_dictionary

    def __eq__(self, other) -> bool:
        """
        Determine if two objects correspond to the same particle.

        This method will return `True` if ``other`` is an identical
        `~plasmapy.particles.Particle` instance or a `str` representing the
        same particle, and return `False` if ``other`` is a different
        `~plasmapy.particles.Particle` or a `str` representing a different
        particle.

        If ``other`` is not a `str` or `~plasmapy.particles.Particle`
        instance, then this method will raise a `TypeError`.  If
        ``other.particle`` equals ``self.particle`` but the attributes
        differ, then this method will raise a
        `~plasmapy.utils.AtomicError`.

        Examples
        --------
        >>> electron = Particle('e-')
        >>> positron = Particle('e+')
        >>> electron == positron
        False
        >>> electron == 'e-'
        True

        """
        if isinstance(other, str):
            try:
                other_particle = Particle(other)
                return self.particle == other_particle.particle
            except InvalidParticleError as exc:
                raise InvalidParticleError(
                    f"{other} is not a particle and cannot be compared to {self}."
                ) from exc

        if not isinstance(other, self.__class__):
            raise TypeError(
                f"The equality of a Particle object with a {type(other)} is undefined."
            )

        no_particle_attr = "particle" not in dir(self) or "particle" not in dir(other)
        no_attributes_attr = "_attributes" not in dir(self) or "_attributes" not in dir(
            other
        )

        if no_particle_attr or no_attributes_attr:  # coverage: ignore
            raise TypeError(f"The equality of {self} with {other} is undefined.")

        same_particle = self.particle == other.particle

        # The following two loops are a hack to enable comparisons
        # between defaultdicts.  By accessing all of the defined keys in
        # each of the defaultdicts, this makes sure that
        # self._attributes and other._attributes have the same keys.

        # TODO: create function in utils to account for equality between
        # defaultdicts, and implement it here

        for attribute in self._attributes.keys():
            other._attributes[attribute]

        for attribute in other._attributes.keys():
            self._attributes[attribute]

        same_attributes = self._attributes == other._attributes

        if same_particle and not same_attributes:  # coverage: ignore
            raise AtomicError(
                f"{self} and {other} should be the same Particle, but "
                f"have differing attributes.\n\n"
                f"The attributes of {self} are:\n\n{self._attributes}\n\n"
                f"The attributes of {other} are:\n\n{other._attributes}\n"
            )

        return same_particle

    def __ne__(self, other) -> bool:
        """
        Test whether or not two objects are different particles.

        This method will return `False` if ``other`` is an identical
        `~plasmapy.particles.Particle` instance or a `str` representing the
        same particle, and return `True` if ``other`` is a different
        `~plasmapy.particles.Particle` or a `str` representing a different
        particle.

        If ``other`` is not a `str` or `~plasmapy.particles.Particle`
        instance, then this method will raise a `TypeError`.  If
        ``other.particle`` equals ``self.particle`` but the attributes
        differ, then this method will raise a
        `~plasmapy.utils.AtomicError`.

        """
        return not self.__eq__(other)

    def __hash__(self) -> int:
        """
        Allow use of `hash` so that a `~plasmapy.particles.Particle`
        instance may be used as a key in a `dict`.
        """
        return hash(self.__repr__())

    def __invert__(self):
        """
        Return the corresponding antiparticle, or raise an
        `~plasmapy.utils.AtomicError` if the particle is not an
        elementary particle.
        """
        return self.antiparticle

    @property
    def particle(self) -> Optional[str]:
        """
        Return the particle's symbol.

        Examples
        --------
        >>> electron = Particle('electron')
        >>> electron.particle
        'e-'

        """
        return self._attributes["particle"]

    @property
    def antiparticle(self):
        """
        Return the corresponding antiparticle, or raise an
        `~plasmapy.utils.AtomicError` if the particle is not an
        elementary particle.

        This attribute may be accessed by using the unary operator ``~``
        acting on a `~plasmapy.particles.Particle` instance.

        Examples
        --------
        >>> electron = Particle('e-')
        >>> electron.antiparticle
        Particle("e+")

        >>> antineutron = Particle('antineutron')
        >>> ~antineutron
        Particle("n")

        """
        if self.particle in _antiparticles.keys():
            return Particle(_antiparticles[self.particle])
        else:
            raise AtomicError(
                "The unary operator can only be used for elementary "
                "particles and antiparticles."
            )

    @property
    def element(self) -> Optional[str]:
        """
        Return the atomic symbol if the particle corresponds to an
        element, and `None` otherwise.

        Examples
        --------
        >>> alpha = Particle('alpha')
        >>> alpha.element
        'He'

        """
        return self._attributes["element"]

    @property
    def isotope(self) -> Optional[str]:
        """
        Return the isotope symbol if the particle corresponds to an
        isotope, and `None` otherwise.

        Examples
        --------
        >>> alpha = Particle('alpha')
        >>> alpha.isotope
        'He-4'

        """
        return self._attributes["isotope"]

    @property
    def ionic_symbol(self) -> Optional[str]:
        """
        Return the ionic symbol if the particle corresponds to an ion or
        neutral atom, and `None` otherwise.

        Examples
        --------
        >>> deuteron = Particle('deuteron')
        >>> deuteron.ionic_symbol
        'D 1+'
        >>> hydrogen_atom = Particle('H', Z=0)
        >>> hydrogen_atom.ionic_symbol
        'H 0+'

        """
        return self._attributes["ion"]

    @property
    def roman_symbol(self) -> Optional[str]:
        """
        Return the spectral name of the particle (i.e. the ionic symbol
        in Roman numeral notation).  If the particle is not an ion or
        neutral atom, return `None`. The roman numeral represents one
        plus the integer charge. Raise `ChargeError` if no charge has
        been specified and `~plasmapy.utils.roman.roman.OutOfRangeError`
        if the charge is negative.

        Examples
        --------
        >>> proton = Particle('proton')
        >>> proton.roman_symbol
        'H-1 II'
        >>> hydrogen_atom = Particle('H', Z=0)
        >>> hydrogen_atom.roman_symbol
        'H I'

        """
        if not self._attributes["element"]:
            return None
        if self._attributes["integer charge"] is None:
            raise ChargeError(f"The charge of particle {self} has not been specified.")
        if self._attributes["integer charge"] < 0:
            raise roman.OutOfRangeError("Cannot convert negative charges to Roman.")

        symbol = self.isotope if self.isotope else self.element
        integer_charge = self._attributes["integer charge"]
        roman_charge = roman.to_roman(integer_charge + 1)
        return f"{symbol} {roman_charge}"

    @property
    def element_name(self) -> str:
        """
        Return the name of the element corresponding to this
        particle, or raise an `~plasmapy.utils.InvalidElementError` if
        the particle does not correspond to an element.

        Examples
        --------
        >>> tritium = Particle('T')
        >>> tritium.element_name
        'hydrogen'

        """
        if not self.element:
            raise InvalidElementError(_category_errmsg(self, "element"))
        return self._attributes["element name"]

    @property
    def isotope_name(self) -> str:
        """
        Return the name of the element along with the isotope
        symbol if the particle corresponds to an isotope, and
        `None` otherwise.

        If the particle is not a valid element, then this
        attribute will raise an `~plasmapy.utils.InvalidElementError`.
        If it is not an isotope, then this attribute will raise an
        `~plasmapy.utils.InvalidIsotopeError`.

        Examples
        --------
        >>> deuterium = Particle("D")
        >>> deuterium.isotope_name
        'deuterium'
        >>> iron_isotope = Particle("Fe-56", Z=16)
        >>> iron_isotope.isotope_name
        'iron-56'

        """
        if not self.element:
            raise InvalidElementError(_category_errmsg(self.particle, "element"))
        elif not self.isotope:
            raise InvalidIsotopeError(_category_errmsg(self, "isotope"))

        if self.isotope == "D":
            isotope_name = "deuterium"
        elif self.isotope == "T":
            isotope_name = "tritium"
        else:
            isotope_name = f"{self.element_name}-{self.mass_number}"

        return isotope_name

    @property
    def integer_charge(self) -> Integral:
        """
        Return the particle's integer charge.

        This attribute will raise a `~plasmapy.utils.ChargeError` if the
        charge has not been specified.

        Examples
        --------
        >>> muon = Particle('mu-')
        >>> muon.integer_charge
        -1

        """
        if self._attributes["integer charge"] is None:
            raise ChargeError(f"The charge of particle {self} has not been specified.")
        return self._attributes["integer charge"]

    @property
    def charge(self) -> u.Quantity:
        """
        Return the particle's electron charge in coulombs.

        This attribute will raise a `~plasmapy.utils.ChargeError` if the
        charge has not been specified.

        Examples
        --------
        >>> electron = Particle('e-')
        >>> electron.charge
        <Quantity -1.60217662e-19 C>

        """
        if self._attributes["charge"] is None:
            raise ChargeError(f"The charge of particle {self} has not been specified.")
        if self._attributes["integer charge"] == 1:
            return const.e.si

        return self._attributes["charge"]

    @property
    def standard_atomic_weight(self) -> u.Quantity:
        """
        Return an element's standard atomic weight in kg.

        If the particle is isotope or ion or not an element, this
        attribute will raise an `~plasmapy.utils.InvalidElementError`.

        If the element does not have a defined standard atomic weight,
        this attribute will raise a
        `~plasmapy.utils.MissingAtomicDataError`.

        Examples
        --------
        >>> oxygen = Particle('O')
        >>> oxygen.standard_atomic_weight
        <Quantity 2.656696...e-26 kg>

        """
        if self.isotope or self.is_ion or not self.element:
            raise InvalidElementError(_category_errmsg(self, "element"))
        if self._attributes["standard atomic weight"] is None:  # coverage: ignore
            raise MissingAtomicDataError(
                f"The standard atomic weight of {self} is unavailable."
            )
        return self._attributes["standard atomic weight"].to(u.kg)

    @property
    def nuclide_mass(self) -> u.Quantity:
        """
        Return the mass of the bare nucleus of an isotope or a neutron.

        This attribute will raise a
        `~plasmapy.utils.InvalidIsotopeError` if the particle is not an
        isotope or neutron, or a
        `~plasmapy.utils.MissingAtomicDataError` if the isotope mass is
        not available.

        Examples
        --------
        >>> deuterium = Particle('D')
        >>> deuterium.nuclide_mass
        <Quantity 3.34358372e-27 kg>

        """

        if self.isotope == "H-1":
            return const.m_p
        elif self.isotope == "D":
            return _special_ion_masses["D 1+"]
        elif self.isotope == "T":
            return _special_ion_masses["T 1+"]
        elif self.particle == "n":
            return const.m_n

        if not self.isotope:
            raise InvalidIsotopeError(_category_errmsg(self, "isotope"))

        base_mass = self._attributes["isotope mass"]

        if base_mass is None:  # coverage: ignore
            raise MissingAtomicDataError(
                f"The mass of a {self.isotope} nuclide is not available."
            )

        _nuclide_mass = (
            self._attributes["isotope mass"] - self.atomic_number * const.m_e
        )

        return _nuclide_mass.to(u.kg)

    @property
    def mass(self) -> u.Quantity:
        """
        Return the mass of the particle in kilograms.

        If the particle is an element and not an isotope or ion, then
        this attribute will return the standard atomic weight, if
        available.

        If the particle is an isotope but not an ion, then this
        attribute will return the isotopic mass, including bound
        electrons.

        If the particle is an ion, then this attribute will return the
        mass of the element or isotope (as just described) minus the
        product of the integer charge and the electron mass.

        For special particles, this attribute will return the standard
        value for the particle's mass.

        If the mass is unavailable (e.g., for neutrinos or elements with
        no standard atomic weight), then this attribute will raise a
        `~plasmapy.utils.MissingAtomicDataError`.

        Examples
        --------
        >>> Particle('He').mass
        <Quantity 6.64647...e-27 kg>
        >>> Particle('He+').mass
        <Quantity 6.64556...e-27 kg>
        >>> Particle('He-4 +1').mass
        <Quantity 6.64556...e-27 kg>
        >>> Particle('alpha').mass
        <Quantity 6.64465...e-27 kg>

        """

        if self._attributes["mass"] is not None:
            return self._attributes["mass"].to(u.kg)

        if self.is_ion:

            if self.isotope:
                base_mass = self._attributes["isotope mass"]
            else:
                base_mass = self._attributes["standard atomic weight"]

            if base_mass is None:
                raise MissingAtomicDataError(
                    f"The mass of ion '{self.ionic_symbol}' is not available."
                )

            mass = base_mass - self.integer_charge * const.m_e

            return mass.to(u.kg)

        if self.element:

            if self.isotope:
                mass = self._attributes["isotope mass"]
            else:
                mass = self._attributes["standard atomic weight"]

            if mass is not None:
                return mass.to(u.kg)

        raise MissingAtomicDataError(f"The mass of {self} is not available.")

    @property
    def nuclide_mass(self) -> u.Quantity:
        """
        Return the mass of the bare nucleus of an isotope or a neutron.

        This attribute will raise a
        `~plasmapy.utils.InvalidIsotopeError` if the particle is not an
        isotope or neutron, or a
        `~plasmapy.utils.MissingAtomicDataError` if the isotope mass is
        not available.

        Examples
        --------
        >>> deuterium = Particle('D')
        >>> deuterium.nuclide_mass
        <Quantity 3.34358372e-27 kg>

        """

        if self.isotope == "H-1":
            return const.m_p
        elif self.isotope == "D":
            return _special_ion_masses["D 1+"]
        elif self.isotope == "T":
            return _special_ion_masses["T 1+"]
        elif self.particle == "n":
            return const.m_n

        if not self.isotope:
            raise InvalidIsotopeError(_category_errmsg(self, "isotope"))

        base_mass = self._attributes["isotope mass"]

        if base_mass is None:  # coverage: ignore
            raise MissingAtomicDataError(
                f"The mass of a {self.isotope} nuclide is not available."
            )

        _nuclide_mass = (
            self._attributes["isotope mass"] - self.atomic_number * const.m_e
        )

        return _nuclide_mass.to(u.kg)

    @property
    def mass_energy(self) -> u.Quantity:
        """
        Return the mass energy of the particle in joules.

        If the particle is an isotope or nuclide, return the mass energy
        of the nucleus only.

        If the mass of the particle is not known, then raise a
        `~plasmapy.utils.MissingAtomicDataError`.

        Examples
        --------
        >>> proton = Particle('p+')
        >>> proton.mass_energy
        <Quantity 1.503277...e-10 J>

        >>> protium = Particle('H-1 0+')
        >>> protium.mass_energy
        <Quantity 1.503277...e-10 J>

        >>> electron = Particle('electron')
        >>> electron.mass_energy.to('MeV')
        <Quantity 0.510998... MeV>

        """
        try:
            mass = self.nuclide_mass if self.isotope else self.mass
            energy = mass * const.c ** 2
            return energy.to(u.J)
        except MissingAtomicDataError:
            raise MissingAtomicDataError(
                f"The mass energy of {self.particle} is not available "
                f"because the mass is unknown."
            ) from None

    @property
    def binding_energy(self) -> u.Quantity:
        """
        Return the nuclear binding energy in joules.

        This attribute will raise an
        `~plasmapy.utils.InvalidIsotopeError` if the particle is not a
        nucleon or isotope.

        Examples
        --------
        >>> alpha = Particle('alpha')
        >>> alpha.binding_energy
        <Quantity 4.53346...e-12 J>
        >>> Particle('T').binding_energy.to('MeV')
        <Quantity 8.481... MeV>

        The binding energy of a nucleon equals 0 joules.

        >>> neutron = Particle('n')
        >>> proton = Particle('p+')
        >>> neutron.binding_energy
        <Quantity 0. J>
        >>> proton.binding_energy
        <Quantity 0. J>

        """

        if self._attributes["baryon number"] == 1:
            return 0 * u.J

        if not self.isotope:
            raise InvalidIsotopeError(
                f"The nuclear binding energy may only be calculated for nucleons and isotopes."
            )

        number_of_protons = self.atomic_number
        number_of_neutrons = self.mass_number - self.atomic_number

        mass_of_protons = number_of_protons * const.m_p
        mass_of_neutrons = number_of_neutrons * const.m_n

        mass_of_nucleons = mass_of_protons + mass_of_neutrons

        mass_defect = mass_of_nucleons - self.nuclide_mass
        nuclear_binding_energy = mass_defect * const.c ** 2

        return nuclear_binding_energy.to(u.J)

    @property
    def atomic_number(self) -> Integral:
        """
        Return the number of protons in an element, isotope, or ion.

        If the particle is not an element, then this attribute will
        raise an `~plasmapy.utils.InvalidElementError`.

        Examples
        --------
        >>> proton = Particle('p+')
        >>> proton.atomic_number
        1
        >>> curium = Particle('Cm')
        >>> curium.atomic_number
        96

        """
        if not self.element:
            raise InvalidElementError(_category_errmsg(self, "element"))
        return self._attributes["atomic number"]

    @property
    def mass_number(self) -> Integral:
        """
        Return the number of nucleons in an isotope.

        This attribute will return the number of protons plus the number
        of neutrons in an isotope or nuclide.

        If the particle is not an isotope, then this attribute will
        raise an `~plasmapy.utils.InvalidIsotopeError`.

        Examples
        --------
        >>> alpha = Particle('helium-4 2+')
        >>> alpha.mass_number
        4

        """
        if not self.isotope:
            raise InvalidIsotopeError(_category_errmsg(self, "isotope"))
        return self._attributes["mass number"]

    @property
    def neutron_number(self) -> Integral:
        """
        Return the number of neutrons in an isotope or nucleon.

        This attribute will return the number of neutrons in an isotope,
        or ``1`` for a neutron.

        If this particle is not an isotope or neutron, then this
        attribute will raise an `~plasmapy.utils.InvalidIsotopeError`.

        Examples
        --------
        >>> alpha = Particle('He-4++')
        >>> alpha.neutron_number
        2
        >>> Particle('n').neutron_number
        1

        """
        if self.particle == "n":
            return 1
        elif self.isotope:
            return self.mass_number - self.atomic_number
        else:  # coverage: ignore
            raise InvalidIsotopeError(_category_errmsg(self, "isotope"))

    @property
    def electron_number(self) -> Integral:
        """
        Return the number of electrons in an ion.

        This attribute will return the number of bound electrons in an
        ion, or ``1`` for an electron.

        If this particle is not an ion or electron, then this attribute
        will raise an `~plasmapy.utils.InvalidIonError`.

        Examples
        --------
        >>> Particle('Li 0+').electron_number
        3
        >>> Particle('e-').electron_number
        1

        """
        if self.particle == "e-":
            return 1
        elif self.ionic_symbol:
            return self.atomic_number - self.integer_charge
        else:  # coverage: ignore
            raise InvalidIonError(_category_errmsg(self, "ion"))

    @property
    def isotopic_abundance(self) -> u.Quantity:
        """
        Return the isotopic abundance of an isotope.

        If the isotopic abundance is not available, this attribute will
        raise a `~plasmapy.utils.MissingAtomicDataError`.  If the
        particle is not an isotope or is an ion of an isotope, then this
        attribute will raise an `~plasmapy.utils.InvalidIsotopeError`.

        Examples
        --------
        >>> D = Particle('deuterium')
        >>> D.isotopic_abundance
        0.000115

        """
        from .atomic import common_isotopes

        if not self.isotope or self.is_ion:  # coverage: ignore
            raise InvalidIsotopeError(_category_errmsg(self.particle, "isotope"))

        abundance = self._attributes.get("isotopic abundance", 0.0)

        if not common_isotopes(self.element):
            warnings.warn(
                f"No isotopes of {self.element} have an isotopic abundance. "
                f"The isotopic abundance of {self.isotope} is being returned as 0.0",
                AtomicWarning,
            )

        return abundance

    @property
    def baryon_number(self) -> Integral:
        """
        Return the number of baryons in a particle.

        This attribute will return the number of protons and neutrons
        minus the number of antiprotons and antineutrons. The baryon
        number is equivalent to the mass number for isotopes.

        If the baryon number is unavailable, then this attribute will
        raise a `~plasmapy.utils.MissingAtomicDataError`.

        Examples
        --------
        >>> alpha = Particle('alpha')
        >>> alpha.baryon_number
        4

        """
        if self._attributes["baryon number"] is None:  # coverage: ignore
            raise MissingAtomicDataError(
                f"The baryon number for '{self.particle}' is not available."
            )
        return self._attributes["baryon number"]

    @property
    def lepton_number(self) -> Integral:
        """
        Return ``1`` for leptons, ``-1`` for antileptons, and ``0``
        otherwise.

        This attribute returns the number of leptons minus the number of
        antileptons, excluding bound electrons in an atom or ion.

        If the lepton number is unavailable, then this attribute will
        raise a `~plasmapy.utils.MissingAtomicDataError`.

        Examples
        --------
        >>> Particle('e-').lepton_number
        1
        >>> Particle('mu+').lepton_number
        -1
        >>> Particle('He-4 0+').lepton_number
        0

        """
        if self._attributes["lepton number"] is None:  # coverage: ignore
            raise MissingAtomicDataError(
                f"The lepton number for {self.particle} is not available."
            )
        return self._attributes["lepton number"]

    @property
    def half_life(self) -> Union[u.Quantity, str]:
        """
        Return the particle's half-life in seconds, or a `str`
        with half-life information.

        Particles that do not have sufficiently well-constrained
        half-lives will return a `str` containing the information
        that is available about the half-life and issue a
        `~plasmapy.utils.MissingAtomicDataWarning`.

        Examples
        --------
        >>> neutron = Particle('n')
        >>> neutron.half_life
        <Quantity 881.5 s>

        """
        if self.element and not self.isotope:
            raise InvalidIsotopeError(_category_errmsg(self.particle, "isotope"))

        if isinstance(self._attributes["half-life"], str):
            warnings.warn(
                f"The half-life for {self.particle} is not known precisely; "
                "returning string with estimated value.",
                MissingAtomicDataWarning,
            )

        if self._attributes["half-life"] is None:
            raise MissingAtomicDataError(
                f"The half-life of '{self.particle}' is not available."
            )
        return self._attributes["half-life"]

    @property
    def spin(self) -> Real:
        """
        Return the spin of the particle.

        If the spin is unavailable, then a
        `~plasmapy.utils.MissingAtomicDataError` will be raised.

        Examples
        --------
        >>> positron = Particle('e+')
        >>> positron.spin
        0.5

        """
        if self._attributes["spin"] is None:
            raise MissingAtomicDataError(
                f"The spin of particle '{self.particle}' is unavailable."
            )

        return self._attributes["spin"]

    @property
    def periodic_table(self) -> namedtuple:
        """
        Return a `~collections.namedtuple` to access category, period,
        group, and block information about an element.

        If the particle is not an element, isotope, or ion, then this
        attribute will raise an `~plasmapy.utils.InvalidElementError`.

        Examples
        --------
        >>> gold = Particle('Au')
        >>> gold.periodic_table.category
        'transition metal'
        >>> gold.periodic_table.period
        6
        >>> gold.periodic_table.group
        11
        >>> gold.periodic_table.block
        'd'

        """
        if self.element:
            return self._attributes["periodic table"]
        else:  # coverage: ignore
            raise InvalidElementError(_category_errmsg(self.particle, "element"))

    @property
    def categories(self) -> Set[str]:
        """
        Return the particle's categories.

        Examples
        --------
        >>> gold = Particle('Au')
        >>> 'transition metal' in gold.categories
        True
        >>> 'antilepton' in gold.categories
        False

        """
        return self._categories

    def is_category(
        self,
        *category_tuple,
        require: Union[str, Set, Tuple, List] = None,
        any_of: Union[str, Set, Tuple, List] = None,
        exclude: Union[str, Set, Tuple, List] = None,
    ) -> bool:
        """
        Determine if the particle meets categorization criteria.

        Return `True` if the particle is in all of the inputted
        categories, and `False` the particle is not.

        Required categories may be entered as positional arguments,
        including as a `list`, `set`, or `tuple` of required categories.
        These may also be included using the ``require`` keyword
        argument.  This method will return `False` if the particle is
        not in all of the required categories.

        If categories are inputted using the ``any_of`` keyword
        argument, then this method will return `False` if the particle
        is not of any of the categories in ``any_of``.

        If the ``exclude`` keyword is set, then this method will return
        `False` if the particle is in any of the excluded categories,
        whether or not the particle matches the other criteria.

        Examples
        --------
        >>> Particle('e-').is_category('lepton')
        True
        >>> Particle('p+').is_category('baryon', exclude='charged')
        False
        >>> Particle('n').is_category({'matter', 'baryon'}, exclude={'charged'})
        True
        >>> Particle('mu+').is_category('antilepton', exclude='baryon')
        True

        """

        def become_set(arg: Union[str, Set, Tuple, List]) -> Set[str]:
            """Change the argument into a `set`."""
            if arg is None:
                return set()
            if isinstance(arg, set):
                return arg
            if isinstance(arg, str):
                return {arg}
            if isinstance(arg[0], (tuple, list, set)):
                return set(arg[0])
            else:
                return set(arg)

        if category_tuple and require:  # coverage: ignore
            raise AtomicError(
                "No positional arguments are allowed if the `require` keyword "
                "is set in is_category."
            )

        require = become_set(category_tuple) if category_tuple else become_set(require)

        exclude = become_set(exclude)
        any_of = become_set(any_of)

        if not require and not exclude and not any_of:
            return _valid_categories

        invalid_categories = (require | exclude | any_of) - _valid_categories

        duplicate_categories = require & exclude | exclude & any_of | require & any_of

        categories_and_adjectives = [
            (invalid_categories, "invalid"),
            (duplicate_categories, "duplicated"),
        ]

        for problem_categories, adjective in categories_and_adjectives:
            if problem_categories:
                raise AtomicError(
                    f"The following categories in {self.__repr__()}"
                    f".is_category are {adjective}: {problem_categories}"
                )

        if exclude and exclude & self._categories:
            return False

        if any_of and not any_of & self._categories:
            return False

        return require <= self._categories

    @property
    def is_electron(self) -> bool:
        """
        Return `True` if the particle is an electron, and `False`
        otherwise.

        Examples
        --------
        >>> Particle('e-').is_electron
        True
        >>> Particle('e+').is_electron
        False

        """
        return self == "e-"

    @property
    def is_ion(self) -> bool:
        """
        Return `True` if the particle is an ion, and `False` otherwise.

        Examples
        --------
        >>> Particle('D+').is_ion
        True
        >>> Particle('H-1 0+').is_ion
        False
        >>> Particle('e+').is_ion
        False

        """
        return self.is_category("ion")

    def ionize(self, n: Integral = 1, inplace: bool = False):
        """
        Create a new `~plasmapy.particles.Particle` instance corresponding
        to the current `~plasmapy.particles.Particle` after being ionized
        ``n`` times.

        If ``inplace`` is `False` (default), then return the ionized
        `~plasmapy.particles.Particle`.

        If ``inplace`` is `True`, then replace the current
        `~plasmapy.particles.Particle` with the newly ionized
        `~plasmapy.particles.Particle`.

        Parameters
        ----------
        n : positive integer
            The number of bound electrons to remove from the
            `~plasmapy.particles.Particle` object.  Defaults to ``1``.

        inplace : bool, optional
            If `True`, then replace the current
            `~plasmapy.particles.Particle` instance with the newly ionized
            `~plasmapy.particles.Particle`.

        Returns
        -------
        particle : ~plasmapy.particles.Particle
            A new `~plasmapy.particles.Particle` object that has been
            ionized ``n`` times relative to the original
            `~plasmapy.particles.Particle`.  If ``inplace`` is `False`,
            instead return `None`.

        Raises
        ------
        ~plasmapy.particles.InvalidElementError
            If the `~plasmapy.particles.Particle` is not an element.

        ~plasmapy.particles.ChargeError
            If no charge information for the `~plasmapy.particles.Particle`
            object is specified.

        ~plasmapy.particles.InvalidIonError
            If there are less than ``n`` remaining bound electrons.

        ValueError
            If ``n`` is not positive.

        Examples
        --------
        >>> Particle("Fe 6+").ionize()
        Particle("Fe 7+")
        >>> helium_particle = Particle("He-4 0+")
        >>> helium_particle.ionize(n=2, inplace=True)
        >>> helium_particle
        Particle("He-4 2+")

        """
        if not self.element:
            raise InvalidElementError(
                f"Cannot ionize {self.particle} because it is not a "
                f"neutral atom or ion."
            )
        if not self.is_category(any_of={"charged", "uncharged"}):
            raise ChargeError(
                f"Cannot ionize {self.particle} because its charge "
                f"is not specified."
            )
        if self.integer_charge == self.atomic_number:
            raise InvalidIonError(
                f"The particle {self.particle} is already fully "
                f"ionized and cannot be ionized further."
            )
        if not isinstance(n, Integral):
            raise TypeError("n must be a positive integer.")
        if n <= 0:
            raise ValueError("n must be a positive number.")

        base_particle = self.isotope if self.isotope else self.element
        new_integer_charge = self.integer_charge + n

        if inplace:
            self.__init__(base_particle, Z=new_integer_charge)
        else:
            return Particle(base_particle, Z=new_integer_charge)

    def recombine(self, n: Integral = 1, inplace=False):
        """
        Create a new `~plasmapy.particles.Particle` instance corresponding
        to the current `~plasmapy.particles.Particle` after undergoing
        recombination ``n`` times.

        If ``inplace`` is `False` (default), then return the
        `~plasmapy.particles.Particle` that just underwent recombination.

        If ``inplace`` is `True`, then replace the current
        `~plasmapy.particles.Particle` with the `~plasmapy.particles.Particle`
        that just underwent recombination.

        Parameters
        ----------
        n : positive integer
            The number of electrons to recombine into the
            `~plasmapy.particles.Particle` object.

        inplace : bool, optional
            If `True`, then replace the current
            `~plasmapy.particles.Particle` instance with the
            `~plasmapy.particles.Particle` that just underwent
            recombination.

        Returns
        -------
        particle : ~plasmapy.particles.Particle
            A new `~plasmapy.particles.Particle` object that has undergone
            recombination ``n`` times relative to the original
            `~plasmapy.particles.Particle`.  If ``inplace`` is `False`,
            instead return `None`.

        Raises
        ------
        ~plasmapy.particles.InvalidElementError
            If the `~plasmapy.particles.Particle` is not an element.

        ~plasmapy.particles.ChargeError
            If no charge information for the `~plasmapy.particles.Particle`
            object is specified.

        ValueError
            If ``n`` is not positive.

        Examples
        --------
        >>> Particle("Fe 6+").recombine()
        Particle("Fe 5+")
        >>> helium_particle = Particle("He-4 2+")
        >>> helium_particle.recombine(n=2, inplace=True)
        >>> helium_particle
        Particle("He-4 0+")

        """

        if not self.element:
            raise InvalidElementError(
                f"{self.particle} cannot undergo recombination because "
                f"it is not a neutral atom or ion."
            )
        if not self.is_category(any_of={"charged", "uncharged"}):
            raise ChargeError(
                f"{self.particle} cannot undergo recombination because "
                f"its charge is not specified."
            )
        if not isinstance(n, Integral):
            raise TypeError("n must be a positive integer.")
        if n <= 0:
            raise ValueError("n must be a positive number.")

        base_particle = self.isotope if self.isotope else self.element
        new_integer_charge = self.integer_charge - n

        if inplace:
            self.__init__(base_particle, Z=new_integer_charge)
        else:
            return Particle(base_particle, Z=new_integer_charge)


class DimensionlessParticle(AbstractParticle):
    """
    A class to represent dimensionless custom particles.

    This class may be used, for example, to represent a particle in a
    dimensionless particle-in-cell simulation.

    Parameters
    ----------
    mass : positive real number, keyword-only, optional
        The mass of the dimensionless particle.

    charge : real number, keyword-only, optional
        The electric charge of the dimensionless particle.

    Notes
    -----
    If the charge or mass is not specified, then the corresponding value
    will be set to ``numpy.nan``.

    Examples
    --------
    >>> from plasmapy.particles import DimensionlessParticle
    >>> dimensionless_particle = DimensionlessParticle(mass=1.0, charge=-1.0)
    >>> dimensionless_particle.mass
    1.0
    >>> dimensionless_particle.charge
    -1.0
    """

    def __init__(self, *, mass: Real = None, charge: Real = None):
        try:
            self.mass = mass
            self.charge = charge
        except Exception as exc:
            raise InvalidParticleError(
                f"Unable to create a custom particle with a mass of "
                f"{mass} and a charge of {charge}."
            ) from exc

    def __repr__(self):
        """
        Return a string representation of a dimensionless particle.

        Examples
        --------
        >>> dimensionless_particle = DimensionlessParticle(mass=1.45, charge=1.23)
        >>> repr(dimensionless_particle)
        'DimensionlessParticle(mass=1.45, charge=1.23)'
        """
        return f"DimensionlessParticle(mass={self.mass}, charge={self.charge})"

    def particle_dict(self) -> dict:
        """
        Return a dictionary representation of the minimum description of a dimensionless particle.

        Examples
        --------
        >>> from plasmapy.particles import DimensionlessParticle
        >>> dimensionless_particle = DimensionlessParticle(mass=1.0, charge=-1.0)
        >>> dimensionless_particle.particle_dict()
        {'plasmapy_particle': {'type': 'DimensionlessParticle', 'description': {'mass': '1.0', 'charge': '-1.0'}}}
        >>> dimensionless_particle = DimensionlessParticle(mass=1.0)
        >>> dimensionless_particle.particle_dict()
        {'plasmapy_particle': {'type': 'DimensionlessParticle', 'description': {'mass': '1.0', 'charge': 'nan'}}}
        """
        particle_dictionary = super().particle_dict
        particle_dictionary["plasmapy_particle"]["description"] = {
            "mass": str(self.mass),
            "charge": str(self.charge)
        }
        return particle_dictionary

    @staticmethod
    def _validate_parameter(obj, can_be_negative=True) -> np.float64:
        """Verify that the argument corresponds to a valid real number."""

        # TODO: Replace with validator? Use an equivalency between coulombs and reals.

        if obj is None or obj is np.nan:
            return np.nan
        elif np.isinf(obj):
            return obj
        elif isinstance(obj, bool):
            raise TypeError("Expecting a real number, not a bool.")
        elif isinstance(obj, u.Quantity) and not isinstance(obj.value, Real):
            raise ValueError("The value of a Quantity must be a real number.")

        try:
            new_obj = np.float64(obj)
        except Exception:
            raise TypeError(f"Cannot convert {obj} to numpy.float64.")

        if hasattr(new_obj, "__len__"):
            raise TypeError("Expecting a real number, not a collection.")

        if not can_be_negative and new_obj < 0:
            raise ValueError("Expecting a nonnegative number.")

        return new_obj

    @property
    def mass(self) -> np.float64:
        """Return the dimensionless mass of the particle."""
        return self._mass

    @property
    def charge(self) -> np.float64:
        """Return the dimensionless charge of the particle."""
        return self._charge

    @mass.setter
    def mass(self, m: Optional[Union[Real, u.Quantity]]):
        try:
            self._mass = self._validate_parameter(m, can_be_negative=False)
        except (TypeError, ValueError):
            raise InvalidParticleError(
                f"The mass of a dimensionless particle must be a real "
                f"number that is greater than or equal to zero, not: {m}"
            ) from None
        if self._mass is np.nan:
            warnings.warn("DimensionlessParticle mass set to NaN", MissingAtomicDataWarning)

    @charge.setter
    def charge(self, q: Optional[Union[Real, u.Quantity]]):
        try:
            self._charge = self._validate_parameter(q, can_be_negative=True)
        except (TypeError, ValueError):
            raise InvalidParticleError(
                f"The charge of a dimensionless particle must be a real "
                f"number, not: {q}"
            ) from None
        if self._charge is np.nan:
            warnings.warn("DimensionlessParticle charge set to NaN", MissingAtomicDataWarning)


class CustomParticle(AbstractParticle):
    """
    A class to represent custom particles.

    Example use cases for this class include representing an average
    ion in a multi-component plasma, molecules, or dust grains.

    Parameters
    ----------
    mass : ~astropy.units.Quantity, optional
        The mass of the custom particle in units of mass.

    charge : ~astropy.units.Quantity or ~numbers.Real
        The electric charge of the custom particle.  If provided as a
        `~astropy.units.Quantity`, then it must be in units of electric
        charge.  If provided as a real number, then it is treated as the
        ratio of the charge to the elementary charge.

    Raises
    ------
    InvalidParticleError
        If the charge or mass provided is invalid so that the custom
        particle cannot be created.

    See Also
    --------
    ~plasmapy.particles.Particle
    ~plasmapy.particles.DimensionlessParticle

    Notes
    -----
    If the charge or mass is not specified, then the corresponding value
    will be set to ``numpy.nan`` in the appropriate units.

    Examples
    --------
    >>> from astropy import units as u
    >>> from plasmapy.particles import CustomParticle
    >>> custom_particle = CustomParticle(mass=1.5e-26 * u.kg, charge=-1)
    >>> custom_particle.mass
    <Quantity 1.5e-26 kg>
    >>> custom_particle.charge
    <Quantity -1.60217...e-19 C>
    """

    def __init__(self, mass: u.kg = None, charge: (u.C, Real) = None):
        try:
            self.mass = mass
            self.charge = charge
        except Exception as exc:
            raise InvalidParticleError(
                f"Unable to create a custom particle with a mass of "
                f"{mass} and a charge of {charge}."
            ) from exc

    def __repr__(self):
        """
        Return a string representation of a custom particle.

        Examples
        --------
        >>> custom_particle = CustomParticle(mass=1.2e-26 * u.kg, charge=9.2e-19 * u.C)
        >>> repr(custom_particle)
        'CustomParticle(mass=1.2...e-26 kg, charge=9.2...e-19 C)'
        """
        return f"CustomParticle(mass={self.mass}, charge={self.charge})"

    def particle_dict(self) -> dict:
        """
        Return a dictionary representation of the minimum description of a CustomParticle.

        Examples
        --------
        >>> custom_particle = CustomParticle(mass=5.12 * u.kg, charge=6.2 * u.C)
        >>> custom_particle.particle_dict()
        {'plasmapy_particle': {'type': 'CustomParticle', 'description': {'mass': '5.12 kg', 'charge': '6.2 C'}}}
        >>> custom_particle = CustomParticle(mass=1.5e-26 * u.kg)
        >>> custom_particle.particle_dict()
        {'plasmapy_particle': {'type': 'CustomParticle', 'description': {'mass': '1.5e-26 kg', 'charge': 'nan C'}}}

        """
        particle_dictionary = super().particle_dict
        particle_dictionary["plasmapy_particle"]["description"] = {
            "mass": str(self.mass),
            "charge": str(self.charge)
        }
        return particle_dictionary

    @property
    def mass(self) -> u.kg:
        """Return the custom particle's mass."""
        return self._mass

    @property
    def charge(self) -> u.C:
        """Return the custom particle's electric charge in coulombs."""
        return self._charge

    @mass.setter
    def mass(self, m: u.kg):
        if m is None:
            self._mass = np.nan * u.kg
            warnings.warn("CustomParticle mass set to NaN kg", MissingAtomicDataWarning)
        elif not isinstance(m, u.Quantity):
            raise TypeError(
                "The mass of a custom particle must be a nonnegative Quantity "
                "with units of mass."
            )
        else:

            if not isinstance(m.value, Real):
                raise TypeError(
                    "The mass of a custom particle must be a real number "
                    "with units of mass."
                )
            try:
                self._mass = m.to(u.kg)
                if self.mass < 0 * u.kg:
                    raise ValueError("The mass of a particle must be nonnegative.")
            except u.UnitsError as exc:
                raise u.UnitsError(
                    "The mass of a custom particle must have units of mass."
                ) from exc

    @charge.setter
    def charge(self, q: Optional[Union[u.Quantity, Real]]):
        if q is None:
            self._charge = np.nan * u.C
            warnings.warn("CustomParticle charge set to NaN C", MissingAtomicDataWarning)
        elif isinstance(q, Real):
            self._charge = q * const.e.si
            warnings.warn(f"CustomParticle charge set to {q} times the elementary charge.")
        elif isinstance(q, u.Quantity):
            if not isinstance(q.value, Real):
                raise InvalidParticleError(
                    "The charge of a custom particle can only be a real "
                    "number or a quantity representing a real number with "
                    "units of charge."
                )
            try:
                self._charge = q.to(u.C)
            except u.UnitsError as exc:
                raise InvalidParticleError(
                    "The charge of a custom particle can only have units "
                    "that are compatible with coulombs."
                ) from exc
        else:
            raise TypeError(
                "The charge of a custom particle must be provided either "
                "as a Quantity with units compatible with coulombs or as "
                "a real number that represents the ratio of the charge to "
                "the elementary charge."
            )<|MERGE_RESOLUTION|>--- conflicted
+++ resolved
@@ -12,10 +12,6 @@
 import astropy.units as u
 import numpy as np
 import json
-<<<<<<< HEAD
-
-=======
->>>>>>> 0422c931
 import plasmapy.utils.roman as roman
 from plasmapy.particles.elements import _Elements, _PeriodicTable
 from plasmapy.particles.exceptions import (
