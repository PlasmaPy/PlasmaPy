"""
Functionality to parse representations of particles into standard form.

.. attention::
    This module is not part of PlasmaPy's public API.

"""
__all__ = []

import numpy as np
import re
import warnings

from numbers import Integral
from typing import Dict, Union

from plasmapy.particles.elements import (
    _atomic_numbers_to_symbols,
    _data_about_elements,
    _element_names_to_symbols,
)
from plasmapy.particles.exceptions import (
    InvalidElementError,
    InvalidParticleError,
    ParticleWarning,
)
from plasmapy.particles.isotopes import _data_about_isotopes
from plasmapy.particles.special_particles import _special_particles, ParticleZoo
from plasmapy.utils import roman


def _create_alias_dicts(Particles: dict) -> (Dict[str, str], Dict[str, str]):
    """
    Create dictionaries for case sensitive aliases and case
    insensitive aliases of special particles and antiparticles.

    The keys of these dictionaries are the aliases, and the values
    are the corresponding standardized symbol for the particle or
    antiparticle.
    """

    case_sensitive_aliases = {}
    case_insensitive_aliases = {}

    for symbol in Particles.keys():
        name = Particles[symbol]["name"]
        case_insensitive_aliases[name.lower()] = symbol

    case_sensitive_aliases_for_a_symbol = [
        (["beta-", "β-", "β⁻", "e", "e⁻"], "e-"),
        (["beta+", "β+", "β⁺", "e⁺"], "e+"),
        (["p", "p⁺", "H-1+", "H-1 1+", "H-1 +1", "H-1 II"], "p+"),
        (["n-1", "n⁰"], "n"),
        (["H-2"], "D"),
        (["H-2+", "H-2 1+", "H-2 +1", "D+", "D II"], "D 1+"),
        (["H-3+", "H-3 1+", "H-3 +1", "T+", "T II"], "T 1+"),
        (["α"], "He-4 2+"),
        (["τ", "τ-", "τ⁻"], "tau-"),
        (["τ+", "τ⁺"], "tau+"),
        (["μ-", "μ⁻"], "mu-"),
        (["μ+", "μ⁺"], "mu+"),
        (["ν_e"], "nu_e"),
        (["ν_μ"], "nu_mu"),
        (["ν_τ"], "nu_tau"),
    ]

    case_insensitive_aliases_for_a_symbol = [
        (["antielectron", "anti_electron"], "e+"),
        (["antipositron", "anti_positron"], "e-"),
        (["muon-"], "mu-"),
        (["muon+"], "mu+"),
        (["tau particle"], "tau-"),
        (["protium"], "H-1"),
        (
            [
                "protium+",
                "protium 1+",
                "protium +1",
                "hydrogen-1+",
                "hydrogen-1 1+",
                "hydrogen-1 +1",
            ],
            "p+",
        ),
        (["deuterium", "hydrogen-2"], "D"),
        (["deuteron", "deuterium+", "deuterium 1+", "deuterium +1"], "D 1+"),
        (["tritium", "hydrogen-3"], "T"),
        (["triton", "tritium+", "tritium 1+", "tritium +1"], "T 1+"),
        (["diproton"], "He-2 2+"),
        (["helion"], "He-3 2+"),
        (["alpha"], "He-4 2+"),
        (["Freddie"], "Hg"),
    ]

    for aliases, symbol in case_sensitive_aliases_for_a_symbol:
        for alias in aliases:
            case_sensitive_aliases[alias] = symbol

    for aliases, symbol in case_insensitive_aliases_for_a_symbol:
        for alias in aliases:
            case_insensitive_aliases[alias.lower()] = symbol

    alias_keys = list(case_insensitive_aliases.keys())

    for alias in alias_keys:
        if "anti" in alias and "anti-" not in alias:
            symbol = case_insensitive_aliases[alias].lower()
            new_alias = alias.replace("anti", "anti-")
            case_insensitive_aliases[new_alias] = symbol

    return case_sensitive_aliases, case_insensitive_aliases


_case_sensitive_aliases, _case_insensitive_aliases = _create_alias_dicts(
    _special_particles
)


def _dealias_particle_aliases(alias: Union[str, Integral]) -> str:
    """
    Return the standard symbol for a particle or antiparticle
    when the argument is a valid alias.  If the argument is not a
    valid alias, then this function returns the original argument
    (which will usually be a `str` but may be an `int` representing
    atomic number).
    """
    if not isinstance(alias, str):
        symbol = alias
    elif (
        alias in _case_sensitive_aliases.values()
        or alias in _case_insensitive_aliases.values()
    ):
        symbol = alias
    elif alias in _case_sensitive_aliases.keys():
        symbol = _case_sensitive_aliases[alias]
    elif alias.lower() in _case_insensitive_aliases.keys():
        symbol = _case_insensitive_aliases[alias.lower()]
    else:
        symbol = alias
    return symbol


def _invalid_particle_errmsg(argument, mass_numb=None, Z=None):
    """
    Return an appropriate error message for an
    `~plasmapy.particles.exceptions.InvalidParticleError`.
    """
    errmsg = f"The argument {repr(argument)} "
    if mass_numb is not None or Z is not None:
        errmsg += "with "
    if mass_numb is not None:
        errmsg += f"mass_numb = {repr(mass_numb)} "
    if mass_numb is not None and Z is not None:
        errmsg += "and "
    if Z is not None:
        errmsg += f"charge number Z = {repr(Z)} "
    errmsg += "does not correspond to a valid particle."
    return errmsg


def _extract_charge(arg: str):
    """
    Receive a `str` representing an element, isotope, or ion.
    Return a `tuple` containing a `str` that should represent an
    element or isotope, and either an `int` representing the
    charge or `None` if no charge information is provided.  Raise
    an `~plasmapy.particles.exceptions.InvalidParticleError` if charge information
    is inputted incorrectly.
    """

    invalid_charge_errmsg = (
        f"Invalid charge information in the particle string '{arg}'."
    )

    if arg.count(" ") == 1:  # Cases like 'H 1-' and 'Fe-56 1+'
        isotope_info, charge_info = arg.split(" ")

        sign_indicator_only_on_one_end = charge_info.endswith(
            ("-", "+")
        ) ^ charge_info.startswith(("-", "+"))

        just_one_sign_indicator = (
            charge_info.count("-") == 1 and charge_info.count("+") == 0
        ) or (charge_info.count("-") == 0 and charge_info.count("+") == 1)

        if not sign_indicator_only_on_one_end and just_one_sign_indicator:
            raise InvalidParticleError(invalid_charge_errmsg) from None

        charge_str = charge_info.strip("+-")

        try:
            if roman.is_roman_numeral(charge_info):
                Z_from_arg = roman.from_roman(charge_info) - 1
            elif "-" in charge_info:
                Z_from_arg = -int(charge_str)
            elif "+" in charge_info:
                Z_from_arg = int(charge_str)
            else:
                raise InvalidParticleError(invalid_charge_errmsg) from None
        except ValueError:
            raise InvalidParticleError(invalid_charge_errmsg) from None

    elif arg.endswith(("-", "+")):  # Cases like 'H-' and 'Pb-209+++'
        char = arg[-1]
        match = re.match(f"[{char}]*", arg[::-1])
        Z_from_arg = match.span()[1]
        isotope_info = arg[0 : len(arg) - match.span()[1]]

        if char == "-":
            Z_from_arg = -Z_from_arg
        if isotope_info.endswith(("-", "+")):
            raise InvalidParticleError(invalid_charge_errmsg) from None
    else:
        isotope_info = arg
        Z_from_arg = None

    return isotope_info, Z_from_arg


def _parse_and_check_atomic_input(
    argument: Union[str, Integral], mass_numb: Integral = None, Z: Integral = None
):
    """
    Parse information about a particle into a dictionary of standard
    symbols, and check the validity of the particle.

    Parameters
    ----------
    argument : `str` or `int`
        String containing information for an element, isotope, or ion
        in any of the allowed formats; or an integer representing an
        atomic number.

    mass_numb : `int`, optional
        The mass number of an isotope.

    Z : `int`, optional
        The charge number of an ion.

    Returns
    -------
    nomenclature_dict : `dict`
        A dictionary containing information about the element, isotope,
        or ion.  The key ``'symbol'`` corresponds to the particle symbol
        containing the most information, ``'element'`` corresponds to
        the atomic symbol, ``'isotope'`` corresponds to the isotope
        symbol, ``'ion'`` corresponds to the ion symbol, ``'mass_numb'``
        corresponds to the mass number, and ``'Z'`` corresponds to the
        charge number.  The corresponding items will be given by `None`
        if the necessary information is not provided.

    Raises
    ------
    `~plasmapy.particles.exceptions.InvalidParticleError`
        If the arguments do not correspond to a valid particle or
        antiparticle.

    `~plasmapy.particles.exceptions.InvalidElementError`
        If the particle is valid but does not correspond to an element,
        ion, or isotope.

    `TypeError`
        If the argument or any of the keyword arguments is not of the
        correct type.
    """

    def _atomic_number_to_symbol(atomic_numb: Integral):
        """
        Return the atomic symbol associated with an integer
        representing an atomic number, or raises an
        `~plasmapy.particles.exceptions.InvalidParticleError` if the atomic number does
        not represent a known element.
        """
        if atomic_numb in _atomic_numbers_to_symbols.keys():
            return _atomic_numbers_to_symbols[atomic_numb]
        else:
            raise InvalidParticleError(f"{atomic_numb} is not a valid atomic number.")

    def _extract_mass_number(isotope_info: str):
        """
        Receives a string representing an element or isotope.
        Return a tuple containing a string that should represent
        an element, and either an integer representing the mass
        number or None if no mass number is available.  Raises an
        `~plasmapy.particles.exceptions.InvalidParticleError` if the mass number
        information is inputted incorrectly.
        """

        if isotope_info == "D":
            element_info, mass_numb = "H", 2
        elif isotope_info == "T":
            element_info = "H"
            mass_numb = 3
        elif isotope_info == "p":
            element_info = "H"
            mass_numb = 1
        elif "-" not in isotope_info:
            element_info = isotope_info
            mass_numb = None
        elif isotope_info.count("-") == 1:
            element_info, mass_numb_str = isotope_info.split("-")
            try:
                mass_numb = int(mass_numb_str)
            except ValueError:
                raise InvalidParticleError(
                    f"Invalid mass number in isotope string '{isotope_info}'."
                ) from None

        return element_info, mass_numb

    def _get_element(element_info: str) -> str:
        """
        Receive a `str` representing an element's symbol or
        name, and returns a `str` representing the atomic symbol.
        """
        if element_info.lower() in _element_names_to_symbols.keys():
            element = _element_names_to_symbols[element_info.lower()]
        elif element_info in _atomic_numbers_to_symbols.values():
            element = element_info
        else:
            raise InvalidParticleError(
                f"The string '{element_info}' does not correspond to "
                f"a valid element."
            )
        return element

    def _reconstruct_isotope_symbol(element: str, mass_numb: Integral) -> str:
        """
        Receive a `str` representing an atomic symbol and an
        `int` representing a mass number.  Return the isotope symbol
        or `None` if no mass number information is available.  Raises an
        `~plasmapy.particles.exceptions.InvalidParticleError` for isotopes that have
        not yet been discovered.
        """

        if mass_numb is not None:
            isotope = f"{element}-{mass_numb}"

            if isotope == "H-2":
                isotope = "D"
            elif isotope == "H-3":
                isotope = "T"

            if isotope not in _data_about_isotopes.keys():
                raise InvalidParticleError(
                    f"The string '{isotope}' does not correspond to "
                    f"a valid isotope."
                )

        else:
            isotope = None

        return isotope

    def _reconstruct_ion_symbol(
        element: str, isotope: Integral = None, Z: Integral = None
    ):
        """
        Receive a `str` representing an atomic symbol and/or a
        string representing an isotope, and an `int` representing the
        charge number.  Return a `str` representing the ion symbol,
        or `None` if no charge information is available.
        """

        if Z is not None:
            if Z < 0:
                sign = "-"
            else:
                sign = "+"

            if isotope is None:
                base = element
            else:
                base = isotope

            ion = f"{base} {np.abs(Z)}{sign}"
        else:
            ion = None

        if ion == "H-1 1+":
            ion = "p+"

        return ion

    if not isinstance(argument, (str, Integral)):  # coverage: ignore
        raise TypeError(f"The argument {argument} is not an integer or string.")

    arg = _dealias_particle_aliases(argument)

    if arg in ParticleZoo.everything - {"p+"}:
        if (mass_numb is not None) or (Z is not None):
            raise InvalidParticleError(
                f"The keywords mass_numb and Z should not be specified "
                f"for particle '{argument}', which is a special particle."
            )
        else:
            raise InvalidElementError(f"{argument} is not a valid element.")

    if isinstance(arg, str) and arg.isdigit():
        arg = int(arg)

    if isinstance(arg, Integral):
        element = _atomic_number_to_symbol(arg)
        Z_from_arg = None
        mass_numb_from_arg = None
    elif isinstance(arg, str):
        isotope_info, Z_from_arg = _extract_charge(arg)
        element_info, mass_numb_from_arg = _extract_mass_number(isotope_info)
        element = _get_element(element_info)

    if mass_numb is not None and mass_numb_from_arg is not None:
        if mass_numb != mass_numb_from_arg:
            raise InvalidParticleError(
                "The mass number extracted from the particle string "
                f"'{argument}' is inconsistent with the keyword mass_numb = "
                f"{mass_numb}."
            )
        else:
            warnings.warn(
                "Redundant mass number information for particle "
                f"'{argument}' with mass_numb = {mass_numb}.",
                ParticleWarning,
            )

    if mass_numb_from_arg is not None:
        mass_numb = mass_numb_from_arg

    if Z is not None and Z_from_arg is not None:
        if Z != Z_from_arg:
            raise InvalidParticleError(
                "The charge number extracted from the particle string "
                f"'{argument}' is inconsistent with the keyword Z = {Z}."
            )
        else:
            warnings.warn(
                "Redundant charge information for particle "
                f"'{argument}' with Z = {Z}.",
                ParticleWarning,
            )

    if Z_from_arg is not None:
        Z = Z_from_arg

    if isinstance(Z, Integral):
        if Z > _data_about_elements[element]["atomic number"]:
            raise InvalidParticleError(
                f"The charge number Z = {Z} cannot exceed the atomic number "
                f"of {element}, which is {_data_about_elements[element]['atomic number']}."
            )
        elif Z <= -3:
            warnings.warn(
                f"Particle '{argument}' has a charge number "
                f"of Z = {Z}, which is unlikely to occur in "
                f"nature.",
                ParticleWarning,
            )

    isotope = _reconstruct_isotope_symbol(element, mass_numb)
    ion = _reconstruct_ion_symbol(element, isotope, Z)

    if ion:
        symbol = ion
    elif isotope:
        symbol = isotope
    else:
        symbol = element

    return {
        "symbol": symbol,
        "element": element,
        "isotope": isotope,
        "ion": ion,
        "mass number": mass_numb,
        "charge number": Z,
<<<<<<< HEAD
    }
=======
    }

    return nomenclature_dict


def _parse_and_check_molecule_input(argument: str, Z: Integral = None):
    """
    Separate the constitutive elements and charge of a molecule symbol.

    Parameters
    ----------
    argument : 'str'
        The molecule symbol to be parsed.

    Z : 'Integral', optional
        The provided charge number.

    Returns
    -------
    elements_dict : 'dict'
        A dictionary with identified element symbols as keys and amount of each as values.
        The molecule symbol stripped of the charge.
        The integer charge.

    molecule_info : 'str'
        The molecule symbol stripped of its charge.

    Z : 'int'
        The molecule charge.

    Raises
    ------
    'InvalidParticleError'
        If the Symbol couldn't be parsed.

    Warns
    -----
    `ParticleWarning`
        If The charge is given both as an argument and in the symbol.
    """
    molecule_info, z_from_arg = _extract_charge(argument)
    if not re.fullmatch(r"(?:[A-Z][a-z]?\d*)+", molecule_info):
        raise InvalidParticleError(
            f"{molecule_info} is not recognized as a molecule symbol."
        )

    elements_dict = {}
    for match in re.finditer(r"([A-Z][a-z]?)(\d+)?", molecule_info):
        element, amount = match.groups(default="1")
        if element in elements_dict:
            elements_dict[element] += int(amount)
        else:
            elements_dict[element] = int(amount)

    if Z is not None and z_from_arg is not None:
        if Z != z_from_arg:
            raise InvalidParticleError(
                "The charge number extracted from the particle string "
                f"{argument!r} is inconsistent with the keyword Z = {Z}."
            )
        else:
            warnings.warn(
                "Redundant charge information for particle "
                f"'{argument}' with Z = {Z}.",
                ParticleWarning,
            )

    if z_from_arg is not None:
        Z = z_from_arg
    return elements_dict, molecule_info, Z
>>>>>>> bb3fa746
<|MERGE_RESOLUTION|>--- conflicted
+++ resolved
@@ -472,12 +472,7 @@
         "ion": ion,
         "mass number": mass_numb,
         "charge number": Z,
-<<<<<<< HEAD
     }
-=======
-    }
-
-    return nomenclature_dict
 
 
 def _parse_and_check_molecule_input(argument: str, Z: Integral = None):
@@ -544,5 +539,4 @@
 
     if z_from_arg is not None:
         Z = z_from_arg
-    return elements_dict, molecule_info, Z
->>>>>>> bb3fa746
+    return elements_dict, molecule_info, Z