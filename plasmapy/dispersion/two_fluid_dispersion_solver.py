--- conflicted
+++ resolved
@@ -234,18 +234,7 @@
     for (ind, key) in zip(range(3), keys):
         # The solution corresponding to equation 38
         omega[key] = omega_ci * np.lib.scimath.sqrt(
-<<<<<<< HEAD
-            2
-            * Lambda
-            * np.sqrt(-p / 3)
-            * np.cos(
-            1 / 3 * np.lib.scimath.arccos(3 * q / (2 * p) * np.lib.scimath.sqrt(-3 / p)) - 2
-            * np.pi / 3 * j
-            )
-            + Lambda * A / 3
-=======
             R * np.cos(1 / 3 * np.lib.scimath.arccos(S) - 2 * np.pi / 3 * ind ) + T
->>>>>>> b57211e8
         )
 
     return omega
