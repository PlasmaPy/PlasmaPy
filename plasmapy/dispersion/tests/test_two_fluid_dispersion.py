"""Tests for the two fluid dispersion"""

import numpy as np
import pytest

from astropy import units as u

from plasmapy.dispersion.two_fluid_dispersion import two_fluid_dispersion_solution
from plasmapy.utils.exceptions import PhysicsWarning

k = 0.0001 * u.rad/u.m
B = 8.3e-9 * u.T
n_i = 5.0e6 * u.m ** -3
theta = np.pi / 4 * u.rad
T_e = 1.6e6 * u.K
T_i = 4.0e5 * u.K
z_mean = 1
ion = 'p+'

B_neg = -1 * u.T
n_neg = -5.0e6 * u.m ** -3
T_e_neg = -1.6e6 * u.K
T_i_neg = -4.0e5 * u.K

k_arr = np.linspace(10 ** -7, 10 ** -2, 10000) * u.rad/u.m
theta_arr = np.linspace(5, 85, 100) * u.deg
c = 3.0e8 * u.m / u.s

@pytest.mark.skip
def test_two_fluid_dispersion():
    r"""Test the two fluid analytical dispersion solution"""

    sol = two_fluid_dispersion_solution(
        B=B, ion=ion, k=k, n_i=n_i, T_e=T_e, T_i=T_i, theta=theta, z_mean=z_mean
    )

    sol_theta_0 = two_fluid_dispersion_solution(
        B=B, ion=ion, k=k, n_i=n_i, T_e=T_e, T_i=T_i, theta=0 * u.deg, z_mean=z_mean
    )

    sol_theta_90 = two_fluid_dispersion_solution(
        B=B, ion=ion, k=k, n_i=n_i, T_e=T_e, T_i=T_i, theta=90 * u.deg, z_mean=z_mean
    )

    sol_k_0 = two_fluid_dispersion_solution(
        B=B, ion=ion, k=0 * u.rad/u.m, n_i=n_i, T_e=T_e, T_i=T_i, theta=theta, z_mean=z_mean
    )

    assert np.isclose(sol["fast_mode"].value, 56.00705004, rtol=1e-6)
    assert np.isclose(sol["alfven_mode"].value, 15.13224648, rtol=1e-6)
    assert np.isclose(sol["acoustic_mode"].value, 0.55619463, rtol=1e-6)
    assert np.isclose(sol_theta_0["alfven_mode"].value, 15.20273637, rtol=1e-6)
    assert np.isclose(
        np.real(sol_theta_90["acoustic_mode"].value), 0.0, rtol=1e-6
    )

    assert np.isclose(sol_k_0["fast_mode"].value, 0, rtol=1e-6)
    assert np.isclose(sol_k_0["alfven_mode"].value, 0, rtol=1e-6)
    assert np.isclose(sol_k_0["acoustic_mode"].value, 0, rtol=1e-6)

    with pytest.raises(ValueError):
        two_fluid_dispersion_solution(
            B=B_neg, ion=ion, k=k, n_i=n_i, T_e=T_e, T_i=T_i, theta=theta, z_mean=z_mean
        )

    with pytest.raises(ValueError):
        two_fluid_dispersion_solution(
            B=B, ion=ion, k=k, n_i=n_neg, T_e=T_e, T_i=T_i, theta=theta, z_mean=z_mean
        )

    with pytest.raises(ValueError):
        two_fluid_dispersion_solution(
            B=B, ion=ion, k=k, n_i=n_i, T_e=T_e_neg, T_i=T_i, theta=theta, z_mean=z_mean
        )

    with pytest.raises(ValueError):
        two_fluid_dispersion_solution(
            B=B, ion=ion, k=k, n_i=n_i, T_e=T_e, T_i=T_i_neg, theta=theta, z_mean=z_mean
        )

    # Cases where one or more of the inputs is an array
    sol_k_arr = two_fluid_dispersion_solution(
        B=B, ion=ion, k=k_arr, n_i=n_i, T_e=T_e, T_i=T_i, theta=theta, z_mean=z_mean
    )
    sol_theta_arr = two_fluid_dispersion_solution(
        B=B, ion=ion, k=k, n_i=n_i, T_e=T_e, T_i=T_i, theta=theta_arr, z_mean=z_mean
    )
    sol_k_arr0 = two_fluid_dispersion_solution(
        B=B, ion=ion, k=k_arr[0], n_i=n_i, T_e=T_e, T_i=T_i, theta=theta, z_mean=z_mean
    )
    sol_theta_arr0 = two_fluid_dispersion_solution(
        B=B, ion=ion, k=k, n_i=n_i, T_e=T_e, T_i=T_i, theta=theta_arr[0], z_mean=z_mean
    )
    sol_k_arr1 = two_fluid_dispersion_solution(
        B=B, ion=ion, k=k_arr[-1], n_i=n_i, T_e=T_e, T_i=T_i, theta=theta, z_mean=z_mean
    )
    sol_theta_arr1 = two_fluid_dispersion_solution(
        B=B, ion=ion, k=k, n_i=n_i, T_e=T_e, T_i=T_i, theta=theta_arr[-1], z_mean=z_mean
    )


    assert np.isclose(
        sol_k_arr["fast_mode"].value[0], sol_k_arr0["fast_mode"].value
    )
    assert np.isclose(
        sol_theta_arr["fast_mode"].value[0], sol_theta_arr0["fast_mode"].value
    )

    assert np.isclose(
        sol_k_arr["alfven_mode"].value[0], sol_k_arr0["alfven_mode"].value
    )
    assert np.isclose(
        sol_theta_arr["alfven_mode"].value[0],
        sol_theta_arr0["alfven_mode"].value,
    )

    assert np.isclose(
        sol_k_arr["acoustic_mode"].value[0], sol_k_arr0["acoustic_mode"].value
    )
    assert np.isclose(
        sol_theta_arr["acoustic_mode"].value[0],
        sol_theta_arr0["acoustic_mode"].value,
    )

    assert np.isclose(
        sol_k_arr["fast_mode"].value[-1], sol_k_arr1["fast_mode"].value
    )

    assert np.isclose(
        sol_theta_arr["fast_mode"].value[-1], sol_theta_arr1["fast_mode"].value
    )

    assert np.isclose(
        sol_k_arr["alfven_mode"].value[-1], sol_k_arr1["alfven_mode"].value
    )
    assert np.isclose(
        sol_theta_arr["alfven_mode"][-1].value,
        sol_theta_arr1["alfven_mode"].value,
    )

    assert np.isclose(
        sol_k_arr["acoustic_mode"].value[-1], sol_k_arr1["acoustic_mode"].value
    )
    assert np.isclose(
<<<<<<< HEAD
        sol_theta_arr["acoustic_mode"].value[0, -1],
        sol_theta_arr1["acoustic_mode"].value[0, 0],
    )


class TestTwoFluidDispersionSolution:
    _kwargs_single_valued = {
        "B": 8.3e-9 * u.T,
        "ion": "p+",
        "k": 0.0001 * u.rad/u.m,
        "n_i": 5.0e6 * u.m ** -3,
        "T_e": 1.6e6 * u.K,
        "T_i": 4.0e5 * u.K,
        "theta": 45 * u.deg,
    }

    @pytest.mark.parametrize(
        "kwargs, _error",
        [
            ({**_kwargs_single_valued, "B": "wrong type"}, TypeError),
            ({**_kwargs_single_valued, "B": [8e-9, 8.5e-9] * u.T}, ValueError),
            ({**_kwargs_single_valued, "B": -1 * u.T}, ValueError),
            ({**_kwargs_single_valued, "B": 5 * u.m}, u.UnitTypeError),
            ({**_kwargs_single_valued, "ion": {"not": "a particle"}}, TypeError),
            ({**_kwargs_single_valued, "ion": "e-"}, ValueError),
            ({**_kwargs_single_valued, "ion": "He", "z_mean": "wrong type"}, TypeError),
            ({**_kwargs_single_valued, "k": np.ones((3, 2)) * u.rad / u.m}, ValueError),
            ({**_kwargs_single_valued, "k": 0 * u.rad / u.m}, ValueError),
            ({**_kwargs_single_valued, "k": -1.0 * u.rad / u.m}, ValueError),
            ({**_kwargs_single_valued, "k": 5 * u.s}, u.UnitTypeError),
            ({**_kwargs_single_valued, "n_i": "wrong type"}, TypeError),
            ({**_kwargs_single_valued, "n_i": [5e6, 6e6] * u.m ** -3}, ValueError),
            ({**_kwargs_single_valued, "n_i": -5e6 * u.m ** -3}, ValueError),
            ({**_kwargs_single_valued, "n_i": 2 * u.s}, u.UnitTypeError),
            ({**_kwargs_single_valued, "T_e": "wrong type"}, TypeError),
            ({**_kwargs_single_valued, "T_e": [1.4e6, 1.7e6] * u.K}, ValueError),
            ({**_kwargs_single_valued, "T_e": -10 * u.eV}, ValueError),
            ({**_kwargs_single_valued, "T_e": 2 * u.s}, u.UnitTypeError),
            ({**_kwargs_single_valued, "T_i": "wrong type"}, TypeError),
            ({**_kwargs_single_valued, "T_i": [4e5, 5e5] * u.K}, ValueError),
            ({**_kwargs_single_valued, "T_i": -1 * u.eV}, ValueError),
            ({**_kwargs_single_valued, "T_i": 2 * u.s}, u.UnitTypeError),
            ({**_kwargs_single_valued, "theta": np.ones((3, 2)) * u.deg}, ValueError),
            ({**_kwargs_single_valued, "theta": 5 * u.eV}, u.UnitTypeError),
            ({**_kwargs_single_valued, "gamma_e": "wrong type"}, TypeError),
            ({**_kwargs_single_valued, "gamma_i": "wrong type"}, TypeError),
        ],
    )
    def test_raises(self, kwargs, _error):
        with pytest.raises(_error):
            two_fluid_dispersion_solution(**kwargs)

    @pytest.mark.parametrize(
        "kwargs, _warning",
        [
            (
                {
                    "B": 8.3e-7 * u.T,
                    "ion": "p+",
                    "k": 0.0001 * u.rad/u.m,
                    "n_i": 3.0e6 * u.m ** -3,
                    "T_e": 1.6e6 * u.K,
                    "T_i": 4.0e5 * u.K,
                    "theta": 5 * u.deg,
                },
                PhysicsWarning,
            ),
        ],
    )
    def test_warns(self, kwargs, _warning):
        with pytest.warns(_warning):
            two_fluid_dispersion_solution(**kwargs)
=======
        sol_theta_arr["acoustic_mode"].value[-1],
        sol_theta_arr1["acoustic_mode"].value,
    )
>>>>>>> 3f18b294
<|MERGE_RESOLUTION|>--- conflicted
+++ resolved
@@ -142,9 +142,8 @@
         sol_k_arr["acoustic_mode"].value[-1], sol_k_arr1["acoustic_mode"].value
     )
     assert np.isclose(
-<<<<<<< HEAD
-        sol_theta_arr["acoustic_mode"].value[0, -1],
-        sol_theta_arr1["acoustic_mode"].value[0, 0],
+        sol_theta_arr["acoustic_mode"].value[-1],
+        sol_theta_arr1["acoustic_mode"].value,
     )
 
 
@@ -214,9 +213,4 @@
     )
     def test_warns(self, kwargs, _warning):
         with pytest.warns(_warning):
-            two_fluid_dispersion_solution(**kwargs)
-=======
-        sol_theta_arr["acoustic_mode"].value[-1],
-        sol_theta_arr1["acoustic_mode"].value,
-    )
->>>>>>> 3f18b294
+            two_fluid_dispersion_solution(**kwargs)