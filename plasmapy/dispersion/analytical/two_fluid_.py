"""
Functionality for calculating various analytical solutions to the two
fluid dispersion relation.
"""
__all__ = ["two_fluid"]

import astropy.units as u
import numpy as np
import warnings

from astropy.constants.si import c
from numbers import Integral, Real
from typing import Optional

from plasmapy.formulary.frequencies import gyrofrequency, plasma_frequency
from plasmapy.formulary.speeds import Alfven_speed, ion_sound_speed
from plasmapy.particles import particle_input, ParticleLike
from plasmapy.utils.decorators import validate_quantities
from plasmapy.utils.exceptions import PhysicsWarning


@particle_input
@validate_quantities(
    B={"can_be_negative": False},
    n_i={"can_be_negative": False},
    T_e={"can_be_negative": False, "equivalencies": u.temperature_energy()},
    T_i={"can_be_negative": False, "equivalencies": u.temperature_energy()},
)
<<<<<<< HEAD
def two_fluid(
=======
def two_fluid(  # noqa: C901, PLR0912, PLR0915
    *,
>>>>>>> fa096345
    B: u.T,
    ion: ParticleLike,
    k: u.rad / u.m,
    n_i: u.m**-3,
    theta: u.rad,
    *,
    T_e: u.K,
    T_i: u.K,
    gamma_e: Real = 1,
    gamma_i: Real = 3,
    mass_numb: Optional[Integral] = None,
    Z: Optional[Real] = None,
):
    r"""
    Using the solution provided by :cite:t:`bellan:2012`, calculate the
    analytical solution to the two fluid, low-frequency
    (:math:`ω/kc ≪ 1`) dispersion relation presented by
    :cite:t:`stringer:1963`.  This dispersion relation also assumes a
    uniform magnetic field :math:`\mathbf{B}_0`, no D.C. electric field
    :math:`\mathbf{E}_0=0`, and quasi-neutrality.  For more information
    see the **Notes** section below.

    Parameters
    ----------
    B : `~astropy.units.Quantity`
        The magnetic field magnitude in units convertible to T.

    ion : |particle-like|
        Representation of the ion species (e.g., ``'p'`` for protons,
        ``'D+'`` for deuterium, ``'He-4 1+'`` for singly ionized
        helium-4, etc.).

    k : `~astropy.units.Quantity`
        Wavenumber in units convertible to rad/m. May be either single
        valued or a 1D array of length :math:`N`.

    n_i : `~astropy.units.Quantity`
        Ion number density in units convertible to m\ :sup:`-3`.

    theta : `~astropy.units.Quantity`
        The angle of propagation of the wave with respect to the
        magnetic field, :math:`\cos^{-1}(k_z / k)`, in units must be
        convertible to radians. May be either single valued or a 1D
        array of size :math:`M`.

    T_e : `~astropy.units.Quantity`, |keyword-only|
        The electron temperature in units of K or eV.

    T_i : `~astropy.units.Quantity`, |keyword-only|
        The ion temperature in units of K or eV.

    gamma_e : `float` or `int`, |keyword-only|, default: 1
        The adiabatic index for electrons.  The default value assumes
        that the electrons are able to equalize their temperature
        rapidly enough that the electrons are effectively isothermal.

    gamma_i : `float` or `int`, |keyword-only|, default: 3
        The adiabatic index for ions. The default value assumes that ion
        motion has only one degree of freedom, namely along magnetic
        field lines.

    mass_numb : `int`, |keyword-only|, optional
        The mass number of an isotope corresponding to ``ion``.

    Z : real number, |keyword-only|, optional
        The |charge number| corresponding to ``ion``.

    Returns
    -------
    omega : Dict[str, `~astropy.units.Quantity`]
        A dictionary of computed wave frequencies in units rad/s.  The
        dictionary contains three keys: ``'fast_mode'`` for the fast
        mode, ``'alfven_mode'`` for the Alfvén mode, and
        ``'acoustic_mode'`` for the ion-acoustic mode.  The value for
        each key will be a :math:`N × M` array.

    Raises
    ------
    TypeError
        If applicable arguments are not instances of
        `~astropy.units.Quantity` or cannot be converted into one.

    |ParticleError|
        If ``ion`` is not |particle-like|.

    TypeError
        If ``gamma_e``, ``gamma_i``, or ``Z`` are not a real number.

    ~astropy.units.UnitTypeError
        If applicable arguments do not have units convertible to the
        expected units.

    ValueError
        If any of ``B``, ``k``, ``n_i``, ``T_e``, or ``T_i`` is
        negative.

    ValueError
        If ``k`` is negative or zero.

    ValueError
        If ``ion`` is not of category ion or element.

    ValueError
        If ``B``, ``n_i``, ``T_e``, or ``T_I`` are not single valued
        `astropy.units.Quantity` (i.e. an array).

    ValueError
        If ``k`` or ``theta`` are not single valued or a 1D array.

    Warns
    -----
    : `~plasmapy.utils.exceptions.PhysicsWarning`
        When the computed wave frequencies violate the low-frequency
        (:math:`ω/kc ≪ 1`) assumption of the dispersion relation.

    Notes
    -----
    The complete dispersion equation presented by :cite:t:`stringer:1963`
    (equation 1 of :cite:t:`bellan:2012`) is:

    .. math::
        \left( \cos^2 θ - Q \frac{ω^2}{k^2 {v_A}^2} \right) &
        \left[
            \left( \cos^2 θ - \frac{ω^2}{k^2 {c_s}^2} \right)
            - Q \frac{ω^2}{k^2 {v_A}^2} \left(
                1 - \frac{ω^2}{k^2 {c_s}^2}
            \right)
        \right] \\
            &= \left(1 - \frac{ω^2}{k^2 {c_s}^2} \right)
              \frac{ω^2}{{ω_{ci}}^2} \cos^2 θ

    where

    .. math::
        Q &= 1 + k^2 c^2/{ω_{pe}}^2 \\
        \cos θ &= \frac{k_z}{k} \\
        \mathbf{B}_0 &= B_0 \mathbf{\hat{z}}

    :math:`ω` is the wave frequency, :math:`k` is the wavenumber,
    :math:`v_A` is the Alfvén velocity, :math:`c_s` is the sound speed,
    :math:`ω_{ci}` is the ion gyrofrequency, and
    :math:`ω_{pe}` is the electron plasma frequency. This relation
    does additionally assume low-frequency waves
    :math:`ω/kc ≪ 1`, no D.C. electric field
    :math:`\mathbf{E}_0=0` and quasi-neutrality.

    Following section 5 of :cite:t:`bellan:2012`, the exact roots of the
    above dispersion equation can be derived and expressed as one
    analytical solution (equation 38 of :cite:t:`bellan:2012`):

    .. math::
        \frac{ω}{ω_{ci}} = \sqrt{
            2 Λ \sqrt{-\frac{P}{3}} \cos\left(
                \frac{1}{3} \cos^{-1}\left(
                    \frac{3q}{2p} \sqrt{-\frac{3}{p}}
                \right)
                - \frac{2 \pi}{3}j
            \right)
            + \frac{Λ A}{3}
        }

    where :math:`j = 0` represents the fast mode, :math:`j = 1`
    represents the Alfvén mode, and :math:`j = 2` represents the
    acoustic mode.  Additionally,

    .. math::
        p &= \frac{3B-A^2}{3} \; , \; q = \frac{9AB-2A^3-27C}{27} \\
        A &= \frac{Q + Q^2 β + Q α + α Λ}{Q^2} \;
            , \; B = α \frac{1 + 2 Q β + Λ β}{Q^2} \;
            , \; C = \frac{α^2 β}{Q^2} \\
        α &= \cos^2 θ \;
            , \; β = \left( \frac{c_s}{v_A}\right)^2 \;
            , \; Λ = \left( \frac{k v_{A}}{ω_{ci}}\right)^2

    Examples
    --------
    >>> from astropy import units as u
    >>> from plasmapy.dispersion.analytical import two_fluid
    >>> inputs = {
    ...     "k": 0.01 * u.rad / u.m,
    ...     "theta": 30 * u.deg,
    ...     "B": 8.3e-9 * u.T,
    ...     "n_i": 5e6 * u.m ** -3,
    ...     "T_e": 1.6e6 * u.K,
    ...     "T_i": 4.0e5 * u.K,
    ...     "ion": "p+",
    ... }
    >>> omegas = two_fluid(**inputs)
    >>> omegas
    {'fast_mode': <Quantity 1520.57... rad / s>,
     'alfven_mode': <Quantity 1261.75... rad / s>,
     'acoustic_mode': <Quantity 0.688152... rad / s>}

    >>> inputs = {
    ...     "k": [1e-7, 2e-7] * u.rad / u.m,
    ...     "theta": [10, 20] * u.deg,
    ...     "B": 8.3e-9 * u.T,
    ...     "n_i": 5e6 * u.m ** -3,
    ...     "T_e": 1.6e6 * u.K,
    ...     "T_i": 4.0e5 * u.K,
    ...     "ion": "He+",
    ... }
    >>> omegas = two_fluid(**inputs)
    >>> omegas['fast_mode']
    <Quantity [[0.00767..., 0.00779... ],
               [0.01534..., 0.01558...]] rad / s>
    """

    # validate arguments
    for arg_name in ("B", "n_i", "T_e", "T_i"):
        val = locals()[arg_name].squeeze()
        if val.shape != ():
            raise ValueError(
                f"Argument '{arg_name}' must a single value and not an array of "
                f"shape {val.shape}."
            )
        locals()[arg_name] = val

    # validate arguments
    for arg_name in ("gamma_e", "gamma_i"):
        if not isinstance(locals()[arg_name], Real):
            raise TypeError(
                f"Expected int or float for argument '{arg_name}', but got "
                f"{type(locals()[arg_name])}."
            )

    # validate argument k
    k = k.squeeze()
    if k.ndim not in (0, 1):
        raise ValueError(
            f"Argument 'k' needs to be a single valued or 1D array astropy Quantity,"
            f" got array of shape {k.shape}."
        )
    if np.any(k <= 0):
        raise ValueError("Argument 'k' can not be a or have negative values.")

    # validate argument theta
    theta = theta.squeeze()
    if theta.ndim not in (0, 1):
        raise ValueError(
            f"Argument 'theta' needs to be a single valued or 1D array astropy "
            f"Quantity, got array of shape {k.shape}."
        )

    # Calc needed plasma parameters
    n_e = n_i * ion.charge_number
    with warnings.catch_warnings():
        warnings.simplefilter("ignore", category=PhysicsWarning)
        c_s = ion_sound_speed(
            T_e=T_e,
            T_i=T_i,
            ion=ion,
            n_e=n_e,
            gamma_e=gamma_e,
            gamma_i=gamma_i,
        )
    v_A = Alfven_speed(B, n_i, ion=ion)
    omega_ci = gyrofrequency(B=B, particle=ion, signed=False)
    omega_pe = plasma_frequency(n=n_e, particle="e-")

    # Bellan2012JGR params equation 32
    alpha = np.cos(theta.value) ** 2
    beta = (c_s / v_A).to(u.dimensionless_unscaled).value ** 2
    alphav, kv = np.meshgrid(alpha, k.value)  # create grid
    Lambda = (kv * v_A.value / omega_ci.value) ** 2

    # Bellan2012JGR params equation 2
    Q = 1 + (kv * c.value / omega_pe.value) ** 2

    # Bellan2012JGR params equation 35
    A = ((1 + alphav) / Q) + beta + (alphav * Lambda / Q**2)
    B = alphav * (1 + 2 * Q * beta + Lambda * beta) / Q**2
    C = beta * (alphav / Q) ** 2

    # Bellan2012JGR params equation 36
    p = (3 * B - A**2) / 3
    q = (9 * A * B - 2 * A**3 - 27 * C) / 27

    # Bellan2012JGR params equation 38
    R = 2 * Lambda * np.emath.sqrt(-p / 3)
    S = 3 * q / (2 * p) * np.emath.sqrt(-3 / p)
    T = Lambda * A / 3
    omega = {}
    for ind, wave_mode in enumerate(("fast_mode", "alfven_mode", "acoustic_mode")):
        # The solution corresponding to equation 38
        ω = omega_ci * np.emath.sqrt(
            R * np.cos(1 / 3 * np.emath.arccos(S) - 2 * np.pi / 3 * ind) + T
        )
        omega[wave_mode] = ω.squeeze()

        # check for violation of dispersion relation assumptions
        # (i.e. low-frequency, ω/kc << 0.1)
        wkc_max = np.max(ω.value / (kv * c.value))
        if wkc_max > 0.1:
            warnings.warn(
                f"The {wave_mode} calculation produced a high-frequency wave (ω/kc == "
                f"{wkc_max:.3f}), which violates the low-frequency (ω/kc << 1) "
                f"assumption of the dispersion relation.",
                PhysicsWarning,
            )

    return omega<|MERGE_RESOLUTION|>--- conflicted
+++ resolved
@@ -26,12 +26,7 @@
     T_e={"can_be_negative": False, "equivalencies": u.temperature_energy()},
     T_i={"can_be_negative": False, "equivalencies": u.temperature_energy()},
 )
-<<<<<<< HEAD
-def two_fluid(
-=======
 def two_fluid(  # noqa: C901, PLR0912, PLR0915
-    *,
->>>>>>> fa096345
     B: u.T,
     ion: ParticleLike,
     k: u.rad / u.m,
