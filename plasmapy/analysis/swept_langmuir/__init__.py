--- conflicted
+++ resolved
@@ -5,23 +5,17 @@
     "check_sweep",
     "find_floating_potential",
     "find_ion_saturation_current",
-<<<<<<< HEAD
     "plot_floating_potential",
-=======
     "ISatExtras",
     "VFExtras",
->>>>>>> d4b72c2b
 ]
 __aliases__ = ["find_isat_", "find_vf_"]
 
 from plasmapy.analysis.swept_langmuir.floating_potential import (
     find_floating_potential,
     find_vf_,
-<<<<<<< HEAD
     plot_floating_potential,
-=======
     VFExtras,
->>>>>>> d4b72c2b
 )
 from plasmapy.analysis.swept_langmuir.helpers import check_sweep
 from plasmapy.analysis.swept_langmuir.ion_saturation_current import (
