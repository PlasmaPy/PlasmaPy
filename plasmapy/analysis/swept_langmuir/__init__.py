"""
Subpackage containing routines for analyzing swept Langmuir probe traces.
"""
<<<<<<< HEAD
__all__ = [
    "check_sweep",
    "find_floating_potential",
    "find_ion_saturation_current",
    "find_isat_",
    "find_vf_",
]


from .floating_potential import find_floating_potential, find_vf_
from .helpers import check_sweep
from .ion_saturation_current import find_ion_saturation_current, find_isat_
=======
__all__ = ["check_sweep", "find_floating_potential", "find_vf_"]
__aliases__ = ["find_vf_"]

from plasmapy.analysis.swept_langmuir.floating_potential import (
    find_floating_potential,
    find_vf_,
)
from plasmapy.analysis.swept_langmuir.helpers import check_sweep
>>>>>>> cfb94320
<|MERGE_RESOLUTION|>--- conflicted
+++ resolved
@@ -1,26 +1,21 @@
 """
 Subpackage containing routines for analyzing swept Langmuir probe traces.
 """
-<<<<<<< HEAD
 __all__ = [
     "check_sweep",
     "find_floating_potential",
     "find_ion_saturation_current",
-    "find_isat_",
-    "find_vf_",
 ]
-
-
-from .floating_potential import find_floating_potential, find_vf_
-from .helpers import check_sweep
-from .ion_saturation_current import find_ion_saturation_current, find_isat_
-=======
-__all__ = ["check_sweep", "find_floating_potential", "find_vf_"]
-__aliases__ = ["find_vf_"]
+__aliases__ = ["find_isat_", "find_vf_"]
 
 from plasmapy.analysis.swept_langmuir.floating_potential import (
     find_floating_potential,
     find_vf_,
 )
 from plasmapy.analysis.swept_langmuir.helpers import check_sweep
->>>>>>> cfb94320
+from plasmapy.analysis.swept_langmuir.ion_saturation_current import (
+    find_ion_saturation_current,
+    find_isat_,
+)
+
+__all__ += __aliases__