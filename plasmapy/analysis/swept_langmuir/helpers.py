--- conflicted
+++ resolved
@@ -5,11 +5,7 @@
 import numpy as np
 
 
-<<<<<<< HEAD
-def check_sweep(  # noqa: C901
-=======
-def check_sweep(  # noqa: PLR0912
->>>>>>> 8149c9c5
+def check_sweep(  # noqa: C901, PLR0912
     voltage: np.ndarray,
     current: np.ndarray,
     strip_units: bool = True,
