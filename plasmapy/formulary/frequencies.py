"""Functions to calculate fundamental plasma frequency parameters."""
__all__ = [
    "gyrofrequency",
    "lower_hybrid_frequency",
    "plasma_frequency",
    "upper_hybrid_frequency",
]
__aliases__ = ["oc_", "wc_", "wlh_", "wp_", "wuh_"]
__lite_funcs__ = ["plasma_frequency_lite"]

import astropy.units as u
import numbers
import numpy as np

from astropy.constants.si import e, eps0
from numba import njit

from plasmapy import particles
from plasmapy.formulary import misc
from plasmapy.particles import ParticleLike
from plasmapy.particles.exceptions import ChargeError, InvalidParticleError
from plasmapy.utils.decorators import (
    angular_freq_to_hz,
    bind_lite_func,
    preserve_signature,
    validate_quantities,
)

__all__ += __aliases__ + __lite_funcs__

e_si_unitless = e.value
eps0_si_unitless = eps0.value


@validate_quantities(
    validations_on_return={
        "units": [u.rad / u.s, u.Hz],
        "equivalencies": [(u.cy / u.s, u.Hz)],
    }
)
@angular_freq_to_hz
<<<<<<< HEAD
def gyrofrequency(
    B: u.Quantity[u.T], particle: Particle, signed=False, Z=None
) -> u.Quantity[u.rad / u.s]:
=======
def gyrofrequency(B: u.T, particle: ParticleLike, signed=False, Z=None) -> u.rad / u.s:
>>>>>>> 5e542ce3
    r"""
    Calculate the particle gyrofrequency in units of radians per second.

    **Aliases:** `oc_`, `wc_`

    Parameters
    ----------
    B : `~astropy.units.Quantity`
        The magnetic field magnitude in units convertible to tesla.

    particle : `~plasmapy.particles.particle_class.Particle`
        Representation of the particle species (e.g., 'p' for protons, 'D+'
        for deuterium, or 'He-4 +1' for singly ionized helium-4). If no
        charge state information is provided, then the particles are assumed
        to be singly charged.

    signed : `bool`, optional
        The gyrofrequency can be defined as signed (negative for electron,
        positive for ion). Default is `False` (unsigned, i.e. always
        positive).

    Z : `float` or `~astropy.units.Quantity`, optional
        The average ionization (arithmetic mean) for a plasma where
        a macroscopic description is valid. If this quantity is not
        given then the charge number of the ion
        is used. This is effectively an average gyrofrequency for the
        plasma where multiple charge states are present, and should
        not be interpreted as the gyrofrequency for any single particle.
        If not provided, it defaults to the charge number of the ``particle``.

    Returns
    -------
    omega_c : `~astropy.units.Quantity`
        The particle gyrofrequency in units of radians per second.

    Raises
    ------
    `TypeError`
        If the magnetic field is not a `~astropy.units.Quantity` or
        ``particle`` is not of an appropriate type.

    `ValueError`
        If the magnetic field contains invalid values or particle cannot
        be used to identify a particle or isotope.

    Warns
    -----
    : `~astropy.units.UnitsWarning`
        If units are not provided, SI units are assumed.

    Notes
    -----
    The particle gyrofrequency is the angular frequency of particle
    gyration around magnetic field lines and is given by:

    .. math::
        ω_{c} = \frac{Z e B}{m}

    The particle gyrofrequency is also known as the particle cyclotron
    frequency or the particle Larmor frequency.

    The recommended way to convert from angular frequency to frequency
    is to use an equivalency between cycles per second and hertz, as
    Astropy's `~astropy.units.dimensionless_angles` equivalency does not
    account for the factor of :math:`2π` needed during this conversion.  The
    `~astropy.units.dimensionless_angles` equivalency is appropriate
    when dividing a velocity by an angular frequency to get a length scale.

    Examples
    --------
    >>> from astropy import units as u
    >>> gyrofrequency(0.1*u.T, 'e-')
    <Quantity 1.7588...e+10 rad / s>
    >>> gyrofrequency(0.1*u.T, 'e-', to_hz=True)
    <Quantity 2.79924...e+09 Hz>
    >>> gyrofrequency(0.1*u.T, 'e-', signed=True)
    <Quantity -1.75882...e+10 rad / s>
    >>> gyrofrequency(0.01*u.T, 'p')
    <Quantity 957883.32... rad / s>
    >>> gyrofrequency(0.01*u.T, 'p', signed=True)
    <Quantity 957883.32... rad / s>
    >>> gyrofrequency(0.01*u.T, particle='T+')
    <Quantity 319964.5... rad / s>
    >>> gyrofrequency(0.01*u.T, particle='T+', to_hz=True)
    <Quantity 50923.9... Hz>
    >>> omega_ce = gyrofrequency(0.1*u.T, 'e-')
    >>> print(omega_ce)
    1758820... rad / s
    >>> f_ce = omega_ce.to(u.Hz, equivalencies=[(u.cy/u.s, u.Hz)])
    >>> print(f_ce)
    279924... Hz

    """
    m = particles.particle_mass(particle)
    Z = misc._grab_charge(particle, Z)
    if not signed:
        Z = abs(Z)

    return u.rad * (Z * e * np.abs(B) / m).to(1 / u.s)


oc_ = gyrofrequency
"""Alias to `~plasmapy.formulary.frequencies.gyrofrequency`."""

wc_ = gyrofrequency
"""Alias to `~plasmapy.formulary.frequencies.gyrofrequency`."""


@preserve_signature
@njit
def plasma_frequency_lite(
    n: numbers.Real, mass: numbers.Real, z_mean: numbers.Real, to_hz: bool = False
) -> numbers.Real:
    r"""
    The :term:`lite-function` for
    `~plasmapy.formulary.frequencies.plasma_frequency`.  Performs the
    same plasma frequency calculation as
    `~plasmapy.formulary.frequencies.plasma_frequency`, but is intended
    for computational use and, thus, has all data conditioning
    safeguards removed.

    Parameters
    ----------
    n : `~numbers.Real`
        Particle number density, in units of m\ :sup:`-3`.

    mass : `~numbers.Real`
        Mass of the particle, in units of kg.

    z_mean : `~numbers.Real`
        The average ionization (arithmetic mean) for the particle
        species in the plasma.  For example, a proton would have a value
        of ``z_mean=1``.

    to_hz : `bool`
        (Default `False`) Set `True` to apply the factor of
        :math:`1/2π` and return a value in units of Hz.

    Returns
    -------
    wp : `~numbers.Real`
        The particle plasma frequency in radians per second.  Setting
        keyword ``to_hz=True`` will apply the factor of :math:`1/2π`
        and yield a value in Hz.

    Notes
    -----

    The particle plasma frequency is

    .. math::
        ω_{p} = Z |e| \sqrt{\frac{n}{\epsilon_0 m}}

    where :math:`m` is the mass of the particle, :math:`e` is the
    fundamental unit of charge, :math:`Z` is the average charge state
    ``z_mean`` of the particle species, :math:`n` is the particle number
    density.  This form of the plasma frequency has units of
    radians / s, but when using the ``to_hz`` keyword a factor of
    :math:`1/2π` will be applied to give a value in Hz.

    Examples
    --------

    >>> from plasmapy.particles import Particle
    >>> mass = Particle("p").mass.value
    >>> plasma_frequency_lite(n=1e19, mass=mass, z_mean=1)
    416329...
    >>> plasma_frequency_lite(n=1e19, mass=mass, z_mean=1, to_hz=True)
    662608...
    """
    omega_p = z_mean * e_si_unitless * np.sqrt(n / (eps0_si_unitless * mass))

    return omega_p / (2.0 * np.pi) if to_hz else omega_p


@bind_lite_func(plasma_frequency_lite)
@validate_quantities(
    n={"can_be_negative": False},
    validations_on_return={
        "units": [u.rad / u.s, u.Hz],
        "equivalencies": [(u.cy / u.s, u.Hz)],
    },
)
@angular_freq_to_hz
<<<<<<< HEAD
def plasma_frequency(
    n: u.Quantity[u.m**-3], particle: Particle, z_mean=None
) -> u.Quantity[u.rad / u.s]:
=======
def plasma_frequency(n: u.m**-3, particle: ParticleLike, z_mean=None) -> u.rad / u.s:
>>>>>>> 5e542ce3
    r"""Calculate the particle plasma frequency.

    **Aliases:** `wp_`

    **Lite Version:** `~plasmapy.formulary.frequencies.plasma_frequency_lite`

    Parameters
    ----------
    n : `~astropy.units.Quantity`
        Particle number density in units convertible to m\ :sup:`-3`.

    particle : `~plasmapy.particles.particle_class.Particle`
        Representation of the particle species (e.g., ``"p"`` for
        protons, ``"D+"`` for deuterium, or ``"He-4 +1"`` for singly
        ionized helium-4). If no charge state information is provided,
        then the particles are assumed to be singly charged.

    z_mean : `~numbers.Real`, optional
        The average ionization (arithmetic mean) for the particle
        species in the plasma.  Typically, the charge state will be
        derived from the ``particle`` argument, but this keyword will
        override that behavior.

    Returns
    -------
    omega_p : `~astropy.units.Quantity`
        The particle plasma frequency in radians per second.  Setting
        keyword ``to_hz=True`` will apply the factor of :math:`1/2π`
        and yield a value in Hz.

    Raises
    ------
    `TypeError`
        If ``n`` is not a `~astropy.units.Quantity` or particle is not
        of an appropriate type.

    `~astropy.units.UnitConversionError`
        If ``n`` is not in correct units.

    `ValueError`
        If ``n`` contains invalid values or particle cannot be used to
        identify a particle or isotope.

    Warns
    -----
    : `~astropy.units.UnitsWarning`
        If units are not provided, SI units are assumed.

    Notes
    -----
    The particle plasma frequency is

    .. math::
        ω_{p} = Z |e| \sqrt{\frac{n}{\epsilon_0 m}}

    where :math:`m` is the mass of the particle, :math:`e` is the
    fundamental unit of charge, :math:`Z` is the average charge state
    ``z_mean`` of the particle species, :math:`n` is the particle number
    density.  This form of the plasma frequency has units of
    radians / s, but using the ``to_hz`` will apply the factor of
    :math:`1/2π` to give a value in Hz.

    Examples
    --------
    >>> from astropy import units as u
    >>> plasma_frequency(1e19*u.m**-3, particle='p')
    <Quantity 4.16329...e+09 rad / s>
    >>> plasma_frequency(1e19*u.m**-3, particle='p', to_hz=True)
    <Quantity 6.62608...e+08 Hz>
    >>> plasma_frequency(1e19*u.m**-3, particle='D+')
    <Quantity 2.94462...e+09 rad / s>
    >>> plasma_frequency(1e19*u.m**-3, 'e-')
    <Quantity 1.78398...e+11 rad / s>
    >>> plasma_frequency(1e19*u.m**-3, 'e-', to_hz=True)
    <Quantity 2.83930...e+10 Hz>

    For user convenience
    `~plasmapy.formulary.frequencies.plasma_frequency_lite` is bound to
    this function and can be used as follows.

    >>> from plasmapy.particles import Particle
    >>> mass = Particle("p").mass.value
    >>> plasma_frequency.lite(n=1e19, mass=mass, z_mean=1)
    416329...
    >>> plasma_frequency.lite(n=1e19, mass=mass, z_mean=1, to_hz=True)
    662608...
    """

    try:
        m = particles.particle_mass(particle).value

        if z_mean is None:
            # warnings.warn("No z_mean given, defaulting to atomic charge",
            #               PhysicsWarning)
            try:
                Z = particles.charge_number(particle)
            except ChargeError:
                Z = 1
        else:
            # using user provided average ionization
            Z = z_mean
        Z = np.abs(Z)
        # TODO REPLACE WITH Z = np.abs(_grab_charge(particle, z_mean)), some bugs atm
    except InvalidParticleError as e:
        raise ValueError(f"Invalid particle, {particle}, in plasma_frequency.") from e

    return plasma_frequency_lite(n=n, mass=m, z_mean=Z) * u.rad / u.s


wp_ = plasma_frequency
"""Alias to `~plasmapy.formulary.frequencies.plasma_frequency`."""


@validate_quantities(
    n_i={"can_be_negative": False},
    validations_on_return={
        "units": [u.rad / u.s, u.Hz],
        "equivalencies": [(u.cy / u.s, u.Hz)],
    },
)
@angular_freq_to_hz
<<<<<<< HEAD
def lower_hybrid_frequency(
    B: u.Quantity[u.T], n_i: u.m**-3, ion: Particle
) -> u.Quantity[u.rad / u.s]:
=======
def lower_hybrid_frequency(B: u.T, n_i: u.m**-3, ion: ParticleLike) -> u.rad / u.s:
>>>>>>> 5e542ce3
    r"""
    Return the lower hybrid frequency.

    **Aliases:** `wlh_`

    Parameters
    ----------
    B : `~astropy.units.Quantity`
        The magnetic field magnitude in units convertible to tesla.

    n_i : `~astropy.units.Quantity`
        Ion number density.

    ion : `~plasmapy.particles.particle_class.Particle`
        Representation of the ion species (e.g., ``'p'`` for protons, ``'D+'``
        for deuterium, or ``'He-4 +1'`` for singly ionized helium-4). If no
        charge state information is provided, then the ions are assumed to
        be singly charged.

    Returns
    -------
    omega_lh : `~astropy.units.Quantity`
        The lower hybrid frequency in radians per second.

    Raises
    ------
    `TypeError`
        If either of ``B`` or ``n_i`` is not a `~astropy.units.Quantity`,
        or ion is of an inappropriate type.

    `~astropy.units.UnitConversionError`
        If either of ``B`` or ``n_i`` is in incorrect units.

    `ValueError`
        If either of ``B`` or ``n_i`` contains invalid values or are of
        incompatible dimensions, or ion cannot be used to identify an
        ion or isotope.

    Warns
    -----
    : `~astropy.units.UnitsWarning`
        If units are not provided, SI units are assumed.

    Notes
    -----
    The lower hybrid frequency is given through the relation

    .. math::
        \frac{1}{ω_{lh}^2} = \frac{1}{ω_{ci}^2 + ω_{pi}^2} +
        \frac{1}{ω_{ci}ω_{ce}}

    where :math:`ω_{ci}` is the ion gyrofrequency,
    :math:`ω_{ce}` is the electron gyrofrequency, and
    :math:`ω_{pi}` is the ion plasma frequency.

    The lower hybrid frequency constitutes a resonance for electromagnetic
    waves in magnetized plasmas, namely for the X-mode. These are waves
    with their wave electric field being perpendicular to the background
    magnetic field. For the lower hybrid frequency, ion and electron
    dynamics both play a role. As the name suggests, it has a lower frequency
    compared to the upper hybrid frequency. It can play an important role
    for heating and current drive in fusion plasmas.

    Examples
    --------
    >>> from astropy import units as u
    >>> lower_hybrid_frequency(0.2*u.T, n_i=5e19*u.m**-3, ion='D+')
    <Quantity 5.78372...e+08 rad / s>
    >>> lower_hybrid_frequency(0.2*u.T, n_i=5e19*u.m**-3, ion='D+', to_hz = True)
    <Quantity 92050879.3... Hz>

    """
    # We do not need a charge state here, so the sole intent is to
    # catch invalid ions.
    try:
        particles.charge_number(ion)
    except InvalidParticleError as ex:
        raise ValueError("Invalid ion in lower_hybrid_frequency.") from ex

    omega_ci = gyrofrequency(B, particle=ion)
    omega_pi = plasma_frequency(n_i, particle=ion)
    omega_ce = gyrofrequency(B, particle="e-")
    return ((omega_ci * omega_ce) ** -1 + omega_pi**-2) ** -0.5


wlh_ = lower_hybrid_frequency
"""Alias to `~plasmapy.formulary.frequencies.lower_hybrid_frequency`."""


@validate_quantities(
    n_e={"can_be_negative": False},
    validations_on_return={
        "units": [u.rad / u.s, u.Hz],
        "equivalencies": [(u.cy / u.s, u.Hz)],
    },
)
@angular_freq_to_hz
def upper_hybrid_frequency(
    B: u.Quantity[u.T], n_e: u.Quantity[u.m**-3]
) -> u.Quantity[u.rad / u.s]:
    r"""
    Return the upper hybrid frequency.

    **Aliases:** `wuh_`

    Parameters
    ----------
    B : `~astropy.units.Quantity`
        The magnetic field magnitude in units convertible to tesla.

    n_e : `~astropy.units.Quantity`
        The electron number density.

    Returns
    -------
    omega_uh : `~astropy.units.Quantity`
        The upper hybrid frequency in radians per second.

    Raises
    ------
    `TypeError`
        If either of ``B`` or ``n_e`` is not a `~astropy.units.Quantity`.

    `~astropy.units.UnitConversionError`
        If either of ``B`` or ``n_e`` is in incorrect units.

    `ValueError`
        If either of ``B`` or ``n_e`` contains invalid values or are of
        incompatible dimensions.

    Warns
    -----
    : `~astropy.units.UnitsWarning`
        If units are not provided, SI units are assumed.

    Notes
    -----
    The upper hybrid frequency is given through the relation

    .. math::
        ω_{uh}^2 = ω_{ce}^2 + ω_{pe}^2

    where :math:`ω_{ce}` is the electron gyrofrequency and
    :math:`ω_{pe}` is the electron plasma frequency.

    The upper hybrid frequency is a resonance for electromagnetic
    waves in magnetized plasmas, namely for the X-mode. These are
    waves with their wave electric field being perpendicular to
    the background magnetic field. In the cold plasma model, i.e.
    without any finite temperature effects, the resonance acts
    merely as a resonance such that power can be deposited there.
    If finite temperature effects are considered, mode conversion
    can occur at the upper hybrid resonance, coupling to the
    electrostatic electron Bernstein wave.

    Examples
    --------
    >>> from astropy import units as u
    >>> upper_hybrid_frequency(0.2*u.T, n_e=5e19*u.m**-3)
    <Quantity 4.00459...e+11 rad / s>
    >>> upper_hybrid_frequency(0.2*u.T, n_e=5e19*u.m**-3, to_hz = True)
    <Quantity 6.37350...e+10 Hz>

    """
    omega_pe = plasma_frequency(n=n_e, particle="e-")
    omega_ce = gyrofrequency(B, "e-")
    return np.sqrt(omega_pe**2 + omega_ce**2)


wuh_ = upper_hybrid_frequency
"""Alias to `~plasmapy.formulary.frequencies.upper_hybrid_frequency`."""<|MERGE_RESOLUTION|>--- conflicted
+++ resolved
@@ -39,13 +39,9 @@
     }
 )
 @angular_freq_to_hz
-<<<<<<< HEAD
 def gyrofrequency(
-    B: u.Quantity[u.T], particle: Particle, signed=False, Z=None
+    B: u.Quantity[u.T], particle: ParticleLike, signed=False, Z=None
 ) -> u.Quantity[u.rad / u.s]:
-=======
-def gyrofrequency(B: u.T, particle: ParticleLike, signed=False, Z=None) -> u.rad / u.s:
->>>>>>> 5e542ce3
     r"""
     Calculate the particle gyrofrequency in units of radians per second.
 
@@ -230,13 +226,9 @@
     },
 )
 @angular_freq_to_hz
-<<<<<<< HEAD
 def plasma_frequency(
-    n: u.Quantity[u.m**-3], particle: Particle, z_mean=None
+    n: u.Quantity[u.m**-3], particle: ParticleLike, z_mean=None
 ) -> u.Quantity[u.rad / u.s]:
-=======
-def plasma_frequency(n: u.m**-3, particle: ParticleLike, z_mean=None) -> u.rad / u.s:
->>>>>>> 5e542ce3
     r"""Calculate the particle plasma frequency.
 
     **Aliases:** `wp_`
@@ -358,13 +350,9 @@
     },
 )
 @angular_freq_to_hz
-<<<<<<< HEAD
 def lower_hybrid_frequency(
-    B: u.Quantity[u.T], n_i: u.m**-3, ion: Particle
+    B: u.Quantity[u.T], n_i: u.m**-3, ion: ParticleLike
 ) -> u.Quantity[u.rad / u.s]:
-=======
-def lower_hybrid_frequency(B: u.T, n_i: u.m**-3, ion: ParticleLike) -> u.rad / u.s:
->>>>>>> 5e542ce3
     r"""
     Return the lower hybrid frequency.
 
