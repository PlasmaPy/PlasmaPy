"""Functions to calculate fundamental plasma length parameters."""
__all__ = ["Debye_length", "gyroradius", "inertial_length"]
__aliases__ = ["cwp_", "lambdaD_", "rc_", "rhoc_"]

import astropy.units as u
import numpy as np
import warnings

from astropy.constants.si import c, e, eps0, k_B

from plasmapy.formulary import frequencies, speeds
from plasmapy.formulary.relativity import RelativisticBody
from plasmapy.particles import particle_input, ParticleLike
from plasmapy.utils.decorators import validate_quantities
from plasmapy.utils.exceptions import PlasmaPyFutureWarning

__all__ += __aliases__


@validate_quantities(
    T_e={"can_be_negative": False, "equivalencies": u.temperature_energy()},
    n_e={"can_be_negative": False},
)
def Debye_length(T_e: u.K, n_e: u.m**-3) -> u.m:
    r"""Calculate the characteristic decay length for electric fields,
     due to charge screening.

    **Aliases:** `lambdaD_`

    Parameters
    ----------
    T_e : `~astropy.units.Quantity`
        Electron temperature.

    n_e : `~astropy.units.Quantity`
        Electron number density.

    Returns
    -------
    lambda_D : `~astropy.units.Quantity`
        The Debye length in meters.

    Raises
    ------
    `TypeError`
        If either argument is not a `~astropy.units.Quantity`.

    `~astropy.units.UnitConversionError`
        If either argument is in incorrect units.

    `ValueError`
        If either argument contains invalid values.

    Warns
    -----
    : `~astropy.units.UnitsWarning`
        If units are not provided, SI units are assumed.

    Notes
    -----
    The Debye length is the exponential scale length for charge
    screening and is given by

    .. math::
        λ_D = \sqrt{\frac{ε_0 k_b T_e}{n_e e^2}}

    for an electron plasma with nearly stationary ions.

    The electrical potential will drop by a factor of :math:`1/e` every Debye
    length.

    Plasmas will generally be quasineutral on length scales significantly
    larger than the Debye length.

    See Also
    --------
    ~plasmapy.formulary.dimensionless.Debye_number

    Examples
    --------
    >>> from astropy import units as u
    >>> Debye_length(5e6*u.K, 5e15*u.m**-3)
    <Quantity 0.002182... m>

    """
    return np.sqrt(eps0 * k_B * T_e / (n_e * e**2))


lambdaD_ = Debye_length
"""Alias to `~plasmapy.formulary.lengths.Debye_length`."""


@validate_quantities(
    Vperp={"can_be_nan": True},
    T_i={
        "can_be_nan": True,
        "equivalencies": u.temperature_energy(),
        "none_shall_pass": True,
    },
    T={
        "can_be_nan": True,
        "equivalencies": u.temperature_energy(),
        "none_shall_pass": True,
    },
    validations_on_return={"equivalencies": u.dimensionless_angles()},
)
@particle_input(any_of={"charged", "uncharged"})
def gyroradius(
    B: u.T,
    particle: ParticleLike,
    *,
    Vperp: u.m / u.s = np.nan * u.m / u.s,
    T_i: u.K = None,
    T: u.K = None,
    lorentzfactor=np.nan,
    relativistic: bool = True,
) -> u.m:
    r"""Return the particle gyroradius.

    **Aliases:** `rc_`, `rhoc_`

    Parameters
    ----------
    B : `~astropy.units.Quantity`
        The magnetic field magnitude in units convertible to tesla.

    particle : `~plasmapy.particles.particle_class.Particle`
        Representation of the particle species (e.g., ``'p'`` for protons, ``'D+'``
        for deuterium, or ``'He-4 +1'`` for singly ionized helium-4).  If no
        charge state information is provided, then the particles are assumed
        to be singly charged.

    Vperp : `~astropy.units.Quantity`, optional, |keyword-only|
        The component of particle velocity that is perpendicular to the
        magnetic field in units convertible to meters per second.

    T : `~astropy.units.Quantity`, optional, |keyword-only|
        The particle temperature in units convertible to kelvin.

    T_i : `~astropy.units.Quantity`, optional, |keyword-only|
        The particle temperature in units convertible to kelvin.
        Note: Deprecated. Use ``T`` instead.

    lorentzfactor : `float` or `~numpy.ndarray`, optional, |keyword-only|
<<<<<<< HEAD
        The Lorentz factor for the particles, use for high precision.

    relativistic : `bool`, optional, |keyword-only|
        Whether or not you want to use a relativistic approximation. True by default.
=======
        The Lorentz factor for the particles. Set to 1.0 if you want to use
        the nonrelativistic approximation.
>>>>>>> 0cd2c5a8

    Returns
    -------
    r_Li : `~astropy.units.Quantity`
        The particle gyroradius in units of meters.  This
        `~astropy.units.Quantity` will be based on either the
        perpendicular component of particle velocity as inputted, or
        the most probable speed for a particle within a Maxwellian
        distribution for the particle temperature. It is relativistically accurate.

    Raises
    ------
    `TypeError`
        The arguments are of an incorrect type.

    `~astropy.units.UnitConversionError`
        The arguments do not have appropriate units.

    `ValueError`
        If any argument contains invalid values.

    Warns
    -----
    : `~astropy.units.UnitsWarning`
        If units are not provided, SI units are assumed.

    Notes
    -----
    One but not both of ``Vperp`` and ``T`` must be inputted.

    ``lorentzfactor`` can be inferred from ``Vperp`` or ``T`` but
    near the speed of light, this can lead to rounding errors

    If any of ``B``, ``Vperp``, or ``T`` is a number rather than a
    `~astropy.units.Quantity`, then SI units will be assumed and a
    warning will be raised.

    The particle gyroradius is also known as the particle Larmor
    radius and is given by

    .. math::
        r_{Li} = \frac{\gamma V_{\perp}}{ω_{ci}}

    where :math:`V_⟂` is the component of particle velocity that is
    perpendicular to the magnetic field, :math:`ω_{ci}` is the
    particle gyrofrequency, and :math: `γ` is the lorentz factor.  If a temperature is provided, then
    :math:`V_⟂` will be the most probable thermal velocity of a
    particle at that temperature. The relativistic keyword can be set to false
    to avoid the relativsitic approximation

    Examples
    --------
    >>> from astropy import units as u
    >>> gyroradius(0.2*u.T, particle='p+', T=1e5*u.K)
    <Quantity 0.002120... m>
    >>> gyroradius(0.2*u.T, particle='p+', T=1e5*u.K)
    <Quantity 0.002120... m>
    >>> gyroradius(5*u.uG, particle='alpha', T=1*u.eV)
    <Quantity 288002.38... m>
    >>> gyroradius(400*u.G, particle='Fe+++', Vperp=1e7*u.m/u.s)
    <Quantity 48.25815... m>
    >>> gyroradius(B=0.01*u.T, particle='e-', T=1e6*u.K)
    <Quantity 0.003130... m>
    >>> gyroradius(0.01*u.T, 'e-', Vperp=1e6*u.m/u.s)
    <Quantity 0.000568... m>
    >>> gyroradius(0.2*u.T, 'e-', T=1e5*u.K)
    <Quantity 4.94957...e-05 m>
    >>> gyroradius(5*u.uG, 'e-', T=1*u.eV)
    <Quantity 6744.27... m>
    >>> gyroradius(400*u.G, 'e-', Vperp=1e7*u.m/u.s)
    <Quantity 0.001422... m>
    >>> gyroradius(400*u.G, 'e-', Vperp=1e7*u.m/u.s, lorentzfactor=1.0)
    <Quantity 0.001421... m>
    """

    # Backwards Compatibility and Deprecation check for keyword T_i
    if T_i is not None:
        warnings.warn(
            "Keyword T_i is deprecated, use T instead.",
            PlasmaPyFutureWarning,
        )
        if T is None:
            T = T_i
        else:
            raise ValueError(
                "Keywords T_i and T are both given.  T_i is deprecated, "
                "please use T only."
            )

    if not relativistic:
        if not np.isnan(lorentzfactor):
            raise ValueError(
                "Lorentz factor is provided but relativistic is set to false"
            )
        lorentzfactor = 1.0

    if T is None:
        T = np.nan * u.K

    isfinite_T = np.isfinite(T)
    isfinite_Vperp = np.isfinite(Vperp)
    isfinite_lorentzfactor = np.isfinite(lorentzfactor)

    # check 1: ensure either Vperp or T invalid, keeping in mind that
    # the underlying values of the astropy quantity may be numpy arrays
    if np.any(np.logical_and(isfinite_Vperp, isfinite_T)):
        raise ValueError(
            "Must give Vperp or T, but not both, as arguments to gyroradius"
        )
    elif np.any(np.logical_not(isfinite_T)) and np.any(np.logical_not(isfinite_Vperp)):
        # any parts that are both nan, try to calc from lorentzfactor
        if not np.isscalar(lorentzfactor):
            raise ValueError(
                "Inferring velocity(s) from more than one lorentz factor is not currently supported"
            )
        Vperp = np.copy(Vperp)
        rbody = RelativisticBody(particle, lorentz_factor=lorentzfactor)
        Vperp[~isfinite_Vperp] = rbody.velocity
    elif np.any(isfinite_lorentzfactor) and relativistic is True:
        warnings.warn(
            "lorentzfactor is given along with Vperp or T, will lead to inaccurate predictions unless they correspond"
        )

    # check 2: get Vperp as the thermal speed if is not already a valid input
    if np.isscalar(Vperp.value) and np.isscalar(
        T.value
    ):  # both T and Vperp are scalars
        # we know exactly one of them is nan from check 1
        if isfinite_T:
            # T is valid, so use it to determine Vperp
            Vperp = speeds.thermal_speed(T, particle=particle)
        # else: Vperp is already valid, do nothing
    elif np.isscalar(Vperp.value):  # only T is an array
        # this means either Vperp must be nan, or T must be an array of all nan,
        # or else we couldn't have gotten through check 1
        if isfinite_Vperp:
            # Vperp is valid, T is a vector that is all nan
            # uh...
            Vperp = np.repeat(Vperp, len(T))
        else:
            # normal case where Vperp is scalar nan and T is valid array
            Vperp = speeds.thermal_speed(T, particle=particle)
    elif np.isscalar(T.value):  # only Vperp is an array
        # this means either T must be nan, or V_perp must be an array of all nan,
        # or else we couldn't have gotten through check 1
        if isfinite_T:
            # T is valid, V_perp is an array of all nan
            # uh...
            Vperp = speeds.thermal_speed(np.repeat(T, len(Vperp)), particle=particle)
        # else: normal case where T is scalar nan and Vperp is already a valid
        # array so, do nothing
    else:  # both T and Vperp are arrays
        # we know all the elementwise combinations have one nan and one finite,
        # due to check 1 use the valid Vperps, and replace the others with those
        # calculated from T
        Vperp = Vperp.copy()  # avoid changing Vperp's value outside function
        Vperp[isfinite_T] = speeds.thermal_speed(T[isfinite_T], particle=particle)

    omega_ci = frequencies.gyrofrequency(B, particle)

    if np.all(isfinite_lorentzfactor):
        return lorentzfactor * np.abs(Vperp) / omega_ci
    elif not np.any(isfinite_lorentzfactor):
        lorentzfactor = RelativisticBody(particle, V=Vperp).lorentz_factor
        return lorentzfactor * np.abs(Vperp) / omega_ci
    else:
        # the lorentzfactor is neither completely valid nor completely invalid,
        # so we have to correct the missing parts, note that we don't actually
        # have to check if it is a scalar since scalars cannot be partially valid
        rbody = RelativisticBody(particle, V=Vperp)
        lorentzfactor = np.copy(lorentzfactor)
        lorentzfactor[~isfinite_lorentzfactor] = rbody.lorentz_factor[
            ~isfinite_lorentzfactor
        ]
        return lorentzfactor * np.abs(Vperp) / omega_ci


rc_ = gyroradius
"""Alias to `~plasmapy.formulary.lengths.gyroradius`."""

rhoc_ = gyroradius
"""Alias to `~plasmapy.formulary.lengths.gyroradius`."""


@validate_quantities(
    n={"can_be_negative": False},
    validations_on_return={"equivalencies": u.dimensionless_angles()},
)
@particle_input(require="charged")
def inertial_length(n: u.m**-3, particle: ParticleLike) -> u.m:
    r"""
    Calculate a charged particle's inertial length.

    **Aliases:** `cwp_`

    Parameters
    ----------
    n : `~astropy.units.Quantity`
        Particle number density in units convertible to m\ :sup:`-3`\ .

    particle : `~plasmapy.particles.particle_class.Particle`
        Representation of the particle species (e.g., 'p+' for protons,
        'D+' for deuterium, or 'He-4 +1' for singly ionized helium-4).

    Returns
    -------
    d : `~astropy.units.Quantity`
        The particle's inertial length in meters.

    Raises
    ------
    `TypeError`
        If ``n`` is not a `~astropy.units.Quantity` or ``particle`` is
        not a string.

    `~astropy.units.UnitConversionError`
        If ``n`` is not in units of a number density.

    `ValueError`
        The particle density does not have an appropriate value.

    Warns
    -----
    : `~astropy.units.UnitsWarning`
        If units are not provided and SI units are assumed.

    Notes
    -----
    The inertial length of a particle of species :math:`s` is given by

    .. math::
        d = \frac{c}{ω_{ps}}

    The inertial length is the characteristic length scale for a
    particle to be accelerated in a plasma.  The Hall effect becomes
    important on length scales shorter than the ion inertial length.

    The inertial length is also known as the skin depth.

    Examples
    --------
    >>> from astropy import units as u
    >>> inertial_length(5 * u.m ** -3, 'He+')
    <Quantity 2.02985...e+08 m>
    >>> inertial_length(5 * u.m ** -3, 'e-')
    <Quantity 2376534.75... m>

    """
    omega_p = frequencies.plasma_frequency(n, particle=particle)

    return c / omega_p


cwp_ = inertial_length
"""
Alias to `~plasmapy.formulary.lengths.inertial_length`.

* Name is shorthand for :math:`c / ω_p`.
"""<|MERGE_RESOLUTION|>--- conflicted
+++ resolved
@@ -142,15 +142,11 @@
         Note: Deprecated. Use ``T`` instead.
 
     lorentzfactor : `float` or `~numpy.ndarray`, optional, |keyword-only|
-<<<<<<< HEAD
         The Lorentz factor for the particles, use for high precision.
 
     relativistic : `bool`, optional, |keyword-only|
         Whether or not you want to use a relativistic approximation. True by default.
-=======
-        The Lorentz factor for the particles. Set to 1.0 if you want to use
-        the nonrelativistic approximation.
->>>>>>> 0cd2c5a8
+
 
     Returns
     -------
