--- conflicted
+++ resolved
@@ -91,12 +91,6 @@
         raise TypeError(f"Improper type {type(x)} given for argument x.")
 
 
-<<<<<<< HEAD
-def Chandrasekhar_G(x):
-    erf = special.erf(x)
-    erf_derivative = 2 * np.exp(-(x ** 2)) / np.sqrt(np.pi)
-    return 0.5 * (erf / x ** 2 - erf_derivative / x)
-=======
 def Chandrasekhar_G(x: float):
     r"""
     Calculate the Chandrasekhar G function used in transport theory.
@@ -152,8 +146,7 @@
 
     erf = special.erf(x)
     erf_derivative = 2 * np.exp(-(x ** 2)) / np.sqrt(np.pi)
-    return (erf - x * erf_derivative) / (2 * x ** 2)
->>>>>>> b27c1c78
+    return 0.5 * (erf / x ** 2 - erf_derivative / x)
 
 
 def rot_a_to_b(a: np.ndarray, b: np.ndarray) -> np.ndarray:
