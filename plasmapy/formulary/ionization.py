--- conflicted
+++ resolved
@@ -1,15 +1,11 @@
 """ This module gathers functions relating to ionization states and the properties thereof.
 """
-<<<<<<< HEAD
-__all__ = ["ionization_balance", "Z_bal"]
-=======
 __all__ = ["ionization_balance", "Saha", "Z_bal_"]
 
 import astropy.units as u
 
 from astropy.constants import a0, k_B
 from numpy import pi, exp, sqrt, log
->>>>>>> 72443f36
 
 from plasmapy.utils.decorators import (
     check_relativistic,
