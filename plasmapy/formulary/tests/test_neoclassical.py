--- conflicted
+++ resolved
@@ -1,53 +1,36 @@
 import astropy.units as u
 import pytest
 
-<<<<<<< HEAD
 from plasmapy.formulary.neoclassical import (
     charge_weighting_factor,
-    collision_frequency_ai_bj,
     effective_momentum_relaxation_rate,
     M_matrix,
     N_matrix,
 )
-from plasmapy.particles import Particle, proton, Species
+from plasmapy.particles import IonizationState, Particle, proton
 
-hydrogen = Species(proton, 1e20 * u.m ** -3, temperature=10 * u.eV)
-carbon = Species(Particle("C+"), 1e19 * u.m ** -3, temperature=10 * u.eV)
-carbon2 = Species(Particle("C++"), 1e18 * u.m ** -3, temperature=10 * u.eV)
-hydrogen_states = [hydrogen]
-carbon_states = [carbon, carbon2]
+hydrogen = IonizationState("p+", n_elem=1e20 * u.m ** -3, T_e=10 * u.eV)
+pure_carbon = IonizationState("C+", n_elem=1e19 * u.m ** -3, T_e=10 * u.eV)
+carbon_states = IonizationState(
+    "C", [0, 1 / 1.1, 0.1 / 1.1, 0, 0, 0, 0], n_elem=1.1e19 * u.m ** -3, T_e=10 * u.eV
+)
 
 
 @pytest.mark.parametrize(
     ["function", "shape"], [(N_matrix, (3, 3)), (M_matrix, (3, 3)),],
 )
 def test_matrix_between_elements(function, shape, num_regression):
-    data = function(hydrogen, carbon)
+    data = function(hydrogen, pure_carbon)
     assert data.shape == shape, data.shape
     num_regression.check({function.__name__: data.flatten()})
-=======
-from plasmapy.formulary.neoclassical import M_matrix, N_matrix
-from plasmapy.particles import IonizationState, Particle, proton
-
-hydrogen = IonizationState("p+", n_elem=1e20 * u.m ** -3, T_e=10 * u.eV)
-carbon = IonizationState("C+", n_elem=1e19 * u.m ** -3, T_e=10 * u.eV)
->>>>>>> caa80e39
-
-
-@pytest.mark.parametrize(
-    "function", [collision_frequency_ai_bj,],
-)
-def test_number(function, num_regression):
-    data = function(hydrogen, carbon)
-    num_regression.check({function.__name__: data.si.value})
 
 
 @pytest.mark.parametrize("function", [effective_momentum_relaxation_rate,])
 def test_number_between_ionization_states(function, num_regression):
-    data = function(hydrogen_states, carbon_states)
+    data = function(hydrogen, carbon_states)
     num_regression.check({function.__name__: data.si.value})
 
 
 def test_weighted_ionization_factor(num_regression):
-    data = charge_weighting_factor(0, carbon_states)
+    data = charge_weighting_factor(1, carbon_states)
     num_regression.check({"xi": data.si.value})