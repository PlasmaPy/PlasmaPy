--- conflicted
+++ resolved
@@ -976,13 +976,8 @@
 
     assert np.isnan(plasma_frequency(np.nan * u.m ** -3, "e-"))
 
-<<<<<<< HEAD
     with pytest.warns(u.UnitsWarning), pytest.warns(ImplicitUnitConversionWarning):
-        assert plasma_frequency(1e19) == plasma_frequency(1e19 * u.m ** -3)
-=======
-    with pytest.warns(u.UnitsWarning):
         assert plasma_frequency(1e19, "e-") == plasma_frequency(1e19 * u.m ** -3, "e-")
->>>>>>> 1503043f
 
         assert plasma_frequency(n_i, particle="p").unit.is_equivalent(u.rad / u.s)
 
