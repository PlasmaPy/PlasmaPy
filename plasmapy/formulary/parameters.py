"""Functions to calculate fundamental plasma parameters."""

__all__ = [
    "Bohm_diffusion",
    "magnetic_energy_density",
    "magnetic_pressure",
    "mass_density",
    "thermal_pressure",
]
__aliases__ = [
    "DB_",
    "pmag_",
    "pth_",
    "rho_",
    "ub_",
]
__lite_funcs__ = []

import astropy.units as u
import numbers
import numpy as np

from astropy.constants.si import e, eps0, k_B, mu0
from typing import Optional, Union

from plasmapy import particles
from plasmapy.particles import Particle
from plasmapy.utils.decorators import (
    deprecated,
    validate_quantities,
)
from plasmapy.utils.exceptions import PlasmaPyFutureWarning

from plasmapy.formulary import dimensionless, frequencies, lengths, speeds  # noqa

<<<<<<< HEAD
__aliases__ += (
    dimensionless.__aliases__
    + frequencies.__aliases__
    + lengths.__aliases__
    + speeds.__aliases__
)

__lite_funcs__ += frequencies.__lite_funcs__ + speeds.__lite_funcs__

__all__ += (
    dimensionless.__all__
    + frequencies.__all__
    + lengths.__all__
    + speeds.__all__
    + __aliases__
    + __lite_funcs__
)
=======
__all__ += (
    dimensionless.__all__.copy()
    + frequencies.__all__.copy()
    + lengths.__all__.copy()
    + __aliases__
    + __lite_funcs__
)

__aliases__ += (
    dimensionless.__aliases__.copy()
    + frequencies.__aliases__.copy()
    + lengths.__aliases__.copy()
)

__lite_funcs__ += frequencies.__lite_funcs__.copy()

# remove from __all__ and __aliases__ added functionality names that are not
# actually in this file
for name in (
    "beta",
    "betaH_",
    "Mag_Reynolds",
    "quantum_theta",
    "Re_",
    "Reynolds_number",
    "Rm_",
):  # coverage: ignore
    try:
        __aliases__.remove(name)
    except ValueError:
        # name was not in __aliases__
        pass

    try:
        __all__.remove(name)
    except ValueError:
        # name was not in __all__
        pass
>>>>>>> 0773c75c

e_si_unitless = e.value
eps0_si_unitless = eps0.value
k_B_si_unitless = k_B.value

funcs_to_deprecate_wrap = [  # (module_name, func_name)
    ("dimensionless", "Debye_number"),
    ("dimensionless", "nD_"),
    ("dimensionless", "Hall_parameter"),
    ("dimensionless", "betaH_"),
    ("frequencies", "gyrofrequency"),
    ("frequencies", "oc_"),
    ("frequencies", "wc_"),
    ("frequencies", "plasma_frequency"),
    ("frequencies", "plasma_frequency_lite"),
    ("frequencies", "wp_"),
    ("frequencies", "lower_hybrid_frequency"),
    ("frequencies", "wlh_"),
    ("frequencies", "upper_hybrid_frequency"),
    ("frequencies", "wuh_"),
    ("lengths", "Debye_length"),
    ("lengths", "lambdaD_"),
    ("lengths", "gyroradius"),
    ("lengths", "rc_"),
    ("lengths", "rhoc_"),
    ("lengths", "inertial_length"),
    ("lengths", "cwp_"),
    ("speeds", "Alfven_speed"),
    ("speeds", "va_"),
    ("speeds", "ion_sound_speed"),
    ("speeds", "cs_"),
    ("speeds", "thermal_speed"),
    ("speeds", "thermal_speed_coefficients"),
    ("speeds", "thermal_speed_lite"),
    ("speeds", "vth_"),
    ("speeds", "kappa_thermal_speed"),
    ("speeds", "vth_kappa_"),
]
for modname, name in funcs_to_deprecate_wrap:
    globals()[name] = deprecated(
        since="0.7.0",
        warning_type=PlasmaPyFutureWarning,
        message=(
            f"The {name}() function has been moved to "
            f"plasmapy.formulary.{modname}.  Update your import to get "
            f"rid of this warning.  The 'plasmapy.formulary.parameters' module "
            f"will be officially removed in release v0.9.0."
        ),
    )(getattr(globals()[f"{modname}"], name))

del modname, name


def _grab_charge(ion: Particle, z_mean=None):
    """
    Merge two possible inputs for particle charge.

    Parameters
    ----------
    ion : `~plasmapy.particles.particle_class.Particle`
        a string representing a charged particle, or a Particle object.

    z_mean : `float`
        An optional float describing the average ionization of a particle
        species.

    Returns
    -------
    float
        if ``z_mean`` was passed, ``z_mean``, otherwise, the charge number
        of ``ion``.

    """
    if z_mean is None:
        # warnings.warn("No z_mean given, defaulting to atomic charge",
        #               PhysicsWarning)
        Z = particles.charge_number(ion)
    else:
        # using average ionization provided by user
        Z = z_mean
    return Z


@validate_quantities(
    density={"can_be_negative": False}, validations_on_return={"can_be_negative": False}
)
def mass_density(
    density: (u.m ** -3, u.kg / (u.m ** 3)),
    particle: Union[Particle, str],
    z_ratio: Optional[numbers.Real] = 1,
) -> u.kg / u.m ** 3:
    r"""
    Calculate the mass density from a number density.

    .. math::

        \rho = \left| \frac{Z_{s}}{Z_{particle}} \right| n_{s} m_{particle}
              = | Z_{ratio} | n_{s} m_{particle}

    where :math:`m_{particle}` is the particle mass, :math:`n_{s}` is a number
    density for plasma species :math:`s`, :math:`Z_{s}` is the charge number of
    species :math:`s`, and :math:`Z_{particle}` is the charge number of
    ``particle``.  For example, if the electron density is given for :math:`n_s`
    and ``particle`` is a doubly ionized atom, then :math:`Z_{ratio} = -1 / 2`\ .

    **Aliases:** `rho_`

    Parameters
    ----------
    density : `~astropy.units.Quantity`
        Either a particle number density (in units of m\ :sup:`-3` or
        equivalent) or a mass density (in units of kg / m\ :sup:`3` or
        equivalent).  If ``density`` is a mass density, then it will be passed
        through and returned without modification.

    particle : `~plasmapy.particles.particle_class.Particle`
        The particle for which the mass density is being calculated for.  Must
        be a `~plasmapy.particles.particle_class.Particle` or a value convertible to
        a `~plasmapy.particles.particle_class.Particle` (e.g., ``'p'`` for protons,
        ``'D+'`` for deuterium, or ``'He-4 +1'`` for singly ionized helium-4).

    z_ratio : `int`, `float`, optional
        The ratio of the charge numbers corresponding to the plasma species
        represented by ``density`` and the ``particle``.  For example, if the
        given ``density`` is and electron density and ``particle`` is doubly
        ionized ``He``, then ``z_ratio = -0.5``.  Default is ``1``.

    Raises
    ------
    `~astropy.units.UnitTypeError`
        If the ``density`` does not have units equivalent to a number density
        or mass density.

    `TypeError`
        If ``density`` is not of type `~astropy.units.Quantity`, or convertible.

    `TypeError`
        If ``particle`` is not of type or convertible to
        `~plasmapy.particles.particle_class.Particle`.

    `TypeError`
        If ``z_ratio`` is not of type `int` or `float`.

    `ValueError`
        If ``density`` is negative.

    Returns
    -------
    `~astropy.units.Quantity`
        The mass density for the plasma species represented by ``particle``.

    Examples
    --------
    >>> import astropy.units as u
    >>> mass_density(1 * u.m ** -3, 'p')
    <Quantity 1.67262...e-27 kg / m3>
    >>> mass_density(4 * u.m ** -3, 'D+')
    <Quantity 1.33743...e-26 kg / m3>
    >>> mass_density(2.e12 * u.cm ** -3, 'He')
    <Quantity 1.32929...e-08 kg / m3>
    >>> mass_density(2.e12 * u.cm ** -3, 'He', z_ratio=0.5)
    <Quantity 6.64647...e-09 kg / m3>
    >>> mass_density(1.0 * u.g * u.m ** -3, "")
    <Quantity 0.001 kg / m3>
    """
    if density.unit.is_equivalent(u.kg / u.m ** 3):
        return density

    if not isinstance(particle, Particle):
        try:
            particle = Particle(particle)
        except TypeError:
            raise TypeError(
                f"If passing a number density, you must pass a plasmapy Particle "
                f"(not type {type(particle)}) to calculate the mass density!"
            )

    if not isinstance(z_ratio, (float, np.floating, int, np.integer)):
        raise TypeError(
            f"Expected type int or float for keyword z_ratio, got type {type(z_ratio)}."
        )

    return abs(z_ratio) * density * particle.mass


rho_ = mass_density
"""Alias to `~plasmapy.formulary.parameters.mass_density`."""


@validate_quantities(
    T={"can_be_negative": False, "equivalencies": u.temperature_energy()},
    n={"can_be_negative": False},
)
def thermal_pressure(T: u.K, n: u.m ** -3) -> u.Pa:
    r"""
    Return the thermal pressure for a Maxwellian distribution.

    **Aliases:** `pth_`

    Parameters
    ----------
    T : `~astropy.units.Quantity`
        The particle temperature in either kelvin or energy per particle.

    n : `~astropy.units.Quantity`
        The particle number density in units convertible to m\ :sup:`-3`\ .

    Examples
    --------
    >>> import astropy.units as u
    >>> thermal_pressure(1*u.eV, 1e20/u.m**3)
    <Quantity 16.021... Pa>
    >>> thermal_pressure(10*u.eV, 1e20/u.m**3)
    <Quantity 160.21... Pa>

    Returns
    -------
    p_th : `~astropy.units.Quantity`
        Thermal pressure.

    Raises
    ------
    `TypeError`
        The temperature or number density is not a `~astropy.units.Quantity`.

    `~astropy.units.UnitConversionError`
        If the particle temperature is not in units of temperature or
        energy per particle.

    Notes
    -----
    The thermal pressure is given by:

    .. math::
        T_{th} = n k_B T
    """
    return n * k_B * T


pth_ = thermal_pressure
"""Alias to `~plasmapy.formulary.parameters.thermal_pressure`."""


@validate_quantities
def magnetic_pressure(B: u.T) -> u.Pa:
    r"""
    Calculate the magnetic pressure.

    **Aliases:** `pmag_`

    Parameters
    ----------
    B : `~astropy.units.Quantity`
        The magnetic field in units convertible to tesla.

    Returns
    -------
    p_B : `~astropy.units.Quantity`
        The magnetic pressure in units in pascals (newtons per square meter).

    Raises
    ------
    `TypeError`
        If the input is not a `~astropy.units.Quantity`.

    `~astropy.units.UnitConversionError`
        If the input is not in units convertible to tesla.

    `ValueError`
        If the magnetic field strength is not a real number between
        :math:`±∞`\ .

    Warns
    -----
    : `~astropy.units.UnitsWarning`
        If units are not provided, SI units are assumed.

    Notes
    -----
    The magnetic pressure is given by:

    .. math::
        p_B = \frac{B^2}{2 μ_0}

    The motivation behind having two separate functions for magnetic
    pressure and magnetic energy density is that it allows greater
    insight into the physics that are being considered by the user and
    thus more readable code.

    See Also
    --------
    magnetic_energy_density : returns an equivalent `~astropy.units.Quantity`,
        except in units of joules per cubic meter.

    Examples
    --------
    >>> from astropy import units as u
    >>> magnetic_pressure(0.1*u.T).to(u.Pa)
    <Quantity 3978.87... Pa>

    """
    return (B ** 2) / (2 * mu0)


pmag_ = magnetic_pressure
"""Alias to `~plasmapy.formulary.parameters.magnetic_pressure`."""


@validate_quantities
def magnetic_energy_density(B: u.T) -> u.J / u.m ** 3:
    r"""
    Calculate the magnetic energy density.

    **Aliases:** `ub_`

    Parameters
    ----------
    B : `~astropy.units.Quantity`
        The magnetic field in units convertible to tesla.

    Returns
    -------
    E_B : `~astropy.units.Quantity`
        The magnetic energy density in units of joules per cubic meter.

    Raises
    ------
    `TypeError`
        If the input is not a `~astropy.units.Quantity`.

    `~astropy.units.UnitConversionError`
        If the input is not in units convertible to tesla.

    `ValueError`
        If the magnetic field strength does not have an appropriate.
        value.

    Warns
    -----
    : `~astropy.units.UnitsWarning`
        If units are not provided, SI units are assumed

    Notes
    -----
    The magnetic energy density is given by:

    .. math::
        E_B = \frac{B^2}{2 μ_0}

    The motivation behind having two separate functions for magnetic
    pressure and magnetic energy density is that it allows greater
    insight into the physics that are being considered by the user and
    thus more readable code.

    See Also
    --------
    magnetic_pressure : Returns an equivalent `~astropy.units.Quantity`,
        except in units of pascals.

    Examples
    --------
    >>> from astropy import units as u
    >>> magnetic_energy_density(0.1*u.T)
    <Quantity 3978.87... J / m3>

    """
    return magnetic_pressure(B)


ub_ = magnetic_energy_density
"""Alias to `~plasmapy.formulary.parameters.magnetic_energy_density`."""


@validate_quantities(
    T_e={"can_be_negative": False, "equivalencies": u.temperature_energy()},
    B={"can_be_negative": False},
)
def Bohm_diffusion(T_e: u.K, B: u.T) -> u.m ** 2 / u.s:
    r"""
    Return the Bohm diffusion coefficient.

    The Bohm diffusion coefficient was conjectured to follow Bohm model
    of the diffusion of plasma across a magnetic field and describe the
    diffusion of early fusion energy machines :cite:p:`bohm:1949`. The
    rate predicted by Bohm diffusion is much higher than classical
    diffusion, and if there were no exceptions, magnetically confined
    fusion would be impractical.

    .. math::

        D_B = \frac{1}{16} \frac{k_B T}{e B}

    where :math:`k_B` is the Boltzmann constant
    and :math:`e` is the fundamental charge.

    **Aliases:** `DB_`

    Parameters
    ----------
    T_e : `~astropy.units.Quantity`
        The electron temperature.

    B : `~astropy.units.Quantity`
        The magnitude of the magnetic field in the plasma.

    Warns
    -----
    : `~astropy.units.UnitsWarning`
        If units are not provided, SI units are assumed.

    Raises
    ------
    `TypeError`
        ``T_e`` is not a `~astropy.units.Quantity` and cannot be
        converted into one.

    `~astropy.units.UnitConversionError`
        If ``T_e`` is not in appropriate units.

    Examples
    --------
    >>> import astropy.units as u
    >>> T_e = 5000 * u.K
    >>> B = 10 * u.T
    >>> Bohm_diffusion(T_e, B)
    <Quantity 0.00269292 m2 / s>
    >>> T_e = 50 * u.eV
    >>> B = 10 * u.T
    >>> Bohm_diffusion(T_e, B)
    <Quantity 0.3125 m2 / s>

    Returns
    -------
    D_B : `~astropy.units.Quantity`
        The Bohm diffusion coefficient in meters squared per second.

    """
    D_B = k_B * T_e / (16 * e * B)
    return D_B


DB_ = Bohm_diffusion
"""Alias to `~plasmapy.formulary.parameters.Bohm_diffusion`."""<|MERGE_RESOLUTION|>--- conflicted
+++ resolved
@@ -33,29 +33,12 @@
 
 from plasmapy.formulary import dimensionless, frequencies, lengths, speeds  # noqa
 
-<<<<<<< HEAD
-__aliases__ += (
-    dimensionless.__aliases__
-    + frequencies.__aliases__
-    + lengths.__aliases__
-    + speeds.__aliases__
-)
-
-__lite_funcs__ += frequencies.__lite_funcs__ + speeds.__lite_funcs__
-
-__all__ += (
-    dimensionless.__all__
-    + frequencies.__all__
-    + lengths.__all__
-    + speeds.__all__
-    + __aliases__
-    + __lite_funcs__
-)
-=======
+
 __all__ += (
     dimensionless.__all__.copy()
     + frequencies.__all__.copy()
     + lengths.__all__.copy()
+    + speeds.__all__.copy()
     + __aliases__
     + __lite_funcs__
 )
@@ -64,9 +47,10 @@
     dimensionless.__aliases__.copy()
     + frequencies.__aliases__.copy()
     + lengths.__aliases__.copy()
+    + speeds.__aliases__.copy()
 )
 
-__lite_funcs__ += frequencies.__lite_funcs__.copy()
+__lite_funcs__ += frequencies.__lite_funcs__.copy() + speeds.__lite_funcs__.copy()
 
 # remove from __all__ and __aliases__ added functionality names that are not
 # actually in this file
@@ -90,7 +74,6 @@
     except ValueError:
         # name was not in __all__
         pass
->>>>>>> 0773c75c
 
 e_si_unitless = e.value
 eps0_si_unitless = eps0.value
