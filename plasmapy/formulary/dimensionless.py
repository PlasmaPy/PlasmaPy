"""
Module of dimensionless plasma parameters.

These are especially important for determining what regime a plasma is
in. (e.g., turbulent, quantum, collisional, etc.).

For example, plasmas at high (much larger than 1) Reynolds numbers are
highly turbulent, while turbulence is negligible at low Reynolds
numbers.
"""
__all__ = ["beta", "quantum_theta", "Reynolds_number"]

from math import pi

from astropy import constants
from astropy import units as u
from astropy.constants.codata2010 import mu0

from plasmapy.formulary import quantum, parameters, electron_viscosity
from plasmapy.utils.decorators import validate_quantities
from astropy.constants import c


@validate_quantities(
    T={"can_be_negative": False, "equivalencies": u.temperature_energy()},
    n_e={"can_be_negative": False},
)
def quantum_theta(T: u.K, n_e: u.m ** -3) -> u.dimensionless_unscaled:
    """
    Compares Fermi energy to thermal kinetic energy to check if quantum
    effects are important.

    Parameters
    ----------
    T : ~astropy.units.Quantity
        The temperature of the plasma.
    n_e : ~astropy.units.Quantity
          The electron number density of the plasma.

    Examples
    --------
    >>> import astropy.units as u
    >>> quantum_theta(1*u.eV, 1e20*u.m**-3)
    <Quantity 127290.619...>
    >>> quantum_theta(1*u.eV, 1e16*u.m**-3)
    <Quantity 59083071...>
    >>> quantum_theta(1*u.eV, 1e26*u.m**-3)
    <Quantity 12.72906...>
    >>> quantum_theta(1*u.K, 1e26*u.m**-3)
    <Quantity 0.00109...>

    Returns
    -------
    theta: ~astropy.units.Quantity

    """
    fermi_energy = quantum.Fermi_energy(n_e)
    thermal_energy = constants.k_B * T
    theta = thermal_energy / fermi_energy
    return theta


@validate_quantities(
    T={"can_be_negative": False, "equivalencies": u.temperature_energy()},
    n={"can_be_negative": False},
)
def beta(T: u.K, n: u.m ** -3, B: u.T) -> u.dimensionless_unscaled:
    """
    The ratio of thermal pressure to magnetic pressure.

    Parameters
    ----------
    T : ~astropy.units.Quantity
        The temperature of the plasma.
    n : ~astropy.units.Quantity
        The particle density of the plasma.
    B : ~astropy.units.Quantity
        The magnetic field in the plasma.

    Examples
    --------
    >>> import astropy.units as u
    >>> beta(1*u.eV, 1e20*u.m**-3, 1*u.T)
    <Quantity 4.0267...e-05>
    >>> beta(8.8e3*u.eV, 1e20*u.m**-3, 5.3*u.T)
    <Quantity 0.01261...>

    Returns
    -------
    beta: ~astropy.units.Quantity
        Dimensionless quantity.

    """
    thermal_pressure = parameters.thermal_pressure(T, n)
    magnetic_pressure = parameters.magnetic_pressure(B)
    return thermal_pressure / magnetic_pressure


@validate_quantities(v={"can_be_negative": True})
def Reynolds_number(rho: u.kg / u.m ** 3, v: u.m / u.s, l: u.m,
                    mu: u.kg / (u.m * u.s)) -> u.dimensionless_unscaled:
<<<<<<< HEAD
    """
    The Reynolds Number is a dimensionless quantity
=======
    r"""
    The Reynold's Number is a dimensionless quantity
>>>>>>> c655b546
    that is used to predict flow patterns in fluids.
    The Reynolds Number is defined as the ratio of inertial forces to viscous forces.
    A low Reynolds Number describes smooth, laminar flow
    while a high Reynolds Number describes rough, turbulent flow.

    .. math::

        Re = \frac{\rho v L }{\mu}

    Parameters
    ----------
    rho : `~astropy.units.Quantity`
        The density of the plasma.
    v : `~astropy.units.Quantity`
        The flow velocity of the plasma.
    l : `~astropy.units.Quantity`
        The characteristic length scale.
    mu : `~astropy.units.Quantity`
        The dynamic viscosity of the plasma.

     Warns
    -----
    ~astropy.units.UnitsWarning
        If units are not provided, SI units are assumed.

    Raises
    ------
    TypeError
        The `v` is not a `~astropy.units.Quantity` and cannot be
        converted into a ~astropy.units.Quantity.

    ~astropy.units.UnitConversionError
        If the `v` is not in appropriate units.

    :exc:`~plasmapy.utils.exceptions.RelativityError`
        If the velocity `v` is greater than the speed of light.

    Examples
    --------
    >>> import astropy.units as u
    >>> rho = 1000 * u.kg / u.m ** 3
    >>> v = 10 * u.m / u.s
    >>> L = 1 * u.m
    >>> mu = 8.9e-4 * u.kg / (u.m * u.s)
    >>> Reynolds_number(rho, v, L, mu)
    <Quantity 11235955.05617978>
    >>> rho = 1490 * u.kg / u.m ** 3
    >>> v = 0.1 * u.m / u.s
    >>> L = 0.05 * u.m
    >>> mu = 10 * u.kg / (u.m * u.s)
    >>> Reynolds_number(rho, v, L, mu)
    <Quantity 0.745>

    Returns
    -------
    Re: `~astropy.Quantity`
        Dimensionless quantity.
    """
    Re = abs(rho * v * l / mu)
    return Re


@validate_quantities(U={"can_be_negative": True})
def Mag_Reynolds(U: u.m / u.s, L: u.m, sigma: u.S / u.m) -> u.dimensionless_unscaled:
    """
    The Magnetic Reynolds number is a dimensionless quantity that
    estimates the relative contributions of advection and induction
    to magnetic diffusion in a conducting medium.

    .. math::

        Rm = \frac{U L}{\\eta}

        where: \\eta = \frac{1}{\\mu_0 \\sigma}

        and \\mu_0 is the permeability of free space.

    Parameters
    ----------
    U : `~astropy.units.Quantity`
        The velocity scale of the plasma.
    L : `~astropy.units.Quantity`
        The length scale of the plasma.
    sigma : `~astropy.units.Quantity`
        The conductivity of the plasma.

     Warns
    -----
    ~astropy.units.UnitsWarning
        If units are not provided, SI units are assumed.

    Raises
    ------
    TypeError
        The `U` is not a `~astropy.units.Quantity` and cannot be
        converted into a ~astropy.units.Quantity.

    ~astropy.units.UnitConversionError
        If the `U` is not in appropriate units.

    :exc:`~plasmapy.utils.exceptions.RelativityError`
        If the velocity `U` is greater than the speed of light.

    Examples
    --------
    >>> import astropy.units as u
    >>> sigma = 5.96e7 * u.S / u.m
    >>> U = 10 * u.m / u.s
    >>> L = 1 * u.cm
    >>> Mag_Reynolds(U, L, sigma)
    <Quantity 7.48955689>
    >>> rho = 1e-8 * u.S / u.m
    >>> U = 0.1 * u.m / u.s
    >>> L = 0.05 * u.m
    >>> Mag_Reynolds(U, L, sigma)
    <Quantity 0.37447784>

    Returns
    -------
    Rm: `~astropy.Quantity`
        Dimensionless quantity.

    """
    Rm = abs(U * L * mu0 * sigma)
    return Rm<|MERGE_RESOLUTION|>--- conflicted
+++ resolved
@@ -9,8 +9,6 @@
 numbers.
 """
 __all__ = ["beta", "quantum_theta", "Reynolds_number"]
-
-from math import pi
 
 from astropy import constants
 from astropy import units as u
@@ -97,15 +95,10 @@
 
 
 @validate_quantities(v={"can_be_negative": True})
-def Reynolds_number(rho: u.kg / u.m ** 3, v: u.m / u.s, l: u.m,
+def Reynolds_number(rho: u.kg / u.m ** 3, v: u.m / u.s, L: u.m,
                     mu: u.kg / (u.m * u.s)) -> u.dimensionless_unscaled:
-<<<<<<< HEAD
-    """
+    r"""
     The Reynolds Number is a dimensionless quantity
-=======
-    r"""
-    The Reynold's Number is a dimensionless quantity
->>>>>>> c655b546
     that is used to predict flow patterns in fluids.
     The Reynolds Number is defined as the ratio of inertial forces to viscous forces.
     A low Reynolds Number describes smooth, laminar flow
@@ -121,7 +114,7 @@
         The density of the plasma.
     v : `~astropy.units.Quantity`
         The flow velocity of the plasma.
-    l : `~astropy.units.Quantity`
+    L : `~astropy.units.Quantity`
         The characteristic length scale.
     mu : `~astropy.units.Quantity`
         The dynamic viscosity of the plasma.
@@ -164,7 +157,7 @@
     Re: `~astropy.Quantity`
         Dimensionless quantity.
     """
-    Re = abs(rho * v * l / mu)
+    Re = abs(rho * v * L / mu)
     return Re
 
 
